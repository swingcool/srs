# Changelog

The changelog for SRS.

<<<<<<< HEAD
## V5 changes

* v4.0, 2021-05-31, Use [SPDX-License-Identifier: MIT](https://spdx.dev/ids/). 5.0.3
* v5.0, 2021-05-19, ST: Simplify it, only Linux/Darwin, epoll/kqueue, single process. 5.0.2
* v5.0, 2021-03-17, Live: Refine edge to follow client and HTTP/302. 5.0.1
* v5.0, 2021-03-15, Init SRS/5. 5.0.0

## V4 changes
=======
<a name="v4-changes"></a>

## SRS 4.0 Changelog
>>>>>>> 6596f92b

* v4.0, 2021-06-01, Support --shared-ffmpeg to link with *.so for LGPL license. 4.0.126
* v4.0, 2021-06-01, Support --shared-srt to link with *.so for MPL license. 4.0.125
* v4.0, 2021-05-31, Use [SPDX-License-Identifier: MIT](https://spdx.dev/ids/). 4.0.124
* v4.0, 2021-05-28, Fix bugs for GB28181 and RTC. 4.0.123
* v4.0, 2021-05-21, Fix [#2370][bug #2370] bug for Firefox play stream(published by Chrome). 4.0.121
* v4.0, 2021-05-21, RTC: Refine sdk, migrate from onaddstream to ontrack. 4.0.120
* v4.0, 2021-05-21, Tools: Refine configure options. 4.0.119
* v4.0, 2021-05-20, Fix build fail when disable RTC by --rtc=off. 4.0.118
* v4.0, 2021-05-19, Fix [#2362][bug #2362]: Allow WebRTC to play before publishing, for GB28181 as such. 4.0.117
* v4.0, 2021-05-18, Fix [#2355][bug #2355]: GB28181: Fix play by RTC bug. 4.0.116
* v4.0, 2021-05-15, SRT: Build SRT from source by SRS. 4.0.115
* v4.0, 2021-05-15, Rename SrsConsumer* to SrsLiveConsumer*. 4.0.114
* v4.0, 2021-05-15, Rename SrsRtcStream* to SrsRtcSource*. 4.0.113
* v4.0, 2021-05-15, Rename SrsSource* to SrsLiveSource*. 4.0.112
* v4.0, 2021-05-15, Rename SrsRtpPacket2 to SrsRtpPacket. 4.0.111
* v4.0, 2021-05-14, RTC: Remove [Object Cache Pool](https://github.com/ossrs/srs/commit/14bfc98122bba369572417c19ebb2a61b373fc45#commitcomment-47655008), no effect. 4.0.110
* v4.0, 2021-05-14, Change virtual public to public. 4.0.109
* v4.0, 2021-05-14, Refine id and vid for statistic. 4.0.108
* v4.0, 2021-05-09, Refine tid for sdk and demos. 4.0.106
* v4.0, 2021-05-08, Refine shared fast timer. 4.0.105
* v4.0, 2021-05-08, Refine global or thread-local variables initialize. 4.0.104
* v4.0, 2021-05-07, RTC: Support circuit breaker. 4.0.103
* v4.0, 2021-05-07, RTC: Refine play stream find track. 4.0.102
* v4.0, 2021-05-07, RTC: Refine FastTimer to fixed interval. 4.0.101
* v4.0, 2021-05-06, RTC: Fix config bug for nack and twcc. 4.0.99
* v4.0, 2021-05-04, Add video room demo. 4.0.98
* v4.0, 2021-05-03, Add RTC stream merging demo by FFmpeg. 4.0.97
* v4.0, 2021-05-02, Add one to one demo. 4.0.96
* v4.0, 2021-04-20, Support RTC2RTMP bridger and shared FastTimer. 4.0.95
* v4.0, 2021-04-20, Refine transcoder to support aac2opus and opus2aac. 4.0.94
* v4.0, 2021-05-01, Timer: Extract and apply shared FastTimer. 4.0.93
* v4.0, 2021-04-29, RTC: Support AV1 for Chrome M90. 4.0.91
* v4.0, 2021-04-24, Change push-RTSP as deprecated feature.
* v4.0, 2021-04-24, Player: Change the default from RTMP to HTTP-FLV.
* v4.0, 2021-04-24, Disable CherryPy by --cherrypy=off. 4.0.90
* v4.0, 2021-04-01, RTC: Refine TWCC and SDP exchange. 4.0.88
* v4.0, 2021-03-24, RTC: Support WebRTC re-publish stream. 4.0.87
* v4.0, 2021-03-24, RTC: Use fast parse TWCC-ID, ignore in packet parsing. 4.0.86
* v4.0, 2021-03-09, DTLS: Fix ARQ bug, use openssl timeout. 4.0.84
* v4.0, 2021-03-08, DTLS: Fix dead loop by duplicated Alert message. 4.0.83
* v4.0, 2021-03-08, Fix bug when client DTLS is passive. 4.0.82
* v4.0, 2021-03-03, Fix [#2106][bug #2106], [#2011][bug #2011], RTMP/AAC transcode to Opus bug. 4.0.81
* v4.0, 2021-03-02, Refine build script for FFmpeg and SRTP. 4.0.80
* v4.0, 2021-03-02, Upgrade libsrtp from 2.0.0 to 2.3.0, with source code. 4.0.79
* v4.0, 2021-03-01, Upgrade openssl from 1.1.0e to 1.1.1b, with source code. 4.0.78
* v4.0, 2021-03-01, Enable Object Cache and Zero Copy Nack by default. 4.0.77
* v4.0, 2021-02-28, RTC: Support high performance [Zero Copy NACK](https://github.com/ossrs/srs/commit/36ea67359e55c94ab044cee4b6a4ec901a83a287#commitcomment-47654868). 4.0.76
* v4.0, 2021-02-27, RTC: Support [Object Cache Pool](https://github.com/ossrs/srs/commit/14bfc98122bba369572417c19ebb2a61b373fc45#commitcomment-47655008) for performance. 4.0.75
* v4.0, 2021-02-12, RTC: Support [High Resolution(about 25ms) Timer](https://github.com/ossrs/srs/commit/c5d2027f9af77fc2d34a6b6ca941c0f0fbdd10c4#commitcomment-47655747). 4.0.72
* v4.0, 2021-02-10, RTC: [Improve performance about 700+](https://github.com/ossrs/srs/commit/b431ad738c39f34a5a0a39e81beb7854223db761#commitcomment-47655935) streams. 4.0.71
* v4.0, 2021-02-04, At least wait 1ms when <1ms, to avoid epoll_wait spin loop. 4.0.66
* v4.0, 2021-01-31, Enable -std=c++11 by default. 4.0.65
* v4.0, 2021-01-25, Enable --nasm and --srtp-asm by default for performance. 4.0.64
* v4.0, 2021-01-20, Support HTTP-FLV and HLS for srs-player by H5. 4.0.63
* v4.0, 2021-01-08, HTML5 video tag resolution adaptive. 4.0.59
* v4.0, 2021-01-08, Fix memory leak and bugs for RTC. 4.0.58
* v4.0, 2021-01-06, Merge #2109, Refine srs_string_split.
* v4.0, 2021-01-06, Merge #2109, Fix bugs for GB28181.
* v4.0, 2020-12-24, Support disable CherryPy. 4.0.57
* v4.0, 2020-11-12, For [#1998][bug #1998], Support Firefox, use PT in offer. 4.0.55
* v4.0, 2020-11-11, For [#1508][bug #1508], Transform http header name to upper camel case. 4.0.54
* v4.0, 2020-11-06, For [#1657][bug #1657], Read cached data first in SSL. 4.0.48
* v4.0, 2020-11-06, For [#1657][bug #1657-3], support HTTPS Streaming(HTTPS-FLV, etc). 4.0.47
* v4.0, 2020-11-06, For [#1657][bug #1657-2], support HTTPS API. 4.0.46
* v4.0, 2020-11-03, For [#1657][bug #1657-1], support HTTPS client, for http-callback. 4.0.45
* v4.0, 2020-10-31, Support gdb/srs.py to stat coroutines. 4.0.44
* v4.0, 2020-09-19, RTC: Extract resource manager. Use any UDP packet to keep alive. 4.0.43
* v4.0, 2020-09-09, RTC: Refine NACK RTT and efficiency. 4.0.42
* v4.0, 2020-09-08, Refine PLI/NACK/DTLS logs. 4.0.41
* v4.0, 2020-08-30, Fix serval bugs for RTC. Refine context API. 4.0.40
* v4.0, 2020-08-18, RTC: DTLS support ARQ, covered with utest. 4.0.39
* v4.0, 2020-08-06, RTC: Refine error check. 4.0.37
* v4.0, 2020-07-25, RTC: Support multiple address for client. 4.0.36
* v4.0, 2020-07-11, Refine log context with random string. 4.0.35
* v4.0, 2020-07-04, Fix some bugs for RTC. 4.0.34
* v4.0, 2020-07-03, Merge [#1830][bug #1830] to fix bugs in GB28181. 4.0.33
* v4.0, 2020-06-24, Support static link c++ libraries. 4.0.32
* v4.0, 2020-06-23, Change log cid from int to string. 4.0.31
* v4.0, 2020-06-13, GB28181 with JitterBuffer support. 4.0.30
* v4.0, 2020-06-03, Support enable C++11. 4.0.29
* v4.0, 2020-05-31, Remove [srs-librtmp](https://github.com/ossrs/srs/issues/1535#issuecomment-633907655). 4.0.28
* v4.0, 2020-05-21, For [#307][bug #307], disable GSO and sendmmsg. 4.0.27
* v4.0, 2020-05-14, For [#307][bug #307], refine core structure, RTMP base on frame, RTC base on RTP. 4.0.26
* v4.0, 2020-05-11, For [#307][bug #307], refine RTC publisher structure. 4.0.25
* v4.0, 2020-04-30, For [#307][bug #307], support publish RTC with passing opus. 4.0.24
* v4.0, 2020-04-14, For [#307][bug #307], support sendmmsg, GSO and reuseport. 4.0.23
* v4.0, 2020-04-05, For [#307][bug #307], SRTP ASM only works with openssl-1.0, auto detect it. 4.0.22
* v4.0, 2020-04-04, Merge RTC and GB28181, with bugs fixed. 4.0.21
* v4.0, 2020-04-04, For [#307][bug #307], refine RTC latency from 600ms to 200ms. 4.0.20
* v4.0, 2020-04-03, For [#307][bug #307], build SRTP with openssl to improve performance. 4.0.19
* v4.0, 2020-03-31, For [#1500][bug #1500], support push stream by GB28181. 4.0.18
* v4.0, 2020-03-31, Play stream by WebRTC on iOS/Android/PC browser. 4.0.17
* v4.0, 2020-03-28, Support multiple OS/Platform build cache. 4.0.16
* v4.0, 2020-03-28, For [#1250][bug #1250], support macOS, OSX, MacbookPro, Apple Darwin.
* v4.0, 2020-03-22, Welcome maintainers [Runner365](https://github.com/runner365), [John](https://github.com/xiaozhihong) and [B.P.Y(Bepartofyou)](https://github.com/Bepartofyou). 4.0.15
* v4.0, 2020-03-22, For [#307][bug #307], support play with WebRTC. 4.0.14
* v4.0, 2020-03-13, For [#1636][bug #1636], fix bug for mux AAC to ADTS, never overwrite by RTMP sampling rate. 4.0.13
* v4.0, 2020-03-07, For [#1612][bug #1612], fix crash bug for RTSP. 4.0.12
* v4.0, 2020-03-07, For [#1631][bug #1631], support sei_filter for SRT. 4.0.11
* v4.0, 2020-03-01, For [#1621][bug #1621], support mix_correct for aggregate aac for SRT. 4.0.10
* v4.0, 2020-02-25, For [#1615][bug #1615], support default app(live) for vmix SRT. 4.0.9
* v4.0, 2020-02-21, For [#1598][bug #1598], support SLB health checking by TCP. 4.0.8
* v4.0, 2020-02-19, For [#1579][bug #1579], support rolling update of k8s. 4.0.7
* v4.0, 2020-02-18, For [#1579][bug #1579], support start/final wait for gracefully quit. 4.0.6
* v4.0, 2020-02-18, For [#1579][bug #1579], support gracefully quit and force to. 4.0.5
* v4.0, 2020-02-13, SRT supports detail config for [DynamicEncoding](https://github.com/runner365/srt_encoder). 4.0.4
* v4.0, 2020-02-04, Update project code. 4.0.3
* v4.0, 2020-01-26, Allow use libsrt.so for SRT is MPL license. 4.0.2
* v4.0, 2020-01-24, Fix [#1147][bug #1147], support SRT(Secure Reliable Transport). 4.0.1

<a name="v3-changes"></a>

## SRS 3.0 Changelog

* v3.0, 2021-05-12, Fix [#2311][bug #2311], Copy the request for stat client. 3.0.162
* <strong>v3.0, 2021-04-28, [3.0 release5(3.0.161)][r3.0r5] released. 122750 lines.</strong>
* v3.0, 2021-04-28, Upgrade players. 3.0.161
* <strong>v3.0, 2021-04-24, [3.0 release4(3.0.160)][r3.0r4] released. 122750 lines.</strong>
* v3.0, 2021-04-24, Package players and console to zip and docker. 3.0.160
* v3.0, 2021-04-24, Add srs-console to research/console. 3.0.159
* v3.0, 2021-03-05, Refine usage to docker by default. 3.0.158
* v3.0, 2021-01-07, Change id from int to string for the statistics. 3.0.157
* <strong>v3.0, 2021-01-02, [3.0 release3(3.0.156)][r3.0r3] released. 122736 lines.</strong>
* v3.0, 2020-12-26, For RTMP edge/forward, pass vhost in tcUrl, not in stream. 3.0.156
* v3.0, 2020-12-17, Fix [#1694][bug #1694], Support DVR 2GB+ MP4 file. 3.0.155
* v3.0, 2020-12-17, Fix [#1548][bug #1548], Add edts in MP4 for Windows10. 3.0.154
* <strong>v3.0, 2020-10-31, [3.0 release2(3.0.153)][r3.0r2] released. 122663 lines.</strong>
* v3.0, 2020-10-31, Fix [#509][bug #509], Always malloc stack on heap. 3.0.153
* v3.0, 2020-10-31, Remove some global elements for debugging. 3.0.152
* v3.0, 2020-10-31, Use global _srs_server for debugging. 3.0.151
* v3.0, 2020-10-31, Refine source cid, track previous one. 3.0.150
* v3.0, 2020-10-25, Add hls.realtime.conf for low-latency HLS. 3.0.149
* v3.0, 2020-10-24, Refine script and startup logs. 3.0.148
* v3.0, 2020-10-23, Allow FFmpeg if exists at /usr/local/bin/ffmpeg. 3.0.147
* v3.0, 2020-10-23, Refine build script, use libssl in docker. 3.0.146
* v3.0, 2020-10-14, Fix [#1987][bug #1987], Fix Kbps resample bug. 3.0.145
* <strong>v3.0, 2020-10-10, [3.0 release1(3.0.144)][r3.0r1] released. 122674 lines.</strong>
* v3.0, 2020-10-10, Fix [#1780][bug #1780], build fail on Ubuntu20(focal). 3.0.144
* v3.0, 2020-09-14, Prevent stop ingest for multiple times. 3.0.143
* v3.0, 2020-09-10, RTC: Change SO_REUSEPORT fail to warning. 3.0.142
* <strong>v3.0, 2020-06-27, [3.0 release0(3.0.141)][r3.0r0] released. 122674 lines.</strong>
* v3.0, 2020-03-30, For [#1672][bug #1672], fix dvr close file failed bug. 3.0.140
* <strong>v3.0, 2020-03-29, [3.0 beta4(3.0.139)][r3.0b4] released. 122674 lines.</strong>
* v3.0, 2020-03-28, Support multiple OS/Platform build cache. 3.0.139
* v3.0, 2020-03-28, For [#1250][bug #1250], support macOS, OSX, MacbookPro, Apple Darwin. 3.0.138
* v3.0, 2020-03-21, For [#1629][bug #1629], fix kickoff FLV client bug. 3.0.137
* v3.0, 2020-03-21, For [#1619][bug #1619], configure without utest by default. 3.0.136
* v3.0, 2020-03-21, For [#1651][bug #1651], fix return pnwrite of srs_write_large_iovs. 3.0.135
* <strong>v3.0, 2020-03-18, [3.0 beta3(3.0.134)][r3.0b3] released. 122509 lines.</strong>
* v3.0, 2020-03-12, For [#1635][bug #1635], inotify watch ConfigMap for reload. 3.0.134
* v3.0, 2020-03-12, For [#1635][bug #1635], support auto reaload config by inotify. 3.0.129
* v3.0, 2020-03-12, For [#1630][bug #1630], disable cache for stream changing, and drop dup header. 3.0.128
* v3.0, 2020-03-12, For [#1594][bug #1594], detect and disable daemon for docker. 3.0.127
* v3.0, 2020-03-12, For [#1634][bug #1634], always check status in thread loop. 3.0.126
* v3.0, 2020-03-11, For [#1634][bug #1634], refactor output with datetime for ingest/encoder/exec. 3.0.125
* v3.0, 2020-03-11, For [#1634][bug #1634], fix quit by accident SIGTERM while killing FFMPEG. 3.0.124
* <strong>v3.0, 2020-03-05, [3.0 beta2(3.0.123)][r3.0b2] released. 122170 lines.</strong>
* v3.0, 2020-02-21, For [#1598][bug #1598], support SLB health checking by TCP. 3.0.123
* v3.0, 2020-02-21, Fix bug for librtmp client ipv4/ipv6 socket. 3.0.122
* v3.0, 2020-02-18, For [#1579][bug #1579], support start/final wait for gracefully quit. 3.0.121
* v3.0, 2020-02-18, For [#1579][bug #1579], support force gracefully quit. 3.0.120
* v3.0, 2020-02-18, For [#1579][bug #1579], support gracefully quit. 3.0.119
* v3.0, 2020-02-17, For [#1601][bug #1601], flush async on_dvr/on_hls events before stop. 3.0.118
* <strong>v3.0, 2020-02-14, [3.0 beta1(3.0.117)][r3.0b1] released. 121964 lines.</strong>
* v3.0, 2020-02-14, For [#1595][bug #1595], migrating streaming from ossrs.net to r.ossrs.net. 3.0.117
* v3.0, 2020-02-05, For [#665][bug #665], fix HTTP-FLV reloading bug. 3.0.116
* v3.0, 2020-02-05, For [#1592][bug #1592], fix terminal echo off by redirect process stdin. 3.0.115
* v3.0, 2020-02-04, For [#1186][bug #1186], refactor security check. 3.0.114
* v3.0, 2020-02-04, Fix [#939][bug #939], response right A/V flag in FLV header. 3.0.113
* v3.0, 2020-02-04, For [#939][bug #939], always enable fast FLV streaming.
* <strong>v3.0, 2020-02-02, [3.0 beta0(3.0.112)][r3.0b0] released. 121709 lines.</strong>
* v3.0, 2020-01-29, Support isolate version file. 3.0.112
* v3.0, 2020-01-29, Fix [#1206][bug #1206], dispose ingester while server quiting. 3.0.111
* v3.0, 2020-01-28, Fix [#1230][bug #1230], racing condition in source fetch or create. 3.0.110
* v3.0, 2020-01-27, Fix [#1303][bug #1303], do not dispatch previous meta when not publishing. 3.0.109
* v3.0, 2020-01-26, Allow use libst.so for ST is MPL license.
* v3.0, 2020-01-26, Fix [#607][bug #607], set RTMP identifying recursive depth to 3.
* v3.0, 2020-01-25, Fix [#878][bug #878], remove deprecated #EXT-X-ALLOW-CACHE for HLS. 3.0.108
* v3.0, 2020-01-25, Fix [#703][bug #703], drop video data util sps/pps. 3.0.107
* v3.0, 2020-01-25, Fix [#1108][bug #1108], reap DVR tmp file when unpublish. 3.0.106
* <strong>v3.0, 2020-01-21, [3.0 alpha9(3.0.105)][r3.0a9] released. 121577 lines.</strong>
* v3.0, 2020-01-21, Fix [#1221][bug #1221], remove complex configure options. 3.0.104
* v3.0, 2020-01-21, Fix [#1547][bug #1547], support crossbuild for ARM/MIPS.
* v3.0, 2020-01-21, For [#1547][bug #1547], support setting cc/cxx/ar/ld/randlib tools. 3.0.103
* v3.0, 2020-01-19, For [#1580][bug #1580], fix cid range problem. 3.0.102
* v3.0, 2020-01-19, For [#1070][bug #1070], define FLV CodecID for [AV1][bug #1070] and [opus][bug #307]. 3.0.101
* v3.0, 2020-01-16, For [#1575][bug #1575], correct RTMP redirect as tcUrl, add redirect2 as RTMP URL. 3.0.100
* v3.0, 2020-01-15, For [#1509][bug #1509], decrease the fast vector init size from 64KB to 64B. 3.0.99
* v3.0, 2020-01-15, For [#1509][bug #1509], release coroutine when source is idle. 3.0.98
* <strong>v3.0, 2020-01-10, [3.0 alpha8(3.0.97)][r3.0a8] released. 121555 lines.</strong>
* v3.0, 2020-01-09, For [#1042][bug #1042], improve test coverage for service. 3.0.97
* v3.0, 2020-01-08, Merge [#1554][bug #1554], support logrotate copytruncate. 3.0.96
* v3.0, 2020-01-05, Always use string instance to avoid crash risk. 3.0.95
* v3.0, 2020-01-05, For [#460][bug #460], fix ipv6 hostport parsing bug. 3.0.94
* v3.0, 2020-01-05, For [#460][bug #460], fix ipv6 intranet address filter bug. 3.0.93
* v3.0, 2020-01-05, For [#1543][bug #1543], use getpeername to retrieve client ip. 3.0.92
* v3.0, 2020-01-02, For [#1042][bug #1042], improve test coverage for config. 3.0.91
* v3.0, 2019-12-30, Fix mp4 security issue, check buffer when required size is variable.
* <strong>v3.0, 2019-12-29, [3.0 alpha7(3.0.90)][r3.0a7] released. 116356 lines.</strong>
* v3.0, 2019-12-29, For [#1255][bug #1255], support vhost/domain in query string for HTTP streaming. 3.0.90
* v3.0, 2019-12-29, For [#299][bug #299], increase dash segment size for avsync issue. 3.0.89
* v3.0, 2019-12-27, For [#299][bug #299], fix some bugs in dash, it works now. 3.0.88
* v3.0, 2019-12-27, For [#1544][bug #1544], fix memory leaking for complex error. 3.0.87
* v3.0, 2019-12-27, Add links for flv.js, hls.js and dash.js.
* v3.0, 2019-12-26, For [#1105][bug #1105], http server support mp4 range.
* v3.0, 2019-12-26, For [#1105][bug #1105], dvr mp4 supports playing on Chrome/Safari/Firefox. 3.0.86
* <strong>v3.0, 2019-12-26, [3.0 alpha6(3.0.85)][r3.0a6] released. 116056 lines.</strong>
* v3.0, 2019-12-26, For [#1488][bug #1488], pass client ip to http callback. 3.0.85
* v3.0, 2019-12-25, For [#1537][bug #1537], [#1282][bug #1282], support aarch64 for armv8. 3.0.84
* v3.0, 2019-12-25, For [#1538][bug #1538], fresh chunk allow fmt=0 or fmt=1. 3.0.83
* v3.0, 2019-12-25, Remove FFMPEG and NGINX, please use [srs-docker](https://github.com/ossrs/srs-docker) instead. 3.0.82
* v3.0, 2019-12-25, For [#1537][bug #1537], remove cross-build, not used patches, directly build st.
* v3.0, 2019-12-24, For [#1508][bug #1508], support chunk length and content in multiple parts.
* v3.0, 2019-12-23, Merge SRS2 for running srs-librtmp on Windows. 3.0.80
* v3.0, 2019-12-23, For [#1535][bug #1535], deprecate Adobe FMS/AMS edge token traversing([CN][v4_CN_DRM2], [EN][v4_EN_DRM2]) authentication. 3.0.79
* v3.0, 2019-12-23, For [#1535][bug #1535], deprecate BWT(bandwidth testing). 3.0.78
* v3.0, 2019-12-23, For [#1535][bug #1535], deprecate Adobe HDS(f4m)([CN][v4_CN_DeliveryHDS], [EN][v4_EN_DeliveryHDS]). 3.0.77
* v3.0, 2019-12-20, Fix [#1508][bug #1508], http-client support read chunked response. 3.0.76
* v3.0, 2019-12-20, For [#1508][bug #1508], refactor srs_is_digital, support all zeros.
* <strong>v3.0, 2019-12-19, [3.0 alpha5(3.0.75)][r3.0a5] released. 115362 lines.</strong>
* v3.0, 2019-12-19, Refine the RTMP iovs cache increasing to much faster.
* v3.0, 2019-12-19, Fix [#1524][bug #1524], memory leak for amf0 strict array. 3.0.75
* v3.0, 2019-12-19, Fix random build failed bug for modules.
* v3.0, 2019-12-19, Fix [#1520][bug #1520] and [#1223][bug #1223], bug for origin cluster 3+ servers. 3.0.74
* v3.0, 2019-12-18, For [#1042][bug #1042], add test for RAW AVC protocol.
* v3.0, 2019-12-18, Detect whether flash enabled for srs-player. 3.0.73
* v3.0, 2019-12-17, Fix HTTP CORS bug when sending response for OPTIONS. 3.0.72
* v3.0, 2019-12-17, Enhance HTTP response write for final_request.
* v3.0, 2019-12-17, Refactor HTTP stream to disconnect client when unpublish.
* v3.0, 2019-12-17, Fix HTTP-FLV and VOD-FLV conflicting bug.
* v3.0, 2019-12-17, Refactor HttpResponseWriter.write, default to single text mode.
* v3.0, 2019-12-16, For [#1042][bug #1042], add test for HTTP protocol.
* <strong>v3.0, 2019-12-13, [3.0 alpha4(3.0.71)][r3.0a4] released. 112928 lines.</strong>
* v3.0, 2019-12-12, For [#547][bug #547], [#1506][bug #1506], default hls_dts_directly to on. 3.0.71
* v3.0, 2019-12-12, SrsPacket supports converting to message, so can be sent by one API.
* v3.0, 2019-12-11, For [#1042][bug #1042], cover RTMP client/server protocol.
* v3.0, 2019-12-11, Fix [#1445][bug #1445], limit the createStream recursive depth. 3.0.70
* v3.0, 2019-12-11, For [#1042][bug #1042], cover RTMP handshake protocol.
* v3.0, 2019-12-11, Fix [#1229][bug #1229], fix the security risk in logger. 3.0.69
* v3.0, 2019-12-11, For [#1229][bug #1229], fix the security risk in HDS. 3.0.69
* v3.0, 2019-12-05, Fix [#1506][bug #1506], support directly turn FLV timestamp to TS DTS. 3.0.68
* <strong>v3.0, 2019-11-30, [3.0 alpha3(3.0.67)][r3.0a3] released. 110864 lines.</strong>
* v3.0, 2019-12-01, Fix [#1501][bug #1501], use request coworker for origin cluster. 3.0.67
* <strong>v3.0, 2019-11-30, [3.0 alpha2(3.0.66)][r3.0a2] released. 110831 lines.</strong>
* v3.0, 2019-11-30, Fix [#1501][bug #1501], use request coworker for origin cluster. 3.0.66
* v3.0, 2019-11-30, Random tid for docker. 3.0.65
* v3.0, 2019-11-30, Refine debug info for edge. 3.0.64
* v3.0, 2019-10-30, Cover protocol stack RTMP. 3.0.63
* v3.0, 2019-10-23, Cover JSON codec. 3.0.62
* v3.0, 2019-10-13, Use http://ossrs.net as homepage.
* v3.0, 2019-10-10, Cover AMF0 codec. 3.0.61
* <strong>v3.0, 2019-10-07, [3.0 alpha1(3.0.60)][r3.0a1] released. 107962 lines.</strong>
* v3.0, 2019-10-06, Support log rotate by init.d command. 3.0.60
* v3.0, 2019-10-06, We prefer ipv4, only use ipv6 if ipv4 is disabled. 3.0.59
* v3.0, 2019-10-05, Support systemctl service for CentOS7. 3.0.58
* v3.0, 2019-10-04, Disable SO_REUSEPORT if not supported. 3.0.57
* <strong>v3.0, 2019-10-04, [3.0 alpha0(3.0.56)][r3.0a0] released. 107946 lines.</strong>
* v3.0, 2019-10-04, Support go-oryx rtmplb with [proxy protocol](https://github.com/ossrs/go-oryx/wiki/RtmpProxy). 3.0.56
* v3.0, 2019-10-03, Fix [#775][bug #775], Support SO_REUSEPORT to improve edge performance. 3.0.54
* v3.0, 2019-10-03, For [#467][bug #467], Remove KAFKA producer. 3.0.53
* v3.0, 2019-05-14, Covert Kernel File reader/writer. 3.0.52
* v3.0, 2019-04-30, Refine typo in files. 3.0.51
* v3.0, 2019-04-25, Upgrade http-parser from 2.1 to 2.9.2 and cover it. 3.0.50
* v3.0, 2019-04-22, Refine in time unit. 3.0.49
* v3.0, 2019-04-07, Cover ST Coroutine and time unit. 3.0.48
* v3.0, 2019-04-06, Merge [#1304][bug #1304], Fix ST coroutine pull error. 3.0.47
* v3.0, 2019-04-05, Merge [#1339][bug #1339], Support HTTP-FLV params. 3.0.46
* v3.0, 2018-11-11, Merge [#1261][bug #1261], Support `_definst_` for Wowza. 3.0.44
* v3.0, 2018-08-26, SRS [console](https://github.com/ossrs/srs-ngb) support both [Chinese](http://ossrs.net:1985/console/ng_index.html) and [English](http://ossrs.net:1985/console/en_index.html).
* v3.0, 2018-08-25, Fix [#1093][bug #1093], Support HLS encryption. 3.0.42
* v3.0, 2018-08-25, Fix [#1051][bug #1051], Drop ts when republishing stream. 3.0.41
* v3.0, 2018-08-12, For [#1202][bug #1202], Support edge/forward to Aliyun CDN. 3.0.40
* v3.0, 2018-08-11, For [#910][bug #910], Support HTTP FLV with HTTP callback. 3.0.39
* v3.0, 2018-08-05, Refine HTTP-FLV latency, support realtime mode.3.0.38
* v3.0, 2018-08-05, Fix [#1087][bug #1087], Ignore iface without address. 3.0.37
* v3.0, 2018-08-04, For [#1110][bug #1110], Support params in http callback. 3.0.36
* v3.0, 2018-08-02, Always use vhost in stream query, the unify uri. 3.0.35
* v3.0, 2018-08-02, For [#1031][bug #1031], SRS edge support douyu.com. 3.0.34
* v3.0, 2018-07-22, Replace hex to string to match MIT license. 3.0.33
* v3.0, 2018-07-22, Replace base64 to match MIT license. 3.0.32
* v3.0, 2018-07-22, Replace crc32 IEEE and MPEG by pycrc to match MIT license. 3.0.31
* v3.0, 2018-07-21, Replace crc32 IEEE by golang to match MIT license. 3.0.30
* v3.0, 2018-02-16, Fix [#464][bug #464], support RTMP origin cluster. 3.0.29
* v3.0, 2018-02-13, Fix [#1057][bug #1057], switch to simple handshake. 3.0.28
* v3.0, 2018-02-13, Fix [#1059][bug #1059], merge from 2.0, supports url with vhost in stream. 3.0.27
* v3.0, 2018-01-01, Fix [#913][bug #913], support complex error. 3.0.26
* v3.0, 2017-06-04, Fix [#299][bug #299], support experimental MPEG-DASH. 3.0.25
* v3.0, 2017-05-30, Fix [#821][bug #821], support MP4 file parser. 3.0.24
* v3.0, 2017-05-30, Fix [#904][bug #904], replace NXJSON(LGPL) with json-parser(BSD). 3.0.23
* v3.0, 2017-04-16, Fix [#547][bug #547], support HLS audio in TS. 3.0.22
* v3.0, 2017-03-26, Fix [#820][bug #820], extract service for modules. 3.0.21
* v3.0, 2017-03-02, Fix [#786][bug #786], simply don't reuse object. 3.0.20
* v3.0, 2017-03-01, For [#110][bug #110], refine thread object. 3.0.19
* v3.0, 2017-02-12, Fix [#301][bug #301], user must config the codec in right way for HLS. 3.0.18
* v3.0, 2017-02-07, fix [#738][bug #738], support DVR general mp4. 3.0.17
* v3.0, 2017-01-19, for [#742][bug #742], refine source, meta and origin hub. 3.0.16
* v3.0, 2017-01-17, for [#742][bug #742], refine source, timeout, live cycle. 3.0.15
* v3.0, 2017-01-11, fix [#735][bug #735], config transform refer_publish invalid. 3.0.14
* v3.0, 2017-01-06, for [#730][bug #730], support config in/out ack size. 3.0.13
* v3.0, 2017-01-06, for [#711][bug #711], support perfile for transcode. 3.0.12
* v3.0, 2017-01-05, Fix [#727][bug #727], patch ST for valgrind and ARM. 3.0.11
* v3.0, 2017-01-05, for [#324][bug #324], always enable hstrs. 3.0.10
* v3.0, 2016-12-15, fix [#717][bug #717], [#691][bug #691], http api/static/stream support cors. 3.0.9
* v3.0, 2016-12-08, Fix [#105][bug #105], support log rotate signal SIGUSR1. 3.0.8
* v3.0, 2016-12-07, fix typo and refine grammar. 3.0.7
* v3.0, 2015-10-20, fix [#502][bug #502], support snapshot with http-callback or transcoder. 3.0.5
* v3.0, 2015-09-19, support amf0 and json to convert with each other.
* v3.0, 2015-09-19, json objects support dumps to string.
* v3.0, 2015-09-14, fix [#459][bug #459], support dvr raw api. 3.0.4
* v3.0, 2015-09-14, fix [#459][bug #459], dvr support apply filter for ng-control dvr module.
* v3.0, 2015-09-14, fix [#319][bug #319], http raw api support update global and vhost. 3.0.3
* v3.0, 2015-08-31, fix [#319][bug #319], http raw api support query global and vhost.
* v3.0, 2015-08-28, fix [#471][bug #471], api response the width and height. 3.0.2
* v3.0, 2015-08-25, fix [#367][bug #367], support nginx-rtmp exec. 3.0.1

<a name="v2-changes"></a>

## SRS 2.0 Changelog

* <strong>v2.0, 2020-01-25, [2.0 release8(2.0.272)][r2.0r8] released. 87292 lines.</strong>
* v2.0, 2020-01-08, Merge [#1554][bug #1554], support logrotate copytruncate. 2.0.272
* v2.0, 2020-01-05, Merge [#1551][bug #1551], fix memory leak in RTSP stack. 2.0.270
* v2.0, 2019-12-26, For [#1488][bug #1488], pass client ip to http callback. 2.0.269
* v2.0, 2019-12-23, Fix [srs-librtmp #22](https://github.com/ossrs/srs-librtmp/issues/22), parse vhost splited by single seperator. 2.0.268
* v2.0, 2019-12-23, Fix [srs-librtmp #25](https://github.com/ossrs/srs-librtmp/issues/25), build srs-librtmp on windows. 2.0.267
* v2.0, 2019-12-13, Support openssl versions greater than 1.1.0. 2.0.266
* <strong>v2.0, 2019-11-29, [2.0 release7(2.0.265)][r2.0r7] released. 86994 lines.</strong>
* v2.0, 2019-11-29, For [srs-docker](https://github.com/ossrs/srs-docker/tree/master/2.0), install Cherrypy without sudo. 2.0.265
* v2.0, 2019-04-06, For [#1304][bug #1304], Default HSTRS to on. 2.0.264
* <strong>v2.0, 2019-04-05, [2.0 release6(2.0.263)][r2.0r6] released. 86994 lines.</strong>
* v2.0, 2019-04-05, Merge [#1312][bug #1312], Fix GCC7 build error, this statement may fall through. 2.0.263
* v2.0, 2019-04-05, Merge [#1339][bug #1339], Support HTTP-FLV params. 2.0.262
* v2.0, 2018-12-01, Merge [#1274][bug #1274], Upgrade to FFMPEG 4.1 and X264 157. 2.0.261
* v2.0, 2018-11-11, Merge [#1261][bug #1261], Support `_definst_` for Wowza. 2.0.260
* v2.0, 2018-11-11, Merge [#1263][bug #1263], Fix string trim bug. 2.0.259
* <strong>v2.0, 2018-10-28, [2.0 release5(2.0.258)][r2.0r5] released. 86916 lines.</strong>
* v2.0, 2018-10-28, Fix [#1250][bug #1250], Support build on OSX10.14 Mojave. 2.0.258
* v2.0, 2018-10-08, Merge [#1236][bug #1236], Fix sleep bug in us. 2.0.257
* v2.0, 2018-10-08, Merge [#1237][bug #1237], Support param for transcoder. 2.0.256
* <strong>v2.0, 2018-08-12, [2.0 release4(2.0.255)][r2.0r4] released. 86915 lines.</strong>
* v2.0, 2018-08-12, For [#1202][bug #1202], Support edge/forward to Aliyun CDN. 2.0.255
* v2.0, 2018-08-11, For [#910][bug #910], Support HTTP FLV with HTTP callback. 2.0.254
* v2.0, 2018-08-11, For [#1110][bug #1110], Refine params in http callback. 2.0.253
* v2.0, 2018-08-05, Refine HTTP-FLV latency, support realtime mode. 2.0.252
* v2.0, 2018-08-04, For [#1110][bug #1110], Support params in http callback. 2.0.251
* v2.0, 2018-08-02, For [#1031][bug #1031], SRS edge support douyu.com. 2.0.250
* v2.0, 2018-07-21, Merge [#1119][bug #1119], fix memory leak. 2.0.249
* <strong>v2.0, 2018-07-18, [2.0 release3(2.0.248)][r2.0r3] released. 86775 lines.</strong>
* v2.0, 2018-07-17, Merge [#1176][bug #1176], fix scaned issues. 2.0.248
* v2.0, 2018-02-28, Merge [#1077][bug #1077], fix crash for edge HLS. 2.0.247
* v2.0, 2018-02-13, Fix [#1059][bug #1059], support vhost in stream parameters. 2.0.246
* v2.0, 2018-01-07, Merge [#1045][bug #1045], fix [#1044][bug #1044], TCP connection alive detection. 2.0.245
* v2.0, 2018-01-04, Merge [#1039][bug #1039], fix bug of init.d script.
* v2.0, 2018-01-01, Merge [#1033][bug #1033], allow user to add some specific flags. 2.0.244
* <strong>v2.0, 2017-06-10, [2.0 release2(2.0.243)][r2.0r2] released. 86670 lines.</strong>
* v2.0, 2017-05-29, Merge [#899][bug #899] to fix [#893][bug #893], ts PES ext length. 2.0.243
* v2.0, 2017-05-01, Fix [#865][bug #865], shouldn't remove ts/m3u8 when hls_dispose disabled. 2.0.242
* v2.0, 2017-04-30, Fix [#636][bug #636], FD leak for requesting empty HTTP stream. 2.0.241
* v2.0, 2017-04-23, Fix [#851][bug #851], HTTP API support number of video frames for FPS. 2.0.240
* <strong>v2.0, 2017-04-18, [2.0 release1(2.0.239)][r2.0r1] released. 86515 lines.</strong>
* v2.0, 2017-04-18, Fix [#848][bug #848], crash at HTTP fast buffer grow. 2.0.239
* v2.0, 2017-04-15, Fix [#844][bug #844], support Haivision encoder. 2.0.238
* v2.0, 2017-04-15, Merge [#846][bug #846], fix fd leak for FLV stream caster. 2.0.237
* v2.0, 2017-04-15, Merge [#841][bug #841], avoid the duplicated sps/pps in ts. 2.0.236
* v2.0, 2017-04-09, Fix [#834][bug #834], crash for TS context corrupt. 2.0.235
* <strong>v2.0, 2017-03-03, [2.0 release0(2.0.234)][r2.0r0] released. 86373 lines.</strong>
* v2.0, 2017-02-25, for [#730][bug #730], remove the test code. 2.0.234
* v2.0, 2017-02-09, fix [#503][bug #503] disable utilities when reload a source. 2.0.233
* v2.0, 2017-01-22, for [#752][bug #752] release the io then free it for kbps. 2.0.232
* v2.0, 2017-01-18, fix [#750][bug #750] use specific error code for dns resolve. 2.0.231
* <strong>v2.0, 2017-01-18, [2.0 beta4(2.0.230)][r2.0b4] released. 86334 lines.</strong>
* v2.0, 2017-01-18, fix [#749][bug #749], timestamp overflow for ATC. 2.0.230
* v2.0, 2017-01-11, fix [#740][bug #740], convert ts aac audio private stream 1 to common. 2.0.229
* v2.0, 2017-01-11, fix [#588][bug #588], kbps interface error. 2.0.228
* v2.0, 2017-01-11, fix [#736][bug #736], recovery the hls dispose. 2.0.227
* v2.0, 2017-01-10, refine hls html5 video template.
* v2.0, 2017-01-10, fix [#635][bug #635], hls support NonIDR(open gop). 2.0.226
* v2.0, 2017-01-06, for [#730][bug #730], reset ack follow flash player rules. 2.0.225
* v2.0, 2016-12-15, for [#513][bug #513], remove hls ram from srs2 to srs3+. 2.0.224
* <strong>v2.0, 2016-12-13, [2.0 beta3(2.0.223)][r2.0b3] released. 86685 lines.</strong>
* v2.0, 2016-12-13, fix [#713][bug #713], disable the source cleanup. 2.0.223
* v2.0, 2016-12-13, fix [#713][bug #713], refine source to avoid critical fetch and create. 2.0.222
* <strong>v2.0, 2016-11-09, [2.0 beta2(2.0.221)][r2.0b2] released. 86691 lines.</strong>
* v2.0, 2016-11-05, fix [#654][bug #654], crash when source cleanup for edge. 2.0.221
* v2.0, 2016-10-26, fix [#666][bug #666], crash when source cleanup for http-flv. 2.0.220
* v2.0, 2016-10-10, fix [#661][bug #661], close fd after thread stopped. 2.0.219
* v2.0, 2016-09-23, support asprocess for oryx. 2.0.218
* v2.0, 2016-09-23, support change work_dir for oryx.
* v2.0, 2016-09-15, fix [#640][bug #640], typo for rtmp type. 2.0.217
* v2.0, 2016-09-12, fix fast stream error bug. 2.0.216
* <strong>v2.0, 2016-09-09, [2.0 beta1(2.0.215)][r2.0b1] released. 89941 lines.</strong>
* v2.0, 2016-09-09, refine librtmp comments about NALUs. 2.0.215
* v2.0, 2016-09-05, fix memory leak at source. 2.0.214
* v2.0, 2016-09-05, fix memory leak at handshake. 2.0.213
* v2.0, 2016-09-04, support valgrind for [patched st](https://github.com/ossrs/state-threads/issues/2).
* v2.0, 2016-09-03, support all arm for [patched st](https://github.com/ossrs/state-threads/issues/1). 2.0.212
* v2.0, 2016-09-01, workaround [#511][bug #511] the fly stfd in close. 2.0.211
* v2.0, 2016-08-30, comment the pcr.
* v2.0, 2016-08-18, fix [srs-librtmp#4](https://github.com/ossrs/srs-librtmp/issues/4) filter frame.
* v2.0, 2016-08-10, fix socket timeout for librtmp.
* v2.0, 2016-08-08, fix the crash by srs_info log.
* <strong>v2.0, 2016-08-06, [2.0 beta0(2.0.210)][r2.0b0] released. 89704 lines.</strong>
* v2.0, 2016-05-17, fix the sps pps parse bug.
* v2.0, 2016-01-13, fix http reader bug, support infinite chunked. 2.0.209
* v2.0, 2016-01-09, merge [#559][pr #559] fix memory leak bug. 2.0.208
* v2.0, 2016-01-09, merge [#558][pr #558] add tcUrl for on_publish.
* v2.0, 2016-01-05, add keyword XCORE for coredump to identify the version. 2.0.207
* <strong>v2.0, 2015-12-23, [2.0 alpha3(2.0.205)][r2.0a3] released. 89544 lines.</strong>
* v2.0, 2015-12-22, for [#509][bug #509] always alloc big object at heap. 2.0.205
* v2.0, 2015-12-22, for [#418][bug #418] ignore null connect props to make RED5 happy. 2.0.204
* v2.0, 2015-12-22, for [#546][bug #546] thread terminate normally dispose bug. 2.0.203
* v2.0, 2015-12-22, for [#541][bug #541] failed when chunk size too small. 2.0.202
* v2.0, 2015-12-15, default hls_on_error to continue. 2.0.201
* v2.0, 2015-11-16, for [#518][bug #518] fix fd leak bug when fork. 2.0.200
* v2.0, 2015-11-05, for [#511][bug #511] fix bug for restart thread. 2.0.199
* v2.0, 2015-11-02, for [#515][bug #515] use srs_freepa and SrsAutoFreeA for array. 2.0.198
* v2.0, 2015-10-28, for [ExoPlayer #828][exo #828], remove duration for live.
* v2.0, 2015-10-28, for [ExoPlayer #828][exo #828], add av tag in flv header. 2.0.197
* v2.0, 2015-10-27, for [#512][bug #512] partial hotfix the hls pure audio. 2.0.196
* <strong>v2.0, 2015-10-08, [2.0 alpha2(2.0.195)][r2.0a2] released. 89358 lines.</strong>
* v2.0, 2015-10-04, for [#448][bug #448] fix the bug of response of http hooks. 2.0.195
* v2.0, 2015-10-01, for [#497][bug #497] response error when client not found to kickoff. 2.0.194
* v2.0, 2015-10-01, for [#495][bug #495] decrease the srs-librtmp size. 2.0.193
* v2.0, 2015-09-23, for [#485][bug #485] error when arm glibc 2.15+ or not i386/x86_64/amd64. 2.0.192
* v2.0, 2015-09-23, for [#485][bug #485] srs for respberrypi and cubieboard. 2.0.191
* v2.0, 2015-09-21, fix [#484][bug #484] hotfix the openssl build script 2.0.190
* <strong>v2.0, 2015-09-14, [2.0 alpha1(2.0.189)][r2.0a1] released. 89269 lines.</strong>
* v2.0, 2015-09-14, fix [#474][bug #474] config to donot parse width/height from sps. 2.0.189
* v2.0, 2015-09-14, for [#474][bug #474] always release publish for source.
* v2.0, 2015-09-14, for [#458][bug #458] http hooks use source thread cid. 2.0.188
* v2.0, 2015-09-14, for [#475][bug #475] fix http hooks crash for st context switch. 2.0.187
* v2.0, 2015-09-09, support reload utc_time. 2.0.186
* <strong>v2.0, 2015-08-23, [2.0 alpha0(2.0.185)][r2.0a0] released. 89022 lines.</strong>
* v2.0, 2015-08-22, HTTP API support JSONP by specifies the query string callback=xxx.
* v2.0, 2015-08-20, fix [#380][bug #380], srs-librtmp send sequence header when sps or pps changed.
* v2.0, 2015-08-18, close [#454][bug #454], support obs restart publish. 2.0.184
* v2.0, 2015-08-14, use reduce_sequence_header for stream control.
* v2.0, 2015-08-14, use send_min_interval for stream control. 2.0.183
* v2.0, 2015-08-12, enable the SRS_PERF_TCP_NODELAY and add config tcp_nodelay. 2.0.182
* v2.0, 2015-08-11, for [#442][bug #442] support kickoff connected client. 2.0.181
* v2.0, 2015-07-21, for [#169][bug #169] support default values for transcode. 2.0.180
* v2.0, 2015-07-21, fix [#435][bug #435] add pageUrl for HTTP callback on_play.
* v2.0, 2015-07-20, refine the hls, ignore packet when no sequence header. 2.0.179
* v2.0, 2015-07-16, for [#441][bug #441] use 30s timeout for first msg. 2.0.178
* v2.0, 2015-07-14, refine hls disable the time jitter, support not mix monotonically increase. 2.0.177
* v2.0, 2015-07-01, fix [#433][bug #433] fix the sps parse bug. 2.0.176
* v2.0, 2015-06-10, fix [#425][bug #425] refine the time jitter, correct (-inf,-250)+(250,+inf) to 10ms. 2.0.175
* v2.0, 2015-06-10, fix [#424][bug #424] fix aggregate timestamp bug. 2.0.174
* v2.0, 2015-06-06, fix [#421][bug #421] drop video for unkown RTMP header.
* v2.0, 2015-06-05, fix [#420][bug #420] remove ts for hls ram mode.
* v2.0, 2015-05-30, fix [#209][bug #209] cleanup hls when stop and timeout. 2.0.173.
* v2.0, 2015-05-29, fix [#409][bug #409] support pure video hls. 2.0.172.
* v2.0, 2015-05-28, support [srs-dolphin][srs-dolphin], the multiple-process SRS.
* v2.0, 2015-05-24, fix [#404][bug #404] register handler then start http thread. 2.0.167.
* v2.0, 2015-05-23, refine the thread, protocol, kbps code. 2.0.166
* v2.0, 2015-05-23, fix [#391][bug #391] copy request for async call.
* v2.0, 2015-05-22, fix [#397][bug #397] the USER_HZ maybe not 100. 2.0.165
* v2.0, 2015-05-22, for [#400][bug #400], parse when got entire http header, by feilong. 2.0.164.
* v2.0, 2015-05-19, merge from bravo system, add the rtmfp to bms(commercial srs). 2.0.163.
* v2.0, 2015-05-10, support push flv stream over HTTP POST to SRS.
* v2.0, 2015-04-20, support ingest hls live stream to RTMP.
* v2.0, 2015-04-15, for [#383][bug #383], support mix_correct algorithm. 2.0.161.
* v2.0, 2015-04-13, for [#381][bug #381], support reap hls/ts by gop or not. 2.0.160.
* v2.0, 2015-04-10, enhanced on_hls_notify, support HTTP GET when reap ts.
* v2.0, 2015-04-10, refine the hls deviation for floor algorithm.
* v2.0, 2015-04-08, for [#375][bug #375], fix hls bug, keep cc continous between ts files. 2.0.159.
* v2.0, 2015-04-04, for [#304][bug #304], rewrite annexb mux for ts, refer to apple sample. 2.0.157.
* v2.0, 2015-04-03, enhanced avc decode, parse the sps get width+height. 2.0.156.
* v2.0, 2015-04-03, for [#372][bug #372], support transform vhost of edge 2.0.155.
* v2.0, 2015-03-30, for [#366][bug #366], config hls to disable cleanup of ts. 2.0.154.
* v2.0, 2015-03-31, support server cycle handler. 2.0.153.
* v2.0, 2015-03-31, support on_hls for http hooks. 2.0.152.
* v2.0, 2015-03-31, enhanced hls, support deviation for duration. 2.0.151.
* v2.0, 2015-03-30, for [#351][bug #351], support config the m3u8/ts path for hls. 2.0.149.
* v2.0, 2015-03-17, for [#155][bug #155], osx(darwin) support demo with nginx and ffmpeg. 2.0.143.
* v2.0, 2015-03-15, start [2.0release branch][branch2], 80773 lines.
* v2.0, 2015-03-14, fix [#324][bug #324], support hstrs(http stream trigger rtmp source) edge mode. 2.0.140.
* v2.0, 2015-03-14, for [#324][bug #324], support hstrs(http stream trigger rtmp source) origin mode. 2.0.139.
* v2.0, 2015-03-12, fix [#328][bug #328], support adobe hds. 2.0.138.
* v2.0, 2015-03-10, fix [#155][bug #155], support osx(darwin) for mac pro. 2.0.137.
* v2.0, 2015-03-08, fix [#316][bug #316], http api provides stream/vhost/srs/server bytes, codec and count. 2.0.136.
* v2.0, 2015-03-08, fix [#310][bug #310], refine aac LC, support aac HE/HEv2. 2.0.134.
* v2.0, 2015-03-06, for [#322][bug #322], fix http-flv stream bug, support multiple streams. 2.0.133.
* v2.0, 2015-03-06, refine http request parse. 2.0.132.
* v2.0, 2015-03-01, for [#179][bug #179], revert dvr http api. 2.0.128.
* v2.0, 2015-02-24, for [#304][bug #304], fix hls bug, write pts/dts error. 2.0.124
* v2.0, 2015-02-19, refine dvr, append file when dvr file exists. 2.0.122.
* v2.0, 2015-02-19, refine pithy print to more easyer to use. 2.0.121.
* v2.0, 2015-02-18, fix [#2304][bug #2304], support push rtsp to srs. 2.0.120.
* v2.0, 2015-02-17, the join maybe failed, should use a variable to ensure thread terminated. 2.0.119.
* v2.0, 2015-02-15, for [#304][bug #304], support config default acodec/vcodec. 2.0.118.
* v2.0, 2015-02-15, for [#304][bug #304], rewrite hls/ts code, support h.264+mp3 for hls. 2.0.117.
* v2.0, 2015-02-12, for [#304][bug #304], use stringstream to generate m3u8, add hls_td_ratio. 2.0.116.
* v2.0, 2015-02-11, dev code ZhouGuowen for 2.0.115.
* v2.0, 2015-02-10, for [#311][bug #311], set pcr_base to dts. 2.0.114.
* v2.0, 2015-02-10, fix [the bug][p21] of ibmf format which decoded in annexb.
* v2.0, 2015-02-10, for [#310][bug #310], downcast aac SSR to LC. 2.0.113
* v2.0, 2015-02-03, fix [#136][bug #136], support hls without io(in ram). 2.0.112
* v2.0, 2015-01-31, for [#250][bug #250], support push MPEGTS over UDP to SRS. 2.0.111
* v2.0, 2015-01-29, build libfdk-aac in ffmpeg. 2.0.108
* v2.0, 2015-01-25, for [#301][bug #301], hls support h.264+mp3, ok for vlc. 2.0.107
* v2.0, 2015-01-25, for [#301][bug #301], http ts stream support h.264+mp3. 2.0.106
* v2.0, 2015-01-25, hotfix [#268][bug #268], refine the pcr start at 0, dts/pts plus delay. 2.0.105
* v2.0, 2015-01-25, hotfix [#151][bug #151], refine pcr=dts-800ms and use dts/pts directly. 2.0.104
* v2.0, 2015-01-23, hotfix [#151][bug #151], use absolutely overflow to make jwplayer happy. 2.0.103
* v2.0, 2015-01-22, for [#293][bug #293], support http live ts stream. 2.0.101.
* v2.0, 2015-01-19, for [#293][bug #293], support http live flv/aac/mp3 stream with fast cache. 2.0.100.
* v2.0, 2015-01-18, for [#293][bug #293], support rtmp remux to http flv live stream. 2.0.99.
* v2.0, 2015-01-17, fix [#277][bug #277], refine http server refer to go http-framework. 2.0.98
* v2.0, 2015-01-17, for [#277][bug #277], refine http api refer to go http-framework. 2.0.97
* v2.0, 2015-01-17, hotfix [#290][bug #290], use iformat only for rtmp input. 2.0.95
* v2.0, 2015-01-08, hotfix [#281][bug #281], fix hls bug ignore type-9 send aud. 2.0.93
* v2.0, 2015-01-03, fix [#274][bug #274], http-callback support on_dvr when reap a dvr file. 2.0.89
* v2.0, 2015-01-03, hotfix to remove the pageUrl for http callback. 2.0.88
* v2.0, 2015-01-03, fix [#179][bug #179], dvr support custom filepath by variables. 2.0.87
* v2.0, 2015-01-02, fix [#211][bug #211], support security allow/deny publish/play all/ip. 2.0.86
* v2.0, 2015-01-02, hotfix [#207][bug #207], trim the last 0 of log. 2.0.85
* v2.0, 2014-01-02, fix [#158][bug #158], http-callback check http status code ok(200). 2.0.84
* v2.0, 2015-01-02, hotfix [#216][bug #216], http-callback post in application/json content-type. 2.0.83
* v2.0, 2014-01-02, fix [#263][bug #263], srs-librtmp flv read tag should init size. 2.0.82
* v2.0, 2015-01-01, hotfix [#270][bug #270], memory leak for http client post. 2.0.81
* v2.0, 2014-12-12, fix [#266][bug #266], aac profile is object id plus one. 2.0.80
* v2.0, 2014-12-29, hotfix [#267][bug #267], the forward dest ep should use server. 2.0.79
* v2.0, 2014-12-29, hotfix [#268][bug #268], the hls pcr is negative when startup. 2.0.78
* v2.0, 2014-12-22, hotfix [#264][bug #264], ignore NALU when sequence header to make HLS happy. 2.0.76
* v2.0, 2014-12-20, hotfix [#264][bug #264], support disconnect publish connect when hls error. 2.0.75
* v2.0, 2014-12-12, fix [#257][bug #257], support 0.1s+ latency. 2.0.70
* v2.0, 2014-12-08, update wiki for mr([EN][v4_EN_LowLatency#merged-read], [CN][v4_CN_LowLatency#merged-read]) and mw([EN][v4_EN_LowLatency#merged-write], [CN][v4_CN_LowLatency#merged-write]).
* v2.0, 2014-12-07, fix [#251][bug #251], 10k+ clients, use queue cond wait and fast vector. 2.0.67
* v2.0, 2014-12-05, fix [#251][bug #251], 9k+ clients, use fast cache for msgs queue. 2.0.57
* v2.0, 2014-12-04, fix [#241][bug #241], add mw(merged-write) config. 2.0.53
* v2.0, 2014-12-04, for [#241][bug #241], support mr(merged-read) config and reload. 2.0.52.
* v2.0, 2014-12-04, enable [#241][bug #241] and [#248][bug #248], +25% performance, 2.5k publisher. 2.0.50
* v2.0, 2014-12-04, fix [#248][bug #248], improve about 15% performance for fast buffer. 2.0.49
* v2.0, 2014-12-03, fix [#244][bug #244], conn thread use cond to wait for recv thread error. 2.0.47.
* v2.0, 2014-12-02, merge [#239][p23], traverse the token before response connect. 2.0.45.
* v2.0, 2014-12-02, srs-librtmp support hijack io apis for st-load. 2.0.42.
* v2.0, 2014-12-01, for [#237][bug #237], refine syscall for recv, supports 1.5k clients. 2.0.41.
* v2.0, 2014-11-30, add qtcreate project file trunk/src/qt/srs/srs-qt.pro. 2.0.39.
* v2.0, 2014-11-29, fix [#235][bug #235], refine handshake, replace union with template method. 2.0.38.
* v2.0, 2014-11-28, fix [#215][bug #215], add srs_rtmp_dump tool. 2.0.37.
* v2.0, 2014-11-25, update PRIMARY, AUTHORS, CONTRIBUTORS rule. 2.0.32.
* v2.0, 2014-11-24, fix [#212][bug #212], support publish aac adts raw stream. 2.0.31.
* v2.0, 2014-11-22, fix [#217][bug #217], remove timeout recv, support 7.5k+ 250kbps clients. 2.0.30.
* v2.0, 2014-11-21, srs-librtmp add rtmp prefix for rtmp/utils/human apis. 2.0.29.
* v2.0, 2014-11-21, refine examples of srs-librtmp, add srs_print_rtmp_packet. 2.0.28.
* v2.0, 2014-11-20, fix [#212][bug #212], support publish audio raw frames. 2.0.27
* v2.0, 2014-11-19, fix [#213][bug #213], support compile [srs-librtmp on windows](https://github.com/winlinvip/srs.librtmp), [bug #213][bug #213]. 2.0.26
* v2.0, 2014-11-18, all wiki translated to English. 2.0.23.
* v2.0, 2014-11-15, fix [#204][bug #204], srs-librtmp drop duplicated sps/pps(sequence header). 2.0.22.
* v2.0, 2014-11-15, fix [#203][bug #203], srs-librtmp drop any video before sps/pps(sequence header). 2.0.21.
* v2.0, 2014-11-15, fix [#202][bug #202], fix memory leak of h.264 raw packet send in srs-librtmp. 2.0.20.
* v2.0, 2014-11-13, fix [#200][bug #200], deadloop when read/write 0 and ETIME. 2.0.16.
* v2.0, 2014-11-13, fix [#194][bug #194], writev multiple msgs, support 6k+ 250kbps clients. 2.0.15.
* v2.0, 2014-11-12, fix [#194][bug #194], optmized st for timeout recv. pulse to 500ms. 2.0.14.
* v2.0, 2014-11-11, fix [#195][bug #195], remove the confuse code st_usleep(0). 2.0.13.
* v2.0, 2014-11-08, fix [#191][bug #191], configure --export-librtmp-project and --export-librtmp-single. 2.0.11.
* v2.0, 2014-11-08, fix [#66][bug #66], srs-librtmp support write h264 raw packet. 2.0.9.
* v2.0, 2014-10-25, fix [#185][bug #185], AMF0 support 0x0B the date type codec. 2.0.7.
* v2.0, 2014-10-24, fix [#186][bug #186], hotfix for bug #186, drop connect args when not object. 2.0.6.
* v2.0, 2014-10-24, rename wiki/xxx to wiki/v4_CN_xxx. 2.0.3.
* v2.0, 2014-10-19, fix [#184][bug #184], support AnnexB in RTMP body for HLS. 2.0.2
* v2.0, 2014-10-18, remove supports for OSX(darwin). 2.0.1.
* v2.0, 2014-10-16, revert github srs README to English. 2.0.0.

<a name="v1-changes"></a>

## SRS 1.0 Changelog

* <strong>v1.0, 2014-12-05, [1.0 release(1.0.10)][r1.0r0] released. 59391 lines.</strong>
* <strong>v1.0, 2014-10-09, [1.0 beta(1.0.0)][r1.0b0] released. 59316 lines.</strong>
* v1.0, 2014-10-08, fix [#151][bug #151], always reap ts whatever audio or video packet. 0.9.223.
* v1.0, 2014-10-08, fix [#162][bug #162], failed if no epoll. 0.9.222.
* v1.0, 2014-09-30, fix [#180][bug #180], crash for multiple edge publishing the same stream. 0.9.220.
* v1.0, 2014-09-26, fix hls bug, refine config and log, according to clion of jetbrains. 0.9.216.
* v1.0, 2014-09-25, fix [#177][bug #177], dvr segment add config dvr_wait_keyframe. 0.9.213.
* v1.0, 2014-08-28, fix [#167][bug #167], add openssl includes to utest. 0.9.209.
* v1.0, 2014-08-27, max connections is 32756, for st use mmap default. 0.9.209
* v1.0, 2014-08-24, fix [#150][bug #150], forward should forward the sequence header when retry. 0.9.208.
* v1.0, 2014-08-22, for [#165][bug #165], refine dh wrapper, ensure public key is 128bytes. 0.9.206.
* v1.0, 2014-08-19, for [#160][bug #160], support forward/edge to flussonic, disable debug_srs_upnode to make flussonic happy. 0.9.201.
* v1.0, 2014-08-17, for [#155][bug #155], refine for osx, with ssl/http, disable statistics. 0.9.198.
* v1.0, 2014-08-06, fix [#148][bug #148], simplify the RTMP handshake key generation. 0.9.191.
* v1.0, 2014-08-06, fix [#147][bug #147], support identify the srs edge. 0.9.190.
* <strong>v1.0, 2014-08-03, [1.0 mainline7(0.9.189)][r1.0a7] released. 57432 lines.</strong>
* v1.0, 2014-08-03, fix [#79][bug #79], fix the reload remove edge assert bug. 0.9.189.
* v1.0, 2014-08-03, fix [#57][bug #57], use lock(acquire/release publish) to avoid duplicated publishing. 0.9.188.
* v1.0, 2014-08-03, fix [#85][bug #85], fix the segment-dvr sequence header missing. 0.9.187.
* v1.0, 2014-08-03, fix [#145][bug #145], refine ffmpeg log, check abitrate for libaacplus. 0.9.186.
* v1.0, 2014-08-03, fix [#143][bug #143], fix retrieve sys stat bug for all linux. 0.9.185.
* v1.0, 2014-08-02, fix [#138][bug #138], fix http hooks bug, regression bug. 0.9.184.
* v1.0, 2014-08-02, fix [#142][bug #142], fix tcp stat slow bug, use /proc/net/sockstat instead, refer to 'ss -s'. 0.9.183.
* v1.0, 2014-07-31, fix [#141][bug #141], support tun0(vpn network device) ip retrieve. 0.9.179.
* v1.0, 2014-07-27, support partially build on OSX(Darwin). 0.9.177
* v1.0, 2014-07-27, api connections add udp, add disk iops. 0.9.176
* v1.0, 2014-07-26, complete config utest. 0.9.173
* v1.0, 2014-07-26, fix [#124][bug #124], gop cache support disable video in publishing. 0.9.171.
* v1.0, 2014-07-23, fix [#121][bug #121], srs_info detail log compile failed. 0.9.168.
* v1.0, 2014-07-19, fix [#119][bug #119], use iformat and oformat for ffmpeg transcode. 0.9.163.
* <strong>v1.0, 2014-07-13, [1.0 mainline6(0.9.160)][r1.0a6] released. 50029 lines.</strong>
* v1.0, 2014-07-13, refine the bandwidth check/test, add as/js library, use srs-librtmp for linux tool. 0.9.159
* v1.0, 2014-07-12, complete rtmp stack utest. 0.9.156
* v1.0, 2014-07-06, fix [#81][bug #81], fix HLS codec info, IOS ok. 0.9.153.
* v1.0, 2014-07-06, fix [#103][bug #103], support all aac sample rate. 0.9.150.
* v1.0, 2014-07-05, complete kernel utest. 0.9.149
* v1.0, 2014-06-30, fix [#111][bug #111], always use 31bits timestamp. 0.9.143.
* v1.0, 2014-06-28, response the call message with null. 0.9.137
* v1.0, 2014-06-28, fix [#110][bug #110], thread start segment fault, thread cycle stop destroy thread. 0.9.136
* v1.0, 2014-06-27, fix [#109][bug #109], fix the system jump time, adjust system startup time. 0.9.135
* <strong>v1.0, 2014-06-27, [1.0 mainline5(0.9.134)][r1.0a5] released. 41573 lines.</strong>
* v1.0, 2014-06-27, SRS online 30days with RTMP/HLS.
* v1.0, 2014-06-25, fix [#108][bug #108], support config time jitter for encoder non-monotonical stream. 0.9.133
* v1.0, 2014-06-23, support report summaries in heartbeat. 0.9.132
* v1.0, 2014-06-22, performance refine, support [3k+][v4_CN_Performance#performancereport4k] connections(270kbps). 0.9.130
* v1.0, 2014-06-21, support edge [token traverse][v4_CN_DRM#tokentraverse], fix [#104][bug #104]. 0.9.129
* v1.0, 2014-06-19, add connections count to api summaries. 0.9.127
* v1.0, 2014-06-19, add srs bytes and kbps to api summaries. 0.9.126
* v1.0, 2014-06-18, add network bytes to api summaries. 0.9.125
* v1.0, 2014-06-14, fix [#98][bug #98], workaround for librtmp ping(fmt=1,cid=2 fresh stream). 0.9.124
* v1.0, 2014-05-29, support flv inject and flv http streaming with start=bytes. 0.9.122
* <strong>v1.0, 2014-05-28, [1.0 mainline4(0.9.120)][r1.0a4] released. 39200 lines.</strong>
* v1.0, 2014-05-27, fix [#87][bug #87], add source id for full trackable log. 0.9.120
* v1.0, 2014-05-27, fix [#84][bug #84], unpublish when edge disconnect. 0.9.119
* v1.0, 2014-05-27, fix [#89][bug #89], config to /dev/null to disable ffmpeg log. 0.9.117
* v1.0, 2014-05-25, fix [#76][bug #76], allow edge vhost to add or remove. 0.9.114
* v1.0, 2014-05-24, Johnny contribute [ossrs.net](http://ossrs.net). karthikeyan start to translate wiki to English.
* v1.0, 2014-05-22, fix [#78][bug #78], st joinable thread must be stop by other threads, 0.9.113
* v1.0, 2014-05-22, support amf0 StrictArray(0x0a). 0.9.111.
* v1.0, 2014-05-22, support flv parser, add amf0 to librtmp. 0.9.110
* v1.0, 2014-05-22, fix [#74][bug #74], add tcUrl for http callback on_connect, 0.9.109
* v1.0, 2014-05-19, support http heartbeat, 0.9.107
* <strong>v1.0, 2014-05-18, [1.0 mainline3(0.9.105)][r1.0a3] released. 37594 lines.</strong>
* v1.0, 2014-05-18, support http api json, to PUT/POST. 0.9.105
* v1.0, 2014-05-17, fix [#72][bug #72], also need stream_id for send_and_free_message. 0.9.101
* v1.0, 2014-05-17, rename struct to class. 0.9.100
* v1.0, 2014-05-14, fix [#67][bug #67] pithy print, stage must has a age. 0.9.98
* v1.0, 2014-05-13, fix mem leak for delete[] SharedPtrMessage array. 0.9.95
* v1.0, 2014-05-12, refine the kbps calc module. 0.9.93
* v1.0, 2014-05-12, fix bug [#64][bug #64]: install_dir=DESTDIR+PREFIX
* v1.0, 2014-05-08, fix [#36][bug #36]: never directly use \*(int32_t\*) for arm.
* v1.0, 2014-05-08, fix [#60][bug #60]: support aggregate message
* v1.0, 2014-05-08, fix [#59][bug #59], edge support FMS origin server. 0.9.92
* v1.0, 2014-05-06, fix [#50][bug #50], ubuntu14 build error.
* v1.0, 2014-05-04, support mips linux.
* v1.0, 2014-04-30, fix bug [#34][bug #34]: convert signal to io thread. 0.9.85
* v1.0, 2014-04-29, refine RTMP protocol completed, to 0.9.81
* <strong>v1.0, 2014-04-28, [1.0 mainline2(0.9.79)][r1.0a2] released. 35255 lines.</strong>
* v1.0, 2014-04-28, support full edge RTMP server. 0.9.79
* v1.0, 2014-04-27, support basic edge(play/publish) RTMP server. 0.9.78
* v1.0, 2014-04-25, add donation page. 0.9.76
* v1.0, 2014-04-21, support android app to start srs for internal edge. 0.9.72
* v1.0, 2014-04-19, support tool over srs-librtmp to ingest flv/rtmp. 0.9.71
* v1.0, 2014-04-17, support dvr(record live to flv file for vod). 0.9.69
* v1.0, 2014-04-11, add speex1.2 to transcode flash encoder stream. 0.9.58
* v1.0, 2014-04-10, support reload ingesters(add/remov/update). 0.9.57
* <strong>v1.0, 2014-04-07, [1.0 mainline(0.9.55)][r1.0a0] released. 30000 lines.</strong>
* v1.0, 2014-04-07, support [ingest][v4_CN_SampleIngest] file/stream/device.
* v1.0, 2014-04-05, support [http api][v4_CN_HTTPApi] and [http server][v4_CN_HTTPServer].
* v1.0, 2014-04-03, implements http framework and api/v1/version.
* v1.0, 2014-03-30, fix bug for st detecting epoll failed, force st to use epoll.
* v1.0, 2014-03-29, add wiki [Performance for RaspberryPi][v4_CN_RaspberryPi].
* v1.0, 2014-03-29, add release binary package for raspberry-pi.
* v1.0, 2014-03-26, support RTMP ATC for HLS/HDS to support backup(failover).
* v1.0, 2014-03-23, support daemon, default start in daemon.
* v1.0, 2014-03-22, support make install/install-api and uninstall.
* v1.0, 2014-03-22, add ./etc/init.d/srs, refine to support make clean then make.
* v1.0, 2014-03-21, write pid to ./objs/srs.pid.
* v1.0, 2014-03-20, refine hls code, support pure audio HLS.
* v1.0, 2014-03-19, add vn/an for FFMPEG to drop video/audio for radio stream.
* v1.0, 2014-03-19, refine handshake, client support complex handshake, add utest.
* v1.0, 2014-03-16, fix bug on arm of st, the sp change from 20 to 8, for respberry-pi, @see [commit][p22]
* v1.0, 2014-03-16, support ARM([debian armhf, v7cpu][v4_CN_SrsLinuxArm]) with rtmp/ssl/hls/librtmp.
* v1.0, 2014-03-12, finish utest for amf0 codec.
* v1.0, 2014-03-06, add gperftools for mem leak detect, mem/cpu profile.
* v1.0, 2014-03-04, add gest framework for utest, build success.
* v1.0, 2014-03-02, srs-librtmp, client publish/play library like librtmp.
* v1.0, 2014-03-01, modularity, extract core/kernel/rtmp/app/main module.
* v1.0, 2014-02-28, support arm build(SRS/ST), add ssl to 3rdparty package.
* v1.0, 2014-02-28, add wiki [BuildArm][v4_CN_Build], [FFMPEG][v4_CN_FFMPEG], [Reload][v4_CN_Reload]
* v1.0, 2014-02-27, add wiki [LowLatency][v4_CN_LowLatency], [HTTPCallback][v4_CN_HTTPCallback]
* v1.0, 2014-01-19, add wiki [DeliveryHLS][v4_CN_DeliveryHLS]
* v1.0, 2014-01-12, add wiki [HowToAskQuestion][v4_CN_HowToAskQuestion], [RtmpUrlVhost][v4_CN_RtmpUrlVhost]
* v1.0, 2014-01-11, fix jw/flower player pause bug, which send closeStream actually.
* v1.0, 2014-01-05, add wiki [Build][v4_CN_Build], [Performance][v4_CN_Performance], [Forward][v4_CN_Forward]
* v1.0, 2014-01-01, change listen(512), chunk-size(60000), to improve performance.
* v1.0, 2013-12-27, merge from wenjie, the bandwidth test feature.
* <strong>v0.9, 2013-12-25, [v0.9][r0.9] released. 20926 lines.</strong>
* v0.9, 2013-12-25, fix the bitrate bug(in Bps), use enhanced microphone.
* v0.9, 2013-12-22, demo video meeting or chat(SRS+cherrypy+jquery+bootstrap).
* v0.9, 2013-12-22, merge from wenjie, support banwidth test.
* v0.9, 2013-12-22, merge from wenjie: support set chunk size at vhost level
* v0.9, 2013-12-21, add [players][player] for play and publish.
* v0.9, 2013-12-15, ensure the HLS(ts) is continous when republish stream.
* v0.9, 2013-12-15, fix the hls reload bug, feed it the sequence header.
* v0.9, 2013-12-15, refine protocol, use int64_t timestamp for ts and jitter.
* v0.9, 2013-12-15, support set the live queue length(in seconds), drop when full.
* v0.9, 2013-12-15, fix the forwarder reconnect bug, feed it the sequence header.
* v0.9, 2013-12-15, support reload the hls/forwarder/transcoder.
* v0.9, 2013-12-14, refine the thread model for the retry threads.
* v0.9, 2013-12-10, auto install depends tools/libs on centos/ubuntu.
* <strong>v0.8, 2013-12-08, [v0.8][r0.8] released. 19186 lines.</strong>
* v0.8, 2013-12-08, support [http hooks][v4_CN_HTTPCallback]: on_connect/close/publish/unpublish/play/stop.
* v0.8, 2013-12-08, support multiple http hooks for a event.
* v0.8, 2013-12-07, support http callback hooks, on_connect.
* v0.8, 2013-12-07, support network based cli and json result, add CherryPy 3.2.4.
* v0.8, 2013-12-07, update http/hls/rtmp load test tool [SB][srs-bench], use SRS rtmp sdk.
* v0.8, 2013-12-06, support max_connections, drop if exceed.
* v0.8, 2013-12-05, support log_dir, write ffmpeg log to file.
* v0.8, 2013-12-05, fix the forward/hls/encoder bug.
* <strong>v0.7, 2013-12-03, [v0.7][r0.7] released. 17605 lines.</strong>
* v0.7, 2013-12-01, support dead-loop detect for forwarder and transcoder.
* v0.7, 2013-12-01, support all ffmpeg filters and params.
* v0.7, 2013-11-30, support live stream transcoder by ffmpeg.
* v0.7, 2013-11-30, support --with/without -ffmpeg, build ffmpeg-2.1.
* v0.7, 2013-11-30, add ffmpeg-2.1, x264-core138, lame-3.99.5, libaacplus-2.0.2.
* <strong>v0.6, 2013-11-29, [v0.6][r0.6] released. 16094 lines.</strong>
* v0.6, 2013-11-29, add performance summary, 1800 clients, 900Mbps, CPU 90.2%, 41MB.
* v0.6, 2013-11-29, support forward stream to other edge server.
* v0.6, 2013-11-29, support forward stream to other origin server.
* v0.6, 2013-11-28, fix memory leak bug, aac decode bug.
* v0.6, 2013-11-27, support --with or --without -hls and -ssl options.
* v0.6, 2013-11-27, support AAC 44100HZ sample rate for iphone, adjust the timestamp.
* <strong>v0.5, 2013-11-26, [v0.5][r0.5] released. 14449 lines.</strong>
* v0.5, 2013-11-24, support HLS(m3u8), fragment and window.
* v0.5, 2013-11-24, support record to ts file for HLS.
* v0.5, 2013-11-21, add ts_info tool to demux ts file.
* v0.5, 2013-11-16, add rtmp players(OSMF/jwplayer5/jwplayer6).
* <strong>v0.4, 2013-11-10, [v0.4][r0.4] released. 12500 lines.</strong>
* v0.4, 2013-11-10, support config and reload the pithy print.
* v0.4, 2013-11-09, support reload config(vhost and its detail).
* v0.4, 2013-11-09, support reload config(listen and chunk_size) by SIGHUP(1).
* v0.4, 2013-11-09, support longtime(>4.6hours) publish/play.
* v0.4, 2013-11-09, support config the chunk_size.
* v0.4, 2013-11-09, support pause for live stream.
* <strong>v0.3, 2013-11-04, [v0.3][r0.3] released. 11773 lines.</strong>
* v0.3, 2013-11-04, support refer/play-refer/publish-refer.
* v0.3, 2013-11-04, support vhosts specified config.
* v0.3, 2013-11-02, support listen multiple ports.
* v0.3, 2013-11-02, support config file in nginx-conf style.
* v0.3, 2013-10-29, support pithy print log message specified by stage.
* v0.3, 2013-10-28, support librtmp without extended-timestamp in 0xCX chunk packet.
* v0.3, 2013-10-27, support cache last gop for client fast startup.
* <strong>v0.2, 2013-10-25, [v0.2][r0.2] released. 10125 lines.</strong>
* v0.2, 2013-10-25, support flash publish.
* v0.2, 2013-10-25, support h264/avc codec by rtmp complex handshake.
* v0.2, 2013-10-24, support time jitter detect and correct algorithm
* v0.2, 2013-10-24, support decode codec type to cache the h264/avc sequence header.
* <strong>v0.1, 2013-10-23, [v0.1][r0.1] released. 8287 lines.</strong>
* v0.1, 2013-10-23, support basic amf0 codec, simplify the api using c-style api.
* v0.1, 2013-10-23, support shared ptr msg for zero memory copy.
* v0.1, 2013-10-22, support vp6 codec with rtmp protocol specified simple handshake.
* v0.1, 2013-10-20, support multiple flash client play live streaming.
* v0.1, 2013-10-20, support FMLE/FFMPEG publish live streaming.
* v0.1, 2013-10-18, support rtmp message2chunk protocol(send\_message).
* v0.1, 2013-10-17, support rtmp chunk2message protocol(recv\_message).

Winlin 2021

[p1]: https://github.com/ossrs/srs/commit/787ab674e38734ea8e0678101614fdcd84645dc8
[p2]: https://github.com/ossrs/srs/commit/f35ec2155b1408d528a9f37da7904c9625186bcf
[p3]: https://github.com/ossrs/srs/commit/29324fab469e0f7cef9ad04ffdbce832ac7dd9ff
[p4]: https://github.com/ossrs/srs/commit/f57801eb46c16755b173984b915a4166922df6a6
[p5]: https://github.com/ossrs/srs/commit/5589b13d2e216b91f97afb78ee0c011b2fccf7da
[p6]: https://github.com/ossrs/srs/commit/1ae3e6c64cc5cee90e6050c26968ebc3c18281be
[p7]: https://github.com/ossrs/srs/commit/8acd143a7a152885b815999162660fd4e7a3f247
[p8]: https://github.com/ossrs/srs/commit/cc6aca9ad55342a06440ce7f3b38453776b2b2d1
[p9]: https://github.com/ossrs/srs/commit/58136ec178e3d47db6c90a59875d7e40946936e5
[p10]: https://github.com/ossrs/srs/commit/58136ec178e3d47db6c90a59875d7e40946936e5
[p11]: https://github.com/ossrs/srs/commit/9ee138746f83adc26f0e236ec017f4d68a300004
[p12]: https://github.com/ossrs/srs/commit/1311b6fe6576fd7b9c6d299b0f8f2e8d202f4bf8
[p13]: https://github.com/ossrs/srs/commit/10297fab519811845b549a8af40a6bcbd23411e8
[p14]: https://github.com/ossrs/srs/commit/10297fab519811845b549a8af40a6bcbd23411e8
[p15]: https://github.com/ossrs/srs/commit/0d6b91039d408328caab31a1077d56a809b6bebc
[p16]: https://github.com/ossrs/srs/commit/0d6b91039d408328caab31a1077d56a809b6bebc
[p17]: https://github.com/ossrs/srs/commit/fc995473eb02c7cf64b5b212b456e11f34aa7984
[p18]: https://github.com/ossrs/srs/commit/960341b9b2b9646270ccfd113b4dd784d9826c73
[p19]: https://github.com/ossrs/srs/commit/4df19ba99a4e4d80cd89b304f9298d343497bec9
[p20]: https://github.com/ossrs/srs/commit/d12fc7fcc5b2e9e3c8ee5c7da01d0e41c8f8ca4a
[p21]: https://github.com/ossrs/srs/commit/87519aaae835199e5adb60c0ae2c1cd24939448c
[p22]: https://github.com/ossrs/srs/commit/5a4373d4835758188b9a1f03005cea0b6ddc62aa
[p23]: https://github.com/ossrs/srs/pull/239
[pr #558]: https://github.com/ossrs/srs/pull/558
[pr #559]: https://github.com/ossrs/srs/pull/559

[authors]: https://github.com/ossrs/srs/blob/develop/AUTHORS.txt
[bigthanks]: https://github.com/ossrs/srs/wiki/v4_CN_Product#bigthanks
[st]: https://github.com/winlinvip/state-threads
[st2]: https://github.com/ossrs/state-threads/tree/srs
[state-threads]: https://github.com/ossrs/state-threads/tree/srs
[nginx-rtmp]: https://github.com/arut/nginx-rtmp-module
[http-parser]: https://github.com/joyent/http-parser
[nginx]: http://nginx.org/
[FFMPEG]: http://ffmpeg.org/
[libx264]: http://www.videolan.org/
[srs]: https://github.com/ossrs/srs
[csdn]: https://code.csdn.net/winlinvip/srs-csdn
[gitee]: https://gitee.com/ossrs/srs
[srs-dolphin]: https://github.com/ossrs/srs-dolphin
[oryx]: https://github.com/ossrs/go-oryx
[srs-bench]: https://github.com/ossrs/srs-bench
[srs-ngb]: https://github.com/ossrs/srs-ngb
[srs-librtmp]: https://github.com/ossrs/srs-librtmp
[gitlab]: https://gitlab.com/winlinvip/srs-gitlab
[console]: http://ossrs.net:1985/console
[player]: http://ossrs.net/players/srs_player.html
[modules]: https://github.com/ossrs/srs/blob/develop/trunk/modules/readme.txt
[docker-srs3]: https://github.com/ossrs/srs-docker/tree/v3#usage
[docker-srs4]: https://github.com/ossrs/srs-docker/tree/v4#usage
[docker-dev]: https://github.com/ossrs/srs-docker/tree/dev#usage

[v4_CN_Git]: https://github.com/ossrs/srs/wiki/v4_CN_Git
[v4_EN_Git]: https://github.com/ossrs/srs/wiki/v4_EN_Git
[v4_CN_SampleRTMP]: https://github.com/ossrs/srs/wiki/v4_CN_SampleRTMP
[v4_EN_SampleRTMP]: https://github.com/ossrs/srs/wiki/v4_EN_SampleRTMP
[v4_CN_SampleRTMPCluster]: https://github.com/ossrs/srs/wiki/v4_CN_SampleRTMPCluster
[v4_EN_SampleRTMPCluster]: https://github.com/ossrs/srs/wiki/v4_EN_SampleRTMPCluster
[v4_CN_SampleOriginCluster]: https://github.com/ossrs/srs/wiki/v4_CN_SampleOriginCluster
[v4_EN_SampleOriginCluster]: https://github.com/ossrs/srs/wiki/v4_EN_SampleOriginCluster
[v4_CN_SampleHLS]: https://github.com/ossrs/srs/wiki/v4_CN_SampleHLS
[v4_EN_SampleHLS]: https://github.com/ossrs/srs/wiki/v4_EN_SampleHLS
[v4_CN_SampleTranscode2HLS]: https://github.com/ossrs/srs/wiki/v4_CN_SampleTranscode2HLS
[v4_EN_SampleTranscode2HLS]: https://github.com/ossrs/srs/wiki/v4_EN_SampleTranscode2HLS
[v4_CN_SampleFFMPEG]: https://github.com/ossrs/srs/wiki/v4_CN_SampleFFMPEG
[v4_EN_SampleFFMPEG]: https://github.com/ossrs/srs/wiki/v4_EN_SampleFFMPEG
[v4_CN_SampleForward]: https://github.com/ossrs/srs/wiki/v4_CN_SampleForward
[v4_EN_SampleForward]: https://github.com/ossrs/srs/wiki/v4_EN_SampleForward
[v4_CN_SampleRealtime]: https://github.com/ossrs/srs/wiki/v4_CN_SampleRealtime
[v4_EN_SampleRealtime]: https://github.com/ossrs/srs/wiki/v4_EN_SampleRealtime
[v4_CN_WebRTC]: https://github.com/ossrs/srs/wiki/v4_CN_WebRTC
[v4_EN_WebRTC]: https://github.com/ossrs/srs/wiki/v4_EN_WebRTC
[v4_CN_WebRTC#config-candidate]: https://github.com/ossrs/srs/wiki/v4_CN_WebRTC#config-candidate
[v4_EN_WebRTC#config-candidate]: https://github.com/ossrs/srs/wiki/v4_EN_WebRTC#config-candidate
[v4_CN_SampleARM]: https://github.com/ossrs/srs/wiki/v4_CN_SampleARM
[v4_EN_SampleARM]: https://github.com/ossrs/srs/wiki/v4_EN_SampleARM
[v4_CN_SampleIngest]: https://github.com/ossrs/srs/wiki/v4_CN_SampleIngest
[v4_EN_SampleIngest]: https://github.com/ossrs/srs/wiki/v4_EN_SampleIngest
[v4_CN_SampleHTTP]: https://github.com/ossrs/srs/wiki/v4_CN_SampleHTTP
[v4_EN_SampleHTTP]: https://github.com/ossrs/srs/wiki/v4_EN_SampleHTTP
[v4_CN_SampleDemo]: https://github.com/ossrs/srs/wiki/v4_CN_SampleDemo
[v4_EN_SampleDemo]: https://github.com/ossrs/srs/wiki/v4_EN_SampleDemo
[v4_CN_OriginCluster]: https://github.com/ossrs/srs/wiki/v4_CN_OriginCluster
[v4_EN_OriginCluster]: https://github.com/ossrs/srs/wiki/v4_EN_OriginCluster
[v4_CN_REUSEPORT]: https://github.com/ossrs/srs/wiki/v4_CN_REUSEPORT
[v4_EN_REUSEPORT]: https://github.com/ossrs/srs/wiki/v4_EN_REUSEPORT
[v4_CN_Sample]: https://github.com/ossrs/srs/wiki/v4_CN_Sample
[v4_EN_Sample]: https://github.com/ossrs/srs/wiki/v4_EN_Sample
[v4_CN_Product]: https://github.com/ossrs/srs/wiki/v4_CN_Product
[v4_EN_Product]: https://github.com/ossrs/srs/wiki/v4_EN_Product
[v1-wiki-cn]: https://github.com/ossrs/srs/wiki/v4_CN_Home
[v1-wiki-en]: https://github.com/ossrs/srs/wiki/v4_EN_Home
[v2-wiki-cn]: https://github.com/ossrs/srs/wiki/v4_CN_Home
[v2-wiki-en]: https://github.com/ossrs/srs/wiki/v4_EN_Home
[v4_CN_Home]: https://github.com/ossrs/srs/wiki/v4_CN_Home
[v4_EN_Home]: https://github.com/ossrs/srs/wiki/v4_EN_Home
[v4_CN_Home]: https://github.com/ossrs/srs/wiki/v4_CN_Home
[v4_EN_Home]: https://github.com/ossrs/srs/wiki/v4_EN_Home
[v4_CN_Home]: https://github.com/ossrs/srs/wiki/v4_CN_Home
[v4_EN_Home]: https://github.com/ossrs/srs/wiki/v4_EN_Home
[v4_CN_Home]: https://github.com/ossrs/srs/wiki/v4_CN_Home
[v4_EN_Home]: https://github.com/ossrs/srs/wiki/v4_EN_Home
[donation0]: http://winlinvip.github.io/srs.release/donation/index.html
[donation1]: http://ossrs.net/srs.release/donation/index.html
[donation2]: http://ossrs.net/srs.release/donation/paypal.html
[donations]: https://github.com/ossrs/srs/blob/develop/DONATIONS.txt

[v4_CN_Compare]: https://github.com/ossrs/srs/wiki/v4_CN_Compare
[v4_EN_Compare]: https://github.com/ossrs/srs/wiki/v4_EN_Compare
[v4_CN_Build]: https://github.com/ossrs/srs/wiki/v4_CN_Build
[v4_EN_Build]: https://github.com/ossrs/srs/wiki/v4_EN_Build
[v4_CN_Performance]: https://github.com/ossrs/srs/wiki/v4_CN_Performance
[v4_EN_Performance]: https://github.com/ossrs/srs/wiki/v4_EN_Performance
[v4_CN_DeliveryRTMP]: https://github.com/ossrs/srs/wiki/v4_CN_DeliveryRTMP
[v4_EN_DeliveryRTMP]: https://github.com/ossrs/srs/wiki/v4_EN_DeliveryRTMP
[v4_CN_Edge]: https://github.com/ossrs/srs/wiki/v4_CN_Edge
[v4_EN_Edge]: https://github.com/ossrs/srs/wiki/v4_EN_Edge
[v4_CN_RtmpUrlVhost]: https://github.com/ossrs/srs/wiki/v4_CN_RtmpUrlVhost
[v4_EN_RtmpUrlVhost]: https://github.com/ossrs/srs/wiki/v4_EN_RtmpUrlVhost
[v4_CN_RTMPHandshake]: https://github.com/ossrs/srs/wiki/v4_CN_RTMPHandshake
[v4_EN_RTMPHandshake]: https://github.com/ossrs/srs/wiki/v4_EN_RTMPHandshake
[v4_CN_HTTPServer]: https://github.com/ossrs/srs/wiki/v4_CN_HTTPServer
[v4_EN_HTTPServer]: https://github.com/ossrs/srs/wiki/v4_EN_HTTPServer
[v4_CN_DeliveryHLS]: https://github.com/ossrs/srs/wiki/v4_CN_DeliveryHLS
[v4_EN_DeliveryHLS]: https://github.com/ossrs/srs/wiki/v4_EN_DeliveryHLS
[v4_CN_DeliveryHLS2]: https://github.com/ossrs/srs/wiki/v4_CN_DeliveryHLS#hlsaudioonly
[v4_EN_DeliveryHLS2]: https://github.com/ossrs/srs/wiki/v4_EN_DeliveryHLS#hlsaudioonly
[v4_CN_Reload]: https://github.com/ossrs/srs/wiki/v4_CN_Reload
[v4_EN_Reload]: https://github.com/ossrs/srs/wiki/v4_EN_Reload
[v4_CN_LowLatency2]: https://github.com/ossrs/srs/wiki/v4_CN_LowLatency#gop-cache
[v4_EN_LowLatency2]: https://github.com/ossrs/srs/wiki/v4_EN_LowLatency#gop-cache
[v4_CN_Forward]: https://github.com/ossrs/srs/wiki/v4_CN_Forward
[v4_EN_Forward]: https://github.com/ossrs/srs/wiki/v4_EN_Forward
[v4_CN_FFMPEG]: https://github.com/ossrs/srs/wiki/v4_CN_FFMPEG
[v4_EN_FFMPEG]: https://github.com/ossrs/srs/wiki/v4_EN_FFMPEG
[v4_CN_HTTPCallback]: https://github.com/ossrs/srs/wiki/v4_CN_HTTPCallback
[v4_EN_HTTPCallback]: https://github.com/ossrs/srs/wiki/v4_EN_HTTPCallback
[v4_CN_SampleDemo]: https://github.com/ossrs/srs/wiki/v4_CN_SampleDemo
[v4_EN_SampleDemo]: https://github.com/ossrs/srs/wiki/v4_EN_SampleDemo
[v4_CN_SrsLinuxArm]: https://github.com/ossrs/srs/wiki/v4_CN_SrsLinuxArm
[v4_EN_SrsLinuxArm]: https://github.com/ossrs/srs/wiki/v4_EN_SrsLinuxArm
[v4_CN_LinuxService]: https://github.com/ossrs/srs/wiki/v4_CN_LinuxService
[v4_EN_LinuxService]: https://github.com/ossrs/srs/wiki/v4_EN_LinuxService
[v4_CN_RTMP-ATC]: https://github.com/ossrs/srs/wiki/v4_CN_RTMP-ATC
[v4_EN_RTMP-ATC]: https://github.com/ossrs/srs/wiki/v4_EN_RTMP-ATC
[v4_CN_HTTPApi]: https://github.com/ossrs/srs/wiki/v4_CN_HTTPApi
[v4_EN_HTTPApi]: https://github.com/ossrs/srs/wiki/v4_EN_HTTPApi
[v4_CN_Ingest]: https://github.com/ossrs/srs/wiki/v4_CN_Ingest
[v4_EN_Ingest]: https://github.com/ossrs/srs/wiki/v4_EN_Ingest
[v4_CN_DVR]: https://github.com/ossrs/srs/wiki/v4_CN_DVR
[v4_EN_DVR]: https://github.com/ossrs/srs/wiki/v4_EN_DVR
[v4_CN_SrsLog]: https://github.com/ossrs/srs/wiki/v4_CN_SrsLog
[v4_EN_SrsLog]: https://github.com/ossrs/srs/wiki/v4_EN_SrsLog
[v4_CN_DRM2]: https://github.com/ossrs/srs/wiki/v4_CN_DRM#tokentraverse
[v4_EN_DRM2]: https://github.com/ossrs/srs/wiki/v4_EN_DRM#tokentraverse
[v4_CN_SampleHTTP]: https://github.com/ossrs/srs/wiki/v4_CN_SampleHTTP
[v4_EN_SampleHTTP]: https://github.com/ossrs/srs/wiki/v4_EN_SampleHTTP
[v4_CN_FlvVodStream]: https://github.com/ossrs/srs/wiki/v4_CN_FlvVodStream
[v4_EN_FlvVodStream]: https://github.com/ossrs/srs/wiki/v4_EN_FlvVodStream
[v4_CN_Security]: https://github.com/ossrs/srs/wiki/v4_CN_Security
[v4_EN_Security]: https://github.com/ossrs/srs/wiki/v4_EN_Security
[v4_CN_DeliveryHttpStream]: https://github.com/ossrs/srs/wiki/v4_CN_DeliveryHttpStream
[v4_EN_DeliveryHttpStream]: https://github.com/ossrs/srs/wiki/v4_EN_DeliveryHttpStream
[v4_CN_DeliveryHDS]: https://github.com/ossrs/srs/wiki/v4_CN_DeliveryHDS
[v4_EN_DeliveryHDS]: https://github.com/ossrs/srs/wiki/v4_EN_DeliveryHDS
[v4_CN_Streamer]: https://github.com/ossrs/srs/wiki/v4_CN_Streamer
[v4_EN_Streamer]: https://github.com/ossrs/srs/wiki/v4_EN_Streamer
[v4_CN_Streamer2]: https://github.com/ossrs/srs/wiki/v4_CN_Streamer#push-http-flv-to-srs
[v4_EN_Streamer2]: https://github.com/ossrs/srs/wiki/v4_EN_Streamer#push-http-flv-to-srs
[v4_CN_SampleHttpFlv]: https://github.com/ossrs/srs/wiki/v4_CN_SampleHttpFlv
[v4_EN_SampleHttpFlv]: https://github.com/ossrs/srs/wiki/v4_EN_SampleHttpFlv
[v4_CN_SampleHttpFlvCluster]: https://github.com/ossrs/srs/wiki/v4_CN_SampleHttpFlvCluster
[v4_EN_SampleHttpFlvCluster]: https://github.com/ossrs/srs/wiki/v4_EN_SampleHttpFlvCluster
[v4_CN_LowLatency]: https://github.com/ossrs/srs/wiki/v4_CN_LowLatency
[v4_EN_LowLatency]: https://github.com/ossrs/srs/wiki/v4_EN_LowLatency
[v4_EN_LowLatency#merged-read]: https://github.com/ossrs/srs/wiki/v4_EN_LowLatency#merged-read
[v4_CN_Performance#performancereport4k]: https://github.com/ossrs/srs/wiki/v4_CN_Performance#performancereport4k
[v4_CN_DRM#tokentraverse]: https://github.com/ossrs/srs/wiki/v4_CN_DRM#tokentraverse
[v4_CN_RaspberryPi]: https://github.com/ossrs/srs/wiki/v4_CN_RaspberryPi
[v4_CN_Build]: https://github.com/ossrs/srs/wiki/v4_CN_Build
[v4_CN_LowLatency]: https://github.com/ossrs/srs/wiki/v4_CN_LowLatency
[v4_CN_HowToAskQuestion]: https://github.com/ossrs/srs/wiki/v4_CN_HowToAskQuestion
[v4_CN_Build]: https://github.com/ossrs/srs/wiki/v4_CN_Build
[v4_CN_Performance]: https://github.com/ossrs/srs/wiki/v4_CN_Performance
[v4_CN_RaspberryPi]: https://github.com/ossrs/srs/wiki/v4_CN_RaspberryPi
[v4_CN_LowLatency#merged-read]: https://github.com/ossrs/srs/wiki/v4_CN_LowLatency#merged-read
[v4_CN_Product]: https://github.com/ossrs/srs/wiki/v4_CN_Product
[v4_EN_LowLatency#merged-write]: https://github.com/ossrs/srs/wiki/v4_EN_LowLatency#merged-write
[v4_CN_LowLatency#merged-write]: https://github.com/ossrs/srs/wiki/v4_CN_LowLatency#merged-write
[v4_CN_NgExec]:https://github.com/ossrs/srs/wiki/v4_CN_NgExec
[v4_EN_NgExec]:https://github.com/ossrs/srs/wiki/v4_EN_NgExec
[v4_CN_ReusePort]:https://github.com/ossrs/srs/wiki/v4_CN_ReusePort
[v4_EN_ReusePort]:https://github.com/ossrs/srs/wiki/v4_EN_ReusePort
[v4_CN_SampleSRT]:https://github.com/ossrs/srs/wiki/v4_CN_SampleSRT
[v4_EN_SampleSRT]:https://github.com/ossrs/srs/wiki/v4_EN_SampleSRT
[v4_CN_SampleDASH]:https://github.com/ossrs/srs/wiki/v4_CN_SampleDASH
[v4_EN_SampleDASH]:https://github.com/ossrs/srs/wiki/v4_EN_SampleDASH

[bug #213]: https://github.com/ossrs/srs/issues/213
[bug #194]: https://github.com/ossrs/srs/issues/194
[bug #182]: https://github.com/ossrs/srs/issues/182
[bug #257]: https://github.com/ossrs/srs/issues/257
[bug #179]: https://github.com/ossrs/srs/issues/179
[bug #224]: https://github.com/ossrs/srs/issues/224
[bug #251]: https://github.com/ossrs/srs/issues/251
[bug #293]: https://github.com/ossrs/srs/issues/293
[bug #250]: https://github.com/ossrs/srs/issues/250
[bug #301]: https://github.com/ossrs/srs/issues/301
[bug #304]: https://github.com/ossrs/srs/issues/304
[bug #133]: https://github.com/ossrs/srs/issues/133
[bug #92]: https://github.com/ossrs/srs/issues/92
[bug #367]: https://github.com/ossrs/srs/issues/367
[bug #471]: https://github.com/ossrs/srs/issues/471
[bug #380]: https://github.com/ossrs/srs/issues/380
[bug #474]: https://github.com/ossrs/srs/issues/474
[bug #484]: https://github.com/ossrs/srs/issues/484
[bug #485]: https://github.com/ossrs/srs/issues/485
[bug #495]: https://github.com/ossrs/srs/issues/495
[bug #497]: https://github.com/ossrs/srs/issues/497
[bug #448]: https://github.com/ossrs/srs/issues/448
[bug #475]: https://github.com/ossrs/srs/issues/475
[bug #458]: https://github.com/ossrs/srs/issues/458
[bug #454]: https://github.com/ossrs/srs/issues/454
[bug #442]: https://github.com/ossrs/srs/issues/442
[bug #169]: https://github.com/ossrs/srs/issues/169
[bug #441]: https://github.com/ossrs/srs/issues/441
[bug #433]: https://github.com/ossrs/srs/issues/433
[bug #425]: https://github.com/ossrs/srs/issues/425
[bug #424]: https://github.com/ossrs/srs/issues/424
[bug #421]: https://github.com/ossrs/srs/issues/421
[bug #435]: https://github.com/ossrs/srs/issues/435
[bug #420]: https://github.com/ossrs/srs/issues/420
[bug #209]: https://github.com/ossrs/srs/issues/209
[bug #409]: https://github.com/ossrs/srs/issues/409
[bug #404]: https://github.com/ossrs/srs/issues/404
[bug #391]: https://github.com/ossrs/srs/issues/391
[bug #397]: https://github.com/ossrs/srs/issues/397
[bug #400]: https://github.com/ossrs/srs/issues/400
[bug #383]: https://github.com/ossrs/srs/issues/383
[bug #381]: https://github.com/ossrs/srs/issues/381
[bug #375]: https://github.com/ossrs/srs/issues/375
[bug #304]: https://github.com/ossrs/srs/issues/304
[bug #372]: https://github.com/ossrs/srs/issues/372
[bug #366]: https://github.com/ossrs/srs/issues/366
[bug #351]: https://github.com/ossrs/srs/issues/351
[bug #155]: https://github.com/ossrs/srs/issues/155
[bug #324]: https://github.com/ossrs/srs/issues/324
[bug #324]: https://github.com/ossrs/srs/issues/324
[bug #328]: https://github.com/ossrs/srs/issues/328
[bug #155]: https://github.com/ossrs/srs/issues/155
[bug #316]: https://github.com/ossrs/srs/issues/316
[bug #310]: https://github.com/ossrs/srs/issues/310
[bug #322]: https://github.com/ossrs/srs/issues/322
[bug #179]: https://github.com/ossrs/srs/issues/179
[bug #304]: https://github.com/ossrs/srs/issues/304
[bug #133]: https://github.com/ossrs/srs/issues/133
[bug #304]: https://github.com/ossrs/srs/issues/304
[bug #304]: https://github.com/ossrs/srs/issues/304
[bug #304]: https://github.com/ossrs/srs/issues/304
[bug #311]: https://github.com/ossrs/srs/issues/311
[bug #310]: https://github.com/ossrs/srs/issues/310
[bug #136]: https://github.com/ossrs/srs/issues/136
[bug #250]: https://github.com/ossrs/srs/issues/250
[bug #268]: https://github.com/ossrs/srs/issues/268
[bug #151]: https://github.com/ossrs/srs/issues/151
[bug #151]: https://github.com/ossrs/srs/issues/151
[bug #293]: https://github.com/ossrs/srs/issues/293
[bug #293]: https://github.com/ossrs/srs/issues/293
[bug #293]: https://github.com/ossrs/srs/issues/293
[bug #277]: https://github.com/ossrs/srs/issues/277
[bug #277]: https://github.com/ossrs/srs/issues/277
[bug #290]: https://github.com/ossrs/srs/issues/290
[bug #281]: https://github.com/ossrs/srs/issues/281
[bug #274]: https://github.com/ossrs/srs/issues/274
[bug #179]: https://github.com/ossrs/srs/issues/179
[bug #211]: https://github.com/ossrs/srs/issues/211
[bug #207]: https://github.com/ossrs/srs/issues/207
[bug #158]: https://github.com/ossrs/srs/issues/158
[bug #216]: https://github.com/ossrs/srs/issues/216
[bug #263]: https://github.com/ossrs/srs/issues/263
[bug #270]: https://github.com/ossrs/srs/issues/270
[bug #266]: https://github.com/ossrs/srs/issues/266
[bug #267]: https://github.com/ossrs/srs/issues/267
[bug #268]: https://github.com/ossrs/srs/issues/268
[bug #264]: https://github.com/ossrs/srs/issues/264
[bug #264]: https://github.com/ossrs/srs/issues/264
[bug #257]: https://github.com/ossrs/srs/issues/257
[bug #251]: https://github.com/ossrs/srs/issues/251
[bug #251]: https://github.com/ossrs/srs/issues/251
[bug #241]: https://github.com/ossrs/srs/issues/241
[bug #241]: https://github.com/ossrs/srs/issues/241
[bug #241]: https://github.com/ossrs/srs/issues/241
[bug #248]: https://github.com/ossrs/srs/issues/248
[bug #244]: https://github.com/ossrs/srs/issues/244
[bug #237]: https://github.com/ossrs/srs/issues/237
[bug #235]: https://github.com/ossrs/srs/issues/235
[bug #215]: https://github.com/ossrs/srs/issues/215
[bug #212]: https://github.com/ossrs/srs/issues/212
[bug #217]: https://github.com/ossrs/srs/issues/217
[bug #212]: https://github.com/ossrs/srs/issues/212
[bug #213]: https://github.com/ossrs/srs/issues/213
[bug #204]: https://github.com/ossrs/srs/issues/204
[bug #203]: https://github.com/ossrs/srs/issues/203
[bug #202]: https://github.com/ossrs/srs/issues/202
[bug #200]: https://github.com/ossrs/srs/issues/200
[bug #194]: https://github.com/ossrs/srs/issues/194
[bug #194]: https://github.com/ossrs/srs/issues/194
[bug #195]: https://github.com/ossrs/srs/issues/195
[bug #191]: https://github.com/ossrs/srs/issues/191
[bug #66]: https://github.com/ossrs/srs/issues/66
[bug #185]: https://github.com/ossrs/srs/issues/185
[bug #186]: https://github.com/ossrs/srs/issues/186
[bug #184]: https://github.com/ossrs/srs/issues/184
[bug #151]: https://github.com/ossrs/srs/issues/151
[bug #162]: https://github.com/ossrs/srs/issues/162
[bug #180]: https://github.com/ossrs/srs/issues/180
[bug #177]: https://github.com/ossrs/srs/issues/177
[bug #167]: https://github.com/ossrs/srs/issues/167
[bug #150]: https://github.com/ossrs/srs/issues/150
[bug #165]: https://github.com/ossrs/srs/issues/165
[bug #160]: https://github.com/ossrs/srs/issues/160
[bug #155]: https://github.com/ossrs/srs/issues/155
[bug #148]: https://github.com/ossrs/srs/issues/148
[bug #147]: https://github.com/ossrs/srs/issues/147
[bug #79]: https://github.com/ossrs/srs/issues/79
[bug #57]: https://github.com/ossrs/srs/issues/57
[bug #85]: https://github.com/ossrs/srs/issues/85
[bug #145]: https://github.com/ossrs/srs/issues/145
[bug #143]: https://github.com/ossrs/srs/issues/143
[bug #138]: https://github.com/ossrs/srs/issues/138
[bug #142]: https://github.com/ossrs/srs/issues/142
[bug #141]: https://github.com/ossrs/srs/issues/141
[bug #124]: https://github.com/ossrs/srs/issues/124
[bug #121]: https://github.com/ossrs/srs/issues/121
[bug #119]: https://github.com/ossrs/srs/issues/119
[bug #81]: https://github.com/ossrs/srs/issues/81
[bug #103]: https://github.com/ossrs/srs/issues/103
[bug #111]: https://github.com/ossrs/srs/issues/111
[bug #110]: https://github.com/ossrs/srs/issues/110
[bug #109]: https://github.com/ossrs/srs/issues/109
[bug #108]: https://github.com/ossrs/srs/issues/108
[bug #98]: https://github.com/ossrs/srs/issues/98
[bug #87]: https://github.com/ossrs/srs/issues/87
[bug #84]: https://github.com/ossrs/srs/issues/84
[bug #89]: https://github.com/ossrs/srs/issues/89
[bug #76]: https://github.com/ossrs/srs/issues/76
[bug #78]: https://github.com/ossrs/srs/issues/78
[bug #74]: https://github.com/ossrs/srs/issues/74
[bug #72]: https://github.com/ossrs/srs/issues/72
[bug #67]: https://github.com/ossrs/srs/issues/67
[bug #64]: https://github.com/ossrs/srs/issues/64
[bug #36]: https://github.com/ossrs/srs/issues/36
[bug #60]: https://github.com/ossrs/srs/issues/60
[bug #59]: https://github.com/ossrs/srs/issues/59
[bug #50]: https://github.com/ossrs/srs/issues/50
[bug #34]: https://github.com/ossrs/srs/issues/34
[bug #257-c0]: https://github.com/ossrs/srs/issues/257#issuecomment-66864413
[bug #109]: https://github.com/ossrs/srs/issues/109
[bug #108]: https://github.com/ossrs/srs/issues/108
[bug #104]: https://github.com/ossrs/srs/issues/104
[bug #98]: https://github.com/ossrs/srs/issues/98
[bug #87]: https://github.com/ossrs/srs/issues/87
[bug #84]: https://github.com/ossrs/srs/issues/84
[bug #89]: https://github.com/ossrs/srs/issues/89
[bug #76]: https://github.com/ossrs/srs/issues/76
[bug #78]: https://github.com/ossrs/srs/issues/78
[bug #74]: https://github.com/ossrs/srs/issues/74
[bug #72]: https://github.com/ossrs/srs/issues/72
[bug #67]: https://github.com/ossrs/srs/issues/67
[bug #64]: https://github.com/ossrs/srs/issues/64
[bug #36]: https://github.com/ossrs/srs/issues/36
[bug #60]: https://github.com/ossrs/srs/issues/60
[bug #59]: https://github.com/ossrs/srs/issues/59
[bug #50]: https://github.com/ossrs/srs/issues/50
[bug #34]: https://github.com/ossrs/srs/issues/34
[bug #367]: https://github.com/ossrs/srs/issues/367
[bug #319]: https://github.com/ossrs/srs/issues/319
[bug #367]: https://github.com/ossrs/srs/issues/367
[bug #459]: https://github.com/ossrs/srs/issues/459
[bug #470]: https://github.com/ossrs/srs/issues/470
[bug #319]: https://github.com/ossrs/srs/issues/319
[bug #467]: https://github.com/ossrs/srs/issues/467
[bug #464]: https://github.com/ossrs/srs/issues/464
[bug #465]: https://github.com/ossrs/srs/issues/465
[bug #299]: https://github.com/ossrs/srs/issues/299
[bug #92]: https://github.com/ossrs/srs/issues/92
[bug #299]: https://github.com/ossrs/srs/issues/299
[bug #466]: https://github.com/ossrs/srs/issues/466
[bug #468]: https://github.com/ossrs/srs/issues/468
[bug #502]: https://github.com/ossrs/srs/issues/502
[bug #467]: https://github.com/ossrs/srs/issues/467
[bug #512]: https://github.com/ossrs/srs/issues/512
[bug #515]: https://github.com/ossrs/srs/issues/515
[bug #511]: https://github.com/ossrs/srs/issues/511
[bug #518]: https://github.com/ossrs/srs/issues/518
[bug #541]: https://github.com/ossrs/srs/issues/541
[bug #546]: https://github.com/ossrs/srs/issues/546
[bug #418]: https://github.com/ossrs/srs/issues/418
[bug #509]: https://github.com/ossrs/srs/issues/509
[bug #511]: https://github.com/ossrs/srs/issues/511
[bug #717]: https://github.com/ossrs/srs/issues/717
[bug #691]: https://github.com/ossrs/srs/issues/691
[bug #711]: https://github.com/ossrs/srs/issues/711
[bug #640]: https://github.com/ossrs/srs/issues/640
[bug #661]: https://github.com/ossrs/srs/issues/661
[bug #666]: https://github.com/ossrs/srs/issues/666
[bug #654]: https://github.com/ossrs/srs/issues/654
[bug #713]: https://github.com/ossrs/srs/issues/713
[bug #513]: https://github.com/ossrs/srs/issues/513
[bug #730]: https://github.com/ossrs/srs/issues/730
[bug #635]: https://github.com/ossrs/srs/issues/635
[bug #736]: https://github.com/ossrs/srs/issues/736
[bug #588]: https://github.com/ossrs/srs/issues/588
[bug #740]: https://github.com/ossrs/srs/issues/740
[bug #749]: https://github.com/ossrs/srs/issues/749
[bug #750]: https://github.com/ossrs/srs/issues/750
[bug #752]: https://github.com/ossrs/srs/issues/752
[bug #503]: https://github.com/ossrs/srs/issues/503
[bug #834]: https://github.com/ossrs/srs/issues/834
[bug #841]: https://github.com/ossrs/srs/issues/841
[bug #846]: https://github.com/ossrs/srs/issues/846
[bug #844]: https://github.com/ossrs/srs/issues/844
[bug #848]: https://github.com/ossrs/srs/issues/848
[bug #851]: https://github.com/ossrs/srs/issues/851
[bug #636]: https://github.com/ossrs/srs/issues/636
[bug #865]: https://github.com/ossrs/srs/issues/865
[bug #893]: https://github.com/ossrs/srs/issues/893
[bug #899]: https://github.com/ossrs/srs/issues/899
[bug #1033]: https://github.com/ossrs/srs/issues/1033
[bug #1039]: https://github.com/ossrs/srs/issues/1039
[bug #1044]: https://github.com/ossrs/srs/issues/1044
[bug #1045]: https://github.com/ossrs/srs/issues/1045
[bug #1059]: https://github.com/ossrs/srs/issues/1059
[bug #1077]: https://github.com/ossrs/srs/issues/1077
[bug #1176]: https://github.com/ossrs/srs/issues/1176
[bug #1119]: https://github.com/ossrs/srs/issues/1119
[bug #1031]: https://github.com/ossrs/srs/issues/1031
[bug #1110]: https://github.com/ossrs/srs/issues/1110
[bug #910]: https://github.com/ossrs/srs/issues/910
[bug #1202]: https://github.com/ossrs/srs/issues/1202
[bug #1237]: https://github.com/ossrs/srs/issues/1237
[bug #1236]: https://github.com/ossrs/srs/issues/1236
[bug #1250]: https://github.com/ossrs/srs/issues/1250
[bug #1263]: https://github.com/ossrs/srs/issues/1263
[bug #1261]: https://github.com/ossrs/srs/issues/1261
[bug #1274]: https://github.com/ossrs/srs/pull/1274
[bug #1339]: https://github.com/ossrs/srs/pull/1339
[bug #1312]: https://github.com/ossrs/srs/pull/1312
[bug #1304]: https://github.com/ossrs/srs/pull/1304
[bug #1524]: https://github.com/ossrs/srs/issues/1524
[bug #1488]: https://github.com/ossrs/srs/issues/1488
[bug #1551]: https://github.com/ossrs/srs/pull/1551
[bug #1554]: https://github.com/ossrs/srs/pull/1554
[bug #1672]: https://github.com/ossrs/srs/issues/1672
[bug #xxxxxxxxxx]: https://github.com/ossrs/srs/issues/xxxxxxxxxx

[bug #735]: https://github.com/ossrs/srs/issues/735
[bug #742]: https://github.com/ossrs/srs/issues/742
[bug #738]: https://github.com/ossrs/srs/issues/738
[bug #786]: https://github.com/ossrs/srs/issues/786
[bug #820]: https://github.com/ossrs/srs/issues/820
[bug #547]: https://github.com/ossrs/srs/issues/547
[bug #904]: https://github.com/ossrs/srs/issues/904
[bug #821]: https://github.com/ossrs/srs/issues/821
[bug #913]: https://github.com/ossrs/srs/issues/913
[bug #460]: https://github.com/ossrs/srs/issues/460
[bug #775]: https://github.com/ossrs/srs/issues/775
[bug #1057]: https://github.com/ossrs/srs/issues/1057
[bug #105]: https://github.com/ossrs/srs/issues/105
[bug #727]: https://github.com/ossrs/srs/issues/727
[bug #1087]: https://github.com/ossrs/srs/issues/1087
[bug #1051]: https://github.com/ossrs/srs/issues/1051
[bug #1093]: https://github.com/ossrs/srs/issues/1093
[bug #1501]: https://github.com/ossrs/srs/issues/1501
[bug #1229]: https://github.com/ossrs/srs/issues/1229
[bug #1042]: https://github.com/ossrs/srs/issues/1042
[bug #1445]: https://github.com/ossrs/srs/issues/1445
[bug #1506]: https://github.com/ossrs/srs/issues/1506
[bug #1520]: https://github.com/ossrs/srs/issues/1520
[bug #1223]: https://github.com/ossrs/srs/issues/1223
[bug #1508]: https://github.com/ossrs/srs/issues/1508
[bug #1535]: https://github.com/ossrs/srs/issues/1535
[bug #1537]: https://github.com/ossrs/srs/issues/1537
[bug #1538]: https://github.com/ossrs/srs/issues/1538
[bug #1282]: https://github.com/ossrs/srs/issues/1282
[bug #1105]: https://github.com/ossrs/srs/issues/1105
[bug #1544]: https://github.com/ossrs/srs/issues/1544
[bug #1255]: https://github.com/ossrs/srs/issues/1255
[bug #1543]: https://github.com/ossrs/srs/issues/1543
[bug #1509]: https://github.com/ossrs/srs/issues/1509
[bug #1575]: https://github.com/ossrs/srs/issues/1575
[bug #1070]: https://github.com/ossrs/srs/issues/1070
[bug #1580]: https://github.com/ossrs/srs/issues/1580
[bug #1547]: https://github.com/ossrs/srs/issues/1547
[bug #1221]: https://github.com/ossrs/srs/issues/1221
[bug #1111]: https://github.com/ossrs/srs/issues/1111
[bug #463]: https://github.com/ossrs/srs/issues/463
[bug #1147]: https://github.com/ossrs/srs/issues/1147
[bug #1108]: https://github.com/ossrs/srs/issues/1108
[bug #703]: https://github.com/ossrs/srs/issues/703
[bug #878]: https://github.com/ossrs/srs/issues/878
[bug #607]: https://github.com/ossrs/srs/issues/607
[bug #1303]: https://github.com/ossrs/srs/issues/1303
[bug #1230]: https://github.com/ossrs/srs/issues/1230
[bug #1206]: https://github.com/ossrs/srs/issues/1206
[bug #939]: https://github.com/ossrs/srs/issues/939
[bug #1186]: https://github.com/ossrs/srs/issues/1186
[bug #1592]: https://github.com/ossrs/srs/issues/1592
[bug #665]: https://github.com/ossrs/srs/issues/665
[bug #1595]: https://github.com/ossrs/srs/issues/1595
[bug #1601]: https://github.com/ossrs/srs/issues/1601
[bug #1579]: https://github.com/ossrs/srs/issues/1579
[bug #1598]: https://github.com/ossrs/srs/issues/1598
[bug #1615]: https://github.com/ossrs/srs/issues/1615
[bug #1621]: https://github.com/ossrs/srs/issues/1621
[bug #1634]: https://github.com/ossrs/srs/issues/1634
[bug #1594]: https://github.com/ossrs/srs/issues/1594
[bug #1630]: https://github.com/ossrs/srs/issues/1630
[bug #1635]: https://github.com/ossrs/srs/issues/1635
[bug #1651]: https://github.com/ossrs/srs/issues/1651
[bug #1619]: https://github.com/ossrs/srs/issues/1619
[bug #1629]: https://github.com/ossrs/srs/issues/1629
[bug #1780]: https://github.com/ossrs/srs/issues/1780
[bug #1987]: https://github.com/ossrs/srs/issues/1987
[bug #1548]: https://github.com/ossrs/srs/issues/1548
[bug #1694]: https://github.com/ossrs/srs/issues/1694
[bug #2311]: https://github.com/ossrs/srs/issues/2311
[bug #413]: https://github.com/ossrs/srs/issues/413
[bug #2091]: https://github.com/ossrs/srs/issues/2091
[bug #1342]: https://github.com/ossrs/srs/issues/1342
[bug #2093]: https://github.com/ossrs/srs/issues/2093
[bug #2188]: https://github.com/ossrs/srs/issues/2188
[bug #1193]: https://github.com/ossrs/srs/issues/1193
[bug #2304]: https://github.com/ossrs/srs/issues/2304#issuecomment-826009290
[bug #2355]: https://github.com/ossrs/srs/issues/2355
[bug #307]: https://github.com/ossrs/srs/issues/307
[bug #2362]: https://github.com/ossrs/srs/issues/2362
[bug #2370]: https://github.com/ossrs/srs/issues/2370
[bug #yyyyyyyyyyyyy]: https://github.com/ossrs/srs/issues/yyyyyyyyyyyyy

[bug #1631]: https://github.com/ossrs/srs/issues/1631
[bug #1612]: https://github.com/ossrs/srs/issues/1612
[bug #1636]: https://github.com/ossrs/srs/issues/1636
[bug #1657]: https://github.com/ossrs/srs/issues/1657
[bug #1830]: https://github.com/ossrs/srs/issues/1830
[bug #1657-1]: https://github.com/ossrs/srs/issues/1657#issuecomment-720889906
[bug #1657-2]: https://github.com/ossrs/srs/issues/1657#issuecomment-722904004
[bug #1657-3]: https://github.com/ossrs/srs/issues/1657#issuecomment-722971676
[bug #1998]: https://github.com/ossrs/srs/issues/1998
[bug #2106]: https://github.com/ossrs/srs/issues/2106
[bug #2011]: https://github.com/ossrs/srs/issues/2011
[bug #2324]: https://github.com/ossrs/srs/issues/2324
[bug #1500]: https://github.com/ossrs/srs/issues/1500
[bug #zzzzzzzzzzzzz]: https://github.com/ossrs/srs/issues/zzzzzzzzzzzzz

[exo #828]: https://github.com/google/ExoPlayer/pull/828

[r3.0r5]: https://github.com/ossrs/srs/releases/tag/v3.0-r5
[r3.0r4]: https://github.com/ossrs/srs/releases/tag/v3.0-r4
[r3.0r3]: https://github.com/ossrs/srs/releases/tag/v3.0-r3
[r3.0r2]: https://github.com/ossrs/srs/releases/tag/v3.0-r2
[r3.0r1]: https://github.com/ossrs/srs/releases/tag/v3.0-r1
[r3.0r0]: https://github.com/ossrs/srs/releases/tag/v3.0-r0
[r3.0b4]: https://github.com/ossrs/srs/releases/tag/v3.0-b4
[r3.0b3]: https://github.com/ossrs/srs/releases/tag/v3.0-b3
[r3.0b2]: https://github.com/ossrs/srs/releases/tag/v3.0-b2
[r3.0b1]: https://github.com/ossrs/srs/releases/tag/v3.0-b1
[r3.0b0]: https://github.com/ossrs/srs/releases/tag/v3.0-b0
[r3.0a9]: https://github.com/ossrs/srs/releases/tag/v3.0-a9
[r3.0a8]: https://github.com/ossrs/srs/releases/tag/v3.0-a8
[r3.0a7]: https://github.com/ossrs/srs/releases/tag/v3.0-a7
[r3.0a6]: https://github.com/ossrs/srs/releases/tag/v3.0-a6
[r3.0a5]: https://github.com/ossrs/srs/releases/tag/v3.0-a5
[r3.0a4]: https://github.com/ossrs/srs/releases/tag/v3.0-a4
[r3.0a3]: https://github.com/ossrs/srs/releases/tag/v3.0-a3
[r3.0a2]: https://github.com/ossrs/srs/releases/tag/v3.0-a2
[r3.0a1]: https://github.com/ossrs/srs/releases/tag/v3.0-a1
[r3.0a0]: https://github.com/ossrs/srs/releases/tag/v3.0-a0
[r2.0r8]: https://github.com/ossrs/srs/releases/tag/v2.0-r8
[r2.0r7]: https://github.com/ossrs/srs/releases/tag/v2.0-r7
[r2.0r6]: https://github.com/ossrs/srs/releases/tag/v2.0-r6
[r2.0r5]: https://github.com/ossrs/srs/releases/tag/v2.0-r5
[r2.0r4]: https://github.com/ossrs/srs/releases/tag/v2.0-r4
[r2.0r3]: https://github.com/ossrs/srs/releases/tag/v2.0-r3
[r2.0r2]: https://github.com/ossrs/srs/releases/tag/v2.0-r2
[r2.0r1]: https://github.com/ossrs/srs/releases/tag/v2.0-r1
[r2.0r0]: https://github.com/ossrs/srs/releases/tag/v2.0-r0
[r2.0b4]: https://github.com/ossrs/srs/releases/tag/v2.0-b4
[r2.0b3]: https://github.com/ossrs/srs/releases/tag/v2.0-b3
[r2.0b2]: https://github.com/ossrs/srs/releases/tag/v2.0-b2
[r2.0b1]: https://github.com/ossrs/srs/releases/tag/v2.0-b1
[r2.0b0]: https://github.com/ossrs/srs/releases/tag/v2.0-b0
[r2.0a3]: https://github.com/ossrs/srs/releases/tag/v2.0-a3
[r2.0a2]: https://github.com/ossrs/srs/releases/tag/v2.0-a2
[r2.0a1]: https://github.com/ossrs/srs/releases/tag/v2.0-a1
[r2.0a0]: https://github.com/ossrs/srs/releases/tag/v2.0-a0
[r1.0r4]: https://github.com/ossrs/srs/releases/tag/v1.0-r4
[r1.0r3]: https://github.com/ossrs/srs/releases/tag/v1.0-r3
[r1.0r2]: https://github.com/ossrs/srs/releases/tag/v1.0-r2
[r1.0r1]: https://github.com/ossrs/srs/releases/tag/v1.0-r1
[r1.0r0]: https://github.com/ossrs/srs/releases/tag/v1.0-r0
[r1.0b0]: https://github.com/ossrs/srs/releases/tag/v0.9.8
[r1.0a7]: https://github.com/ossrs/srs/releases/tag/v0.9.7
[r1.0a6]: https://github.com/ossrs/srs/releases/tag/v0.9.6
[r1.0a5]: https://github.com/ossrs/srs/releases/tag/v0.9.5
[r1.0a4]: https://github.com/ossrs/srs/releases/tag/v0.9.4
[r1.0a3]: https://github.com/ossrs/srs/releases/tag/v0.9.3
[r1.0a2]: https://github.com/ossrs/srs/releases/tag/v0.9.2
[r1.0a0]: https://github.com/ossrs/srs/releases/tag/v0.9.1
[r0.9]: https://github.com/ossrs/srs/releases/tag/v0.9.0
[r0.8]: https://github.com/ossrs/srs/releases/tag/v0.8.0
[r0.7]: https://github.com/ossrs/srs/releases/tag/v0.7.0
[r0.6]: https://github.com/ossrs/srs/releases/tag/v0.6.0
[r0.5]: https://github.com/ossrs/srs/releases/tag/v0.5.0
[r0.4]: https://github.com/ossrs/srs/releases/tag/v0.4.0
[r0.3]: https://github.com/ossrs/srs/releases/tag/v0.3.0
[r0.2]: https://github.com/ossrs/srs/releases/tag/v0.2.0
[r0.1]: https://github.com/ossrs/srs/releases/tag/v0.1.0


[contact]: https://github.com/ossrs/srs/wiki/v4_CN_Contact
[v4_CN_Contact]: https://github.com/ossrs/srs/wiki/v4_CN_Contact
[v4_EN_Contact]: https://github.com/ossrs/srs/wiki/v4_EN_Contact
[more0]: http://winlinvip.github.io/srs.release/releases/
[more1]: http://ossrs.net/srs.release/releases/

[LICENSE]: https://github.com/ossrs/srs/blob/4.0release/LICENSE
[LicenseMixing]: https://github.com/ossrs/srs/wiki/LicenseMixing

[srs_CN]: https://github.com/ossrs/srs/wiki/v4_CN_Home
[srs_EN]: https://github.com/ossrs/srs/wiki/v4_EN_Home
[branch1]: https://github.com/ossrs/srs/tree/1.0release
[branch2]: https://github.com/ossrs/srs/tree/2.0release
[release2]: https://github.com/ossrs/srs/wiki/v4_CN_Product#release20
[release3]: https://github.com/ossrs/srs/wiki/v4_CN_Product#release30
[release4]: https://github.com/ossrs/srs/wiki/v4_CN_Product#release40
<|MERGE_RESOLUTION|>--- conflicted
+++ resolved
@@ -2,20 +2,18 @@
 
 The changelog for SRS.
 
-<<<<<<< HEAD
-## V5 changes
-
-* v4.0, 2021-05-31, Use [SPDX-License-Identifier: MIT](https://spdx.dev/ids/). 5.0.3
+<a name="v5-changes"></a>
+
+## SRS 5.0 Changelog
+
+* v5.0, 2021-05-31, Use [SPDX-License-Identifier: MIT](https://spdx.dev/ids/). 5.0.3
 * v5.0, 2021-05-19, ST: Simplify it, only Linux/Darwin, epoll/kqueue, single process. 5.0.2
 * v5.0, 2021-03-17, Live: Refine edge to follow client and HTTP/302. 5.0.1
 * v5.0, 2021-03-15, Init SRS/5. 5.0.0
 
-## V4 changes
-=======
 <a name="v4-changes"></a>
 
 ## SRS 4.0 Changelog
->>>>>>> 6596f92b
 
 * v4.0, 2021-06-01, Support --shared-ffmpeg to link with *.so for LGPL license. 4.0.126
 * v4.0, 2021-06-01, Support --shared-srt to link with *.so for MPL license. 4.0.125
