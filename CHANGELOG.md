--- conflicted
+++ resolved
@@ -17,10 +17,7 @@
 
 ## SRS 4.0 Changelog
 
-<<<<<<< HEAD
 * v4.0, 2021-06-24, Merge [#2429](https://github.com/ossrs/srs/pull/2429) to fix SRT bug. 4.0.131
-=======
->>>>>>> 67ac720b
 * v4.0, 2021-06-21, Fix [#2413](https://github.com/ossrs/srs/issues/2413), fix RTMP to RTC bug 4.0.130
 * v4.0, 2021-06-20, Guess where FFmpeg is. 4.0.129
 * v4.0, 2021-06-20, Fix [#1685](https://github.com/ossrs/srs/issues/1685), support RTC cross-build for armv7/armv8(aarch64). 4.0.128
