# all config for srs

#############################################################################################
# RTMP sections
#############################################################################################
# the rtmp listen ports, split by space, each listen entry is <[ip:]port>
# for example, 192.168.1.100:1935 10.10.10.100:1935
# where the ip is optional, default to 0.0.0.0, that is 1935 equals to 0.0.0.0:1935
listen              1935;
# the pid file
# to ensure only one process can use a pid file
# and provides the current running process id, for script,
# for example, init.d script to manage the server.
# default: ./objs/srs.pid
pid                 ./objs/srs.pid;
# the default chunk size is 128, max is 65536,
# some client does not support chunk size change,
# however, most clients support it and it can improve
# performance about 10%.
# default: 60000
chunk_size          60000;
# the logs dir.
# if enabled ffmpeg, each transcoding stream will create a log file.
# /dev/null to disable the log.
# default: ./objs
ff_log_dir          ./objs;
# the log tank, console or file.
# if console, print log to console.
# if file, write log to file. requires srs_log_file if log to file.
# default: file.
srs_log_tank        file;
# the log level, for all log tanks.
# can be: verbose, info, trace, warn, error
# default: trace
srs_log_level       trace;
# when srs_log_tank is file, specifies the log file.
# default: ./objs/srs.log
srs_log_file        ./objs/srs.log;
# the max connections.
# if exceed the max connections, server will drop the new connection.
# default: 1000
max_connections     1000;
# whether start as daemon
# @remark: do not support reload.
# default: on
daemon              on;
# whether use utc_time to generate the time struct,
# if off, use localtime() to generate it,
# if on, use gmtime() instead, which use UTC time.
# default: off
utc_time            off;
# config for the pithy print,
# which always print constant message specified by interval,
# whatever the clients in concurrency.
# default: 10000
pithy_print_ms      10000;

# the work dir for server, to chdir(work_dir) when not empty or "./"
# user can config this directory to change the dir.
# @reamrk do not support reload.
# default: ./
work_dir ./;
# whether quit when parent process changed,
# used for supervisor mode(not daemon), srs should always quit when 
# supervisor process exited.
# @remark conflict with daemon, error when both daemon and asprocess are on.
# @reamrk do not support reload.
# default: off
asprocess off;

#############################################################################################
# heartbeat/stats sections
#############################################################################################
# heartbeat to api server
# @remark, the ip report to server, is retrieve from system stat,
#       which need the config item stats.network.
heartbeat {
    # whether heartbeat is enabled.
    # default: off
    enabled         off;
    # the interval seconds for heartbeat,
    # recommend 0.3,0.6,0.9,1.2,1.5,1.8,2.1,2.4,2.7,3,...,6,9,12,....
    # default: 9.9
    interval        9.3;
    # when startup, srs will heartbeat to this api.
    # @remark: must be a restful http api url, where SRS will POST with following data:
    #   {
    #       "device_id": "my-srs-device",
    #       "ip": "192.168.1.100"
    #   }
    # default: http://127.0.0.1:8085/api/v1/servers
    url             http://127.0.0.1:8085/api/v1/servers;
    # the id of device.
    device_id       "my-srs-device";
    # whether report with summaries
    # if on, put /api/v1/summaries to the request data:
    #   {
    #       "summaries": summaries object.
    #   }
    # @remark: optional config.
    # default: off
    summaries       off;
}

# system statistics section.
# the main cycle will retrieve the system stat,
# for example, the cpu/mem/network/disk-io data,
# the http api, for instance, /api/v1/summaries will show these data.
# @remark the heartbeat depends on the network,
#       for example, the eth0 maybe the device which index is 0.
stats {
    # the index of device ip.
    # we may retrieve more than one network device.
    # default: 0
    network         0;
    # the device name to stat the disk iops.
    # ignore the device of /proc/diskstats if not configured.
    disk            sda sdb xvda xvdb;
}

#############################################################################################
# HTTP sections
#############################################################################################
# api of srs.
# the http api config, export for external program to manage srs.
# user can access http api of srs in browser directly, for instance, to access by:
#       curl http://192.168.1.170:1985/api/v1/reload
# which will reload srs, like cmd killall -1 srs, but the js can also invoke the http api,
# where the cli can only be used in shell/terminate.
http_api {
    # whether http api is enabled.
    # default: off
    enabled         on;
    # the http api listen entry is <[ip:]port>
    # for example, 192.168.1.100:1985
    # where the ip is optional, default to 0.0.0.0, that is 1985 equals to 0.0.0.0:1985
    # default: 1985
    listen          1985;
    # whether enable crossdomain request.
    # default: on
    crossdomain     on;
    # the HTTP RAW API is more powerful api to change srs state and reload.
    raw_api {
        # whether enable the HTTP RAW API.
        # default: off
        enabled             off;
        # whether enable rpc reload.
        # default: off
        allow_reload        off;
        # whether enable rpc query.
        # default: off
        allow_query         off;
        # whether enable rpc update.
        # default: off
        allow_update        off;
    }
}
# embedded http server in srs.
# the http streaming config, for HLS/HDS/DASH/HTTPProgressive
# global config for http streaming, user must config the http section for each vhost.
# the embed http server used to substitute nginx in ./objs/nginx,
# for example, srs running in arm, can provides RTMP and HTTP service, only with srs installed.
# user can access the http server pages, generally:
#       curl http://192.168.1.170:80/srs.html
# which will show srs version and welcome to srs.
# @remark, the http embedded stream need to config the vhost, for instance, the __defaultVhost__
# need to open the feature http of vhost.
http_server {
    # whether http streaming service is enabled.
    # default: off
    enabled         on;
    # the http streaming listen entry is <[ip:]port>
    # for example, 192.168.1.100:8080
    # where the ip is optional, default to 0.0.0.0, that is 8080 equals to 0.0.0.0:8080
    # @remark, if use lower port, for instance 80, user must start srs by root.
    # default: 8080
    listen          8080;
    # the default dir for http root.
    # default: ./objs/nginx/html
    dir             ./objs/nginx/html;
    # whether enable crossdomain request.
    # for both http static and stream server and apply on all vhosts.
    # default: on
    crossdomain     on;
}

#############################################################################################
# Streamer sections
#############################################################################################
# the streamer cast stream from other protocol to SRS over RTMP.
# @see https://github.com/ossrs/srs/tree/develop#stream-architecture
stream_caster {
    # whether stream caster is enabled.
    # default: off
    enabled         off;
    # the caster type of stream, the casters:
    #       mpegts_over_udp, MPEG-TS over UDP caster.
    #       rtsp, Real Time Streaming Protocol (RTSP).
    #       flv, FLV over HTTP POST.
    caster          mpegts_over_udp;
    # the output rtmp url.
    # for mpegts_over_udp caster, the typically output url:
    #           rtmp://127.0.0.1/live/livestream
    # for rtsp caster, the typically output url:
    #           rtmp://127.0.0.1/[app]/[stream]
    #       for example, the rtsp url:
    #           rtsp://192.168.1.173:8544/live/livestream.sdp
    #       where the [app] is "live" and [stream] is "livestream", output is:
    #           rtmp://127.0.0.1/live/livestream
    # for flv caster, the typically output url:
    #           rtmp://127.0.0.1/[app]/[stream]
    #       for example, POST to url:
    #           http://127.0.0.1:8936/live/livestream.flv
    #       where the [app] is "live" and [stream] is "livestream", output is:
    #           rtmp://127.0.0.1/live/livestream
    output          rtmp://127.0.0.1/live/livestream;
    # the listen port for stream caster.
    #       for mpegts_over_udp caster, listen at udp port. for example, 8935.
    #       for rtsp caster, listen at tcp port. for example, 554.
    #       for flv caster, listen at tcp port. for example, 8936.
    # TODO: support listen at <[ip:]port>
    listen          8935;
    # for the rtsp caster, the rtp server local port over udp,
    # which reply the rtsp setup request message, the port will be used:
    #       [rtp_port_min, rtp_port_max)
    rtp_port_min    57200;
    rtp_port_max    57300;
}
stream_caster {
    enabled         off;
    caster          mpegts_over_udp;
    output          rtmp://127.0.0.1/live/livestream;
    listen          8935;
}
stream_caster {
    enabled         off;
    caster          rtsp;
    output          rtmp://127.0.0.1/[app]/[stream];
    listen          554;
    rtp_port_min    57200;
    rtp_port_max    57300;
}
stream_caster {
    enabled         off;
    caster          flv;
    output          rtmp://127.0.0.1/[app]/[stream];
    listen          8936;
}

#############################################################################################
# Kafka sections
#############################################################################################
# Apache Kafka is a high-throughput distributed messaging system.
# SRS is a Kafka producer to send message to kafka.
# @see https://kafka.apache.org/documentation.html#introduction
kafka {
    # whether enabled kafka.
    # default: off
    enabled         off;
    # the broker list, broker is <ip:port>
    # and use space to specify multple brokers.
    # for example, 127.0.0.1:9092 127.0.0.1:9093
    brokers         127.0.0.1:9092;
    # the kafka topic to use.
    # default: srs
    topic           srs;
}

#############################################################################################
# RTMP/HTTP VHOST sections
#############################################################################################
# vhost list, the __defaultVhost__ is the default vhost
# for example, user use ip to access the stream: rtmp://192.168.1.2/live/livestream.
# for which cannot identify the required vhost.
vhost __defaultVhost__ {
}

# the vhost scope configs.
vhost scope.vhost.srs.com {
    # whether the vhost is enabled.
    # if off, all request access denied.
    # default: on
    enabled         off;

    # whether enable min delay mode for vhost.
    # for min latency mode:
    # 1. disable the publish.mr for vhost.
    # 2. use timeout for cond wait for consumer queue.
    # @see https://github.com/ossrs/srs/issues/257
    # default: off
    min_latency     off;

    # whether enable the TCP_NODELAY
    # if on, set the nodelay of fd by setsockopt
    # default: off
    tcp_nodelay     off;

    # the default chunk size is 128, max is 65536,
    # some client does not support chunk size change,
    # vhost chunk size will override the global value.
    # default: global chunk size.
    chunk_size      128;
    
    # The input ack size, 0 to not set.
    # Generally, it's set by the message from peer,
    # but for some peer(encoder), it never send message but use a different ack size.
    # We can chnage the default ack size in server-side, to send acknowledge message,
    # or the encoder maybe blocked after publishing for some time.
    # Default: 0
    in_ack_size     0;
    
    # The output ack size, 0 to not set.
    # This is used to notify the peer(player) to send acknowledge to server.
    # Default: 2500000
    out_ack_size    2500000;
}

# set the chunk size of vhost.
vhost chunksize.srs.com {
    # @see scope.vhost.srs.com
    chunk_size      128;
}

# the vhost disabled.
vhost removed.srs.com {
    # @see scope.vhost.srs.com
    enabled         off;
}

# vhost for stream cluster for RTMP/FLV
vhost cluster.srs.com {
    # The config for cluster.
    cluster {
        # The cluster mode, local or remote.
        #       local: It's an origin server, serve streams itself.
        #       remote: It's an edge server, fetch or push stream to origin server.
        # default: local
        mode            remote;

        # For edge(mode remote), user must specifies the origin server
        # format as: <server_name|ip>[:port]
        # @remark user can specifies multiple origin for error backup, by space,
        # for example, 192.168.1.100:1935 192.168.1.101:1935 192.168.1.102:1935
        origin          127.0.0.1:1935 localhost:1935;

        # For edge(mode remote), whether open the token traverse mode,
        # if token traverse on, all connections of edge will forward to origin to check(auth),
        # it's very important for the edge to do the token auth.
        # the better way is use http callback to do the token auth by the edge,
        # but if user prefer origin check(auth), the token_traverse if better solution.
        # default: off
        token_traverse  off;

        # For edge(mode remote), the vhost to transform for edge,
        # to fetch from the specified vhost at origin,
        # if not specified, use the current vhost of edge in origin, the variable [vhost].
        # default: [vhost]
        vhost           same.edge.srs.com;

        # For edge(mode remote), when upnode(forward to, edge push to, edge pull from) is srs,
        # it's strongly recommend to open the debug_srs_upnode,
        # when connect to upnode, it will take the debug info,
        # for example, the id, source id, pid.
        # please see: https://github.com/ossrs/srs/wiki/v1_CN_SrsLog
        # default: on
        debug_srs_upnode    on;

        # For origin(mode local) cluster, turn on the cluster.
        # @remark Origin cluster only supports RTMP, use Edge to transmux RTMP to FLV.
        # default: off
        # TODO: FIXME: Support reload.
        origin_cluster      off;

        # For origin (mode local) cluster, the co-worker's HTTP APIs.
        # This origin will connect to co-workers and communicate with them.
        # please read: https://github.com/ossrs/srs/wiki/v3_EN_OriginCluster
        # TODO: FIXME: Support reload.
        coworkers           127.0.0.1:9091 127.0.0.1:9092;
    }
}

# vhost for edge, edge and origin is the same vhost
vhost same.edge.srs.com {
    # @see cluster.srs.com
    cluster {
        mode            remote;
        origin          127.0.0.1:1935 localhost:1935;
        token_traverse  off;
    }
}

# vhost for edge, edge transform vhost to fetch from another vhost.
vhost transform.edge.srs.com {
    # @see cluster.srs.com
    cluster {
        mode            remote;
        origin          127.0.0.1:1935;
        vhost           same.edge.srs.com;
    }
}

# the vhost for srs debug info, whether send args in connect(tcUrl).
vhost debug.srs.com {
    # @see cluster.srs.com
    cluster {
        debug_srs_upnode    on;
    }
}

# the vhost which forward publish streams.
vhost same.vhost.forward.srs.com {
    # forward stream to other servers.
    forward {
        # whether enable the forward.
        # default: off
        enabled on;
        # forward all publish stream to the specified server.
        # this used to split/forward the current stream for cluster active-standby,
        # active-active for cdn to build high available fault tolerance system.
        # format: {ip}:{port} {ip_N}:{port_N}
        destination 127.0.0.1:1936 127.0.0.1:1937;
    }
}

# the play specified configs
vhost play.srs.com {
    # for play client, both RTMP and other stream clients,
    # for instance, the HTTP FLV stream clients.
    play {
        # whether cache the last gop.
        # if on, cache the last gop and dispatch to client,
        #   to enabled fast startup for client, client play immediately.
        # if off, send the latest media data to client,
        #   client need to wait for the next Iframe to decode and show the video.
        # set to off if requires min delay;
        # set to on if requires client fast startup.
        # default: on
        gop_cache       off;
        # the max live queue length in seconds.
        # if the messages in the queue exceed the max length,
        # drop the old whole gop.
        # default: 30
        queue_length    10;

        # about the stream monotonically increasing:
        #   1. video timestamp is monotonically increasing,
        #   2. audio timestamp is monotonically increasing,
        #   3. video and audio timestamp is interleaved/mixed monotonically increasing.
        # it's specified by RTMP specification, @see 3. Byte Order, Alignment, and Time Format
        # however, some encoder cannot provides this feature, please set this to off to ignore time jitter.
        # the time jitter algorithm:
        #   1. full, to ensure stream start at zero, and ensure stream monotonically increasing.
        #   2. zero, only ensure stream start at zero, ignore timestamp jitter.
        #   3. off, disable the time jitter algorithm, like atc.
        # @remark for full, correct timestamp only when |delta| > 250ms.
        # @remark disabled when atc is on.
        # default: full
        time_jitter             full;
        # vhost for atc for hls/hds/rtmp backup.
        # generally, atc default to off, server delivery rtmp stream to client(flash) timestamp from 0.
        # when atc is on, server delivery rtmp stream by absolute time.
        # atc is used, for instance, encoder will copy stream to master and slave server,
        # server use atc to delivery stream to edge/client, where stream time from master/slave server
        # is always the same, client/tools can slice RTMP stream to HLS according to the same time,
        # if the time not the same, the HLS stream cannot slice to support system backup.
        #
        # @see http://www.adobe.com/cn/devnet/adobe-media-server/articles/varnish-sample-for-failover.html
        # @see http://www.baidu.com/#wd=hds%20hls%20atc
        #
        # @remark when atc is on, auto off the time_jitter
        # default: off
        atc             off;
        # whether use the interleaved/mixed algorithm to correct the timestamp.
        # if on, always ensure the timestamp of audio+video is interleaved/mixed monotonically increase.
        # if off, use time_jitter to correct the timestamp if required.
        # @remark to use mix_correct, atc should on(or time_jitter should off).
        # default: off
        mix_correct             off;

        # whether enable the auto atc,
        # if enabled, detect the bravo_atc="true" in onMetaData packet,
        # set atc to on if matched.
        # always ignore the onMetaData if atc_auto is off.
        # default: off
        atc_auto        off;

        # set the MW(merged-write) latency in ms.
        # SRS always set mw on, so we just set the latency value.
        # the latency of stream >= mw_latency + mr_latency
        # the value recomment is [300, 1800]
        # default: 350
        mw_latency      350;

        # the minimal packets send interval in ms,
        # used to control the ndiff of stream by srs_rtmp_dump,
        # for example, some device can only accept some stream which
        # delivery packets in constant interval(not cbr).
        # @remark 0 to disable the minimal interval.
        # @remark >0 to make the srs to send message one by one.
        # @remark user can get the right packets interval in ms by srs_rtmp_dump.
        # default: 0
        send_min_interval       10.0;
        # whether reduce the sequence header,
        # for some client which cannot got duplicated sequence header,
        # while the sequence header is not changed yet.
        # default: off
        reduce_sequence_header  on;
    }
}

# vhost for time jitter
vhost jitter.srs.com {
    # @see play.srs.com
    # to use time_jitter full, the default config.
    play {
    }
    # to use mix_correct.
    play {
        time_jitter             off;
        mix_correct             on;
    }
    play {
        atc                     on;
        mix_correct             on;
    }
    # to use atc
    play {
        atc                     on;
    }
}

# vhost for atc.
vhost atc.srs.com {
    # @see play.srs.com
    play {
        atc             on;
        atc_auto        on;
    }
}

# the MR(merged-read) setting for publisher.
# the MW(merged-write) settings for player.
vhost mrw.srs.com {
    # @see scope.vhost.srs.com
    min_latency     off;

    # @see play.srs.com
    play {
        mw_latency      350;
    }

    # @see publish.srs.com
    publish {
        mr          on;
        mr_latency  350;
    }
}

# the vhost for min delay, do not cache any stream.
vhost min.delay.com {
    # @see scope.vhost.srs.com
    min_latency     on;
    # @see scope.vhost.srs.com
    tcp_nodelay     on;

    # @see play.srs.com
    play {
        mw_latency      100;
        gop_cache       off;
        queue_length    10;
    }

    # @see publish.srs.com
    publish {
        mr          off;
    }
}

# whether disable the sps parse, for the resolution of video.
vhost no.parse.sps.com {
    # @see publish.srs.com
    publish {
        parse_sps   on;
    }
}

# the vhost to control the stream delivery feature
vhost stream.control.com {
    # @see scope.vhost.srs.com
    min_latency     on;
    # @see scope.vhost.srs.com
    tcp_nodelay     on;

    # @see play.srs.com
    play {
        mw_latency      100;
        queue_length    10;
        send_min_interval       10.0;
        reduce_sequence_header  on;
    }

    # @see publish.srs.com
    publish {
        mr          off;
        firstpkt_timeout    20000;
        normal_timeout      7000;
    }
}

# the publish specified configs
vhost publish.srs.com {
    # the config for FMLE/Flash publisher, which push RTMP to SRS.
    publish {
        # about MR, read https://github.com/ossrs/srs/issues/241
        # when enabled the mr, SRS will read as large as possible.
        # default: off
        mr          off;
        # the latency in ms for MR(merged-read),
        # the performance+ when latency+, and memory+,
        #       memory(buffer) = latency * kbps / 8
        # for example, latency=500ms, kbps=3000kbps, each publish connection will consume
        #       memory = 500 * 3000 / 8 = 187500B = 183KB
        # when there are 2500 publisher, the total memory of SRS at least:
        #       183KB * 2500 = 446MB
        # the recommended value is [300, 2000]
        # default: 350
        mr_latency  350;

        # the 1st packet timeout in ms for encoder.
        # default: 20000
        firstpkt_timeout    20000;
        # the normal packet timeout in ms for encoder.
        # default: 5000
        normal_timeout      7000;
        # whether parse the sps when publish stream.
        # we can got the resolution of video for stat api.
        # but we may failed to cause publish failed.
        # default: on
        parse_sps   on;
    }
}

# the vhost for anti-suck.
vhost refer.anti_suck.com {
    # refer hotlink-denial.
    refer {
        # whether enable the refer hotlink-denial.
        # default: off.
        enabled         on;
        # the common refer for play and publish.
        # if the page url of client not in the refer, access denied.
        # if not specified this field, allow all.
        # default: not specified.
        all           github.com github.io;
        # refer for publish clients specified.
        # the common refer is not overridden by this.
        # if not specified this field, allow all.
        # default: not specified.
        publish   github.com github.io;
        # refer for play clients specified.
        # the common refer is not overridden by this.
        # if not specified this field, allow all.
        # default: not specified.
        play      github.com github.io;
    }
}

# vhost for bandwidth check
# generally, the bandcheck vhost must be: bandcheck.srs.com,
# or need to modify the vhost of client.
vhost bandcheck.srs.com {
    enabled         on;
    chunk_size      65000;
    # bandwidth check config.
    bandcheck {
        # whether support bandwidth check,
        # default: off.
        enabled         on;
        # the key for server to valid,
        # if invalid key, server disconnect and abort the bandwidth check.
        key             "35c9b402c12a7246868752e2878f7e0e";
        # the interval in seconds for bandwidth check,
        # server do not allow new test request.
        # default: 30
        interval        30;
        # the max available check bandwidth in kbps.
        # to avoid attack of bandwidth check.
        # default: 1000
        limit_kbps      4000;
    }
}

# the security to allow or deny clients.
vhost security.srs.com {
    # security for host to allow or deny clients.
    # @see https://github.com/ossrs/srs/issues/211
    security {
        # whether enable the security for vhost.
        # default: off
        enabled         on;
        # the security list, each item format as:
        #       allow|deny    publish|play    all|<ip>
        # for example:
        #       allow           publish     all;
        #       deny            publish     all;
        #       allow           publish     127.0.0.1;
        #       deny            publish     127.0.0.1;
        #       allow           play        all;
        #       deny            play        all;
        #       allow           play        127.0.0.1;
        #       deny            play        127.0.0.1;
        # SRS apply the following simple strategies one by one:
        #       1. allow all if security disabled.
        #       2. default to deny all when security enabled.
        #       3. allow if matches allow strategy.
        #       4. deny if matches deny strategy.
        allow           play        all;
        allow           publish     all;
    }
}

# vhost for http static and flv vod stream for each vhost.
vhost http.static.srs.com {
    # http static vhost specified config
    http_static {
        # whether enabled the http static service for vhost.
        # default: off
        enabled     on;
        # the url to mount to,
        # typical mount to [vhost]/
        # the variables:
        #       [vhost] current vhost for http server.
        # @remark the [vhost] is optional, used to mount at specified vhost.
        # @remark the http of __defaultVhost__ will override the http_server section.
        # for example:
        #       mount to [vhost]/
        #           access by http://ossrs.net:8080/xxx.html
        #       mount to [vhost]/hls
        #           access by http://ossrs.net:8080/hls/xxx.html
        #       mount to /
        #           access by http://ossrs.net:8080/xxx.html
        #           or by http://192.168.1.173:8080/xxx.html
        #       mount to /hls
        #           access by http://ossrs.net:8080/hls/xxx.html
        #           or by http://192.168.1.173:8080/hls/xxx.html
        # @remark the port of http is specified by http_server section.
        # default: [vhost]/
        mount       [vhost]/hls;
        # main dir of vhost,
        # to delivery HTTP stream of this vhost.
        # default: ./objs/nginx/html
        dir         ./objs/nginx/html/hls;
    }
}

# vhost for http flv/aac/mp3 live stream for each vhost.
vhost http.remux.srs.com {
    # http flv/mp3/aac/ts stream vhost specified config
    http_remux {
        # whether enable the http live streaming service for vhost.
        # default: off
        enabled     on;
        # the fast cache for audio stream(mp3/aac),
        # to cache more audio and send to client in a time to make android(weixin) happy.
        # @remark the flv/ts stream ignore it
        # @remark 0 to disable fast cache for http audio stream.
        # default: 0
        fast_cache  30;
        # the stream mount for rtmp to remux to live streaming.
        # typical mount to [vhost]/[app]/[stream].flv
        # the variables:
        #       [vhost] current vhost for http live stream.
        #       [app] current app for http live stream.
        #       [stream] current stream for http live stream.
        # @remark the [vhost] is optional, used to mount at specified vhost.
        # the extension:
        #       .flv mount http live flv stream, use default gop cache.
        #       .ts mount http live ts stream, use default gop cache.
        #       .mp3 mount http live mp3 stream, ignore video and audio mp3 codec required.
        #       .aac mount http live aac stream, ignore video and audio aac codec required.
        # for example:
        #       mount to [vhost]/[app]/[stream].flv
        #           access by http://ossrs.net:8080/live/livestream.flv
        #       mount to /[app]/[stream].flv
        #           access by http://ossrs.net:8080/live/livestream.flv
        #           or by http://192.168.1.173:8080/live/livestream.flv
        #       mount to [vhost]/[app]/[stream].mp3
        #           access by http://ossrs.net:8080/live/livestream.mp3
        #       mount to [vhost]/[app]/[stream].aac
        #           access by http://ossrs.net:8080/live/livestream.aac
        #       mount to [vhost]/[app]/[stream].ts
        #           access by http://ossrs.net:8080/live/livestream.ts
        # @remark the port of http is specified by http_server section.
        # default: [vhost]/[app]/[stream].flv
        mount       [vhost]/[app]/[stream].flv;
    }
}

# the http hook callback vhost, srs will invoke the hooks for specified events.
vhost hooks.callback.srs.com {
    http_hooks {
        # whether the http hooks enable.
        # default off.
        enabled         on;
        # when client connect to vhost/app, call the hook,
        # the request in the POST data string is a object encode by json:
        #       {
        #           "action": "on_connect",
        #           "client_id": 1985,
        #           "ip": "192.168.1.10", "vhost": "video.test.com", "app": "live",
        #           "tcUrl": "rtmp://video.test.com/live?key=d2fa801d08e3f90ed1e1670e6e52651a",
        #           "pageUrl": "http://www.test.com/live.html"
        #       }
        # if valid, the hook must return HTTP code 200(Status OK) and response
        # an int value specifies the error code(0 corresponding to success):
        #       0
        # support multiple api hooks, format:
        #       on_connect http://xxx/api0 http://xxx/api1 http://xxx/apiN
        on_connect      http://127.0.0.1:8085/api/v1/clients http://localhost:8085/api/v1/clients;
        # when client close/disconnect to vhost/app/stream, call the hook,
        # the request in the POST data string is a object encode by json:
        #       {
        #           "action": "on_close",
        #           "client_id": 1985,
        #           "ip": "192.168.1.10", "vhost": "video.test.com", "app": "live",
        #           "send_bytes": 10240, "recv_bytes": 10240
        #       }
        # if valid, the hook must return HTTP code 200(Status OK) and response
        # an int value specifies the error code(0 corresponding to success):
        #       0
        # support multiple api hooks, format:
        #       on_close http://xxx/api0 http://xxx/api1 http://xxx/apiN
        on_close        http://127.0.0.1:8085/api/v1/clients http://localhost:8085/api/v1/clients;
        # when client(encoder) publish to vhost/app/stream, call the hook,
        # the request in the POST data string is a object encode by json:
        #       {
        #           "action": "on_publish",
        #           "client_id": 1985,
        #           "ip": "192.168.1.10", "vhost": "video.test.com", "app": "live",
        #           "stream": "livestream", "param":"?token=xxx&salt=yyy"
        #       }
        # if valid, the hook must return HTTP code 200(Status OK) and response
        # an int value specifies the error code(0 corresponding to success):
        #       0
        # support multiple api hooks, format:
        #       on_publish http://xxx/api0 http://xxx/api1 http://xxx/apiN
        on_publish      http://127.0.0.1:8085/api/v1/streams http://localhost:8085/api/v1/streams;
        # when client(encoder) stop publish to vhost/app/stream, call the hook,
        # the request in the POST data string is a object encode by json:
        #       {
        #           "action": "on_unpublish",
        #           "client_id": 1985,
        #           "ip": "192.168.1.10", "vhost": "video.test.com", "app": "live",
        #           "stream": "livestream", "param":"?token=xxx&salt=yyy"
        #       }
        # if valid, the hook must return HTTP code 200(Status OK) and response
        # an int value specifies the error code(0 corresponding to success):
        #       0
        # support multiple api hooks, format:
        #       on_unpublish http://xxx/api0 http://xxx/api1 http://xxx/apiN
        on_unpublish    http://127.0.0.1:8085/api/v1/streams http://localhost:8085/api/v1/streams;
        # when client start to play vhost/app/stream, call the hook,
        # the request in the POST data string is a object encode by json:
        #       {
        #           "action": "on_play",
        #           "client_id": 1985,
        #           "ip": "192.168.1.10", "vhost": "video.test.com", "app": "live",
        #           "stream": "livestream", "param":"?token=xxx&salt=yyy",
        #           "pageUrl": "http://www.test.com/live.html"
        #       }
        # if valid, the hook must return HTTP code 200(Status OK) and response
        # an int value specifies the error code(0 corresponding to success):
        #       0
        # support multiple api hooks, format:
        #       on_play http://xxx/api0 http://xxx/api1 http://xxx/apiN
        on_play         http://127.0.0.1:8085/api/v1/sessions http://localhost:8085/api/v1/sessions;
        # when client stop to play vhost/app/stream, call the hook,
        # the request in the POST data string is a object encode by json:
        #       {
        #           "action": "on_stop",
        #           "client_id": 1985,
        #           "ip": "192.168.1.10", "vhost": "video.test.com", "app": "live",
        #           "stream": "livestream", "param":"?token=xxx&salt=yyy"
        #       }
        # if valid, the hook must return HTTP code 200(Status OK) and response
        # an int value specifies the error code(0 corresponding to success):
        #       0
        # support multiple api hooks, format:
        #       on_stop http://xxx/api0 http://xxx/api1 http://xxx/apiN
        on_stop         http://127.0.0.1:8085/api/v1/sessions http://localhost:8085/api/v1/sessions;
        # when srs reap a dvr file, call the hook,
        # the request in the POST data string is a object encode by json:
        #       {
        #           "action": "on_dvr",
        #           "client_id": 1985,
        #           "ip": "192.168.1.10", "vhost": "video.test.com", "app": "live",
        #           "stream": "livestream", "param":"?token=xxx&salt=yyy",
        #           "cwd": "/usr/local/srs",
        #           "file": "./objs/nginx/html/live/livestream.1420254068776.flv"
        #       }
        # if valid, the hook must return HTTP code 200(Status OK) and response
        # an int value specifies the error code(0 corresponding to success):
        #       0
        on_dvr          http://127.0.0.1:8085/api/v1/dvrs http://localhost:8085/api/v1/dvrs;
        # when srs reap a ts file of hls, call the hook,
        # the request in the POST data string is a object encode by json:
        #       {
        #           "action": "on_hls",
        #           "client_id": 1985,
        #           "ip": "192.168.1.10", "vhost": "video.test.com", "app": "live",
        #           "stream": "livestream", "param":"?token=xxx&salt=yyy",
        #           "duration": 9.36, // in seconds
        #           "cwd": "/usr/local/srs",
        #           "file": "./objs/nginx/html/live/livestream/2015-04-23/01/476584165.ts",
        #           "url": "live/livestream/2015-04-23/01/476584165.ts",
        #           "m3u8": "./objs/nginx/html/live/livestream/live.m3u8",
        #           "m3u8_url": "live/livestream/live.m3u8",
        #           "seq_no": 100
        #       }
        # if valid, the hook must return HTTP code 200(Status OK) and response
        # an int value specifies the error code(0 corresponding to success):
        #       0
        on_hls          http://127.0.0.1:8085/api/v1/hls http://localhost:8085/api/v1/hls;
        # when srs reap a ts file of hls, call this hook,
        # used to push file to cdn network, by get the ts file from cdn network.
        # so we use HTTP GET and use the variable following:
        #       [app], replace with the app.
        #       [stream], replace with the stream.
        #       [param], replace with the param.
        #       [ts_url], replace with the ts url.
        # ignore any return data of server.
        # @remark random select a url to report, not report all.
        on_hls_notify   http://127.0.0.1:8085/api/v1/hls/[app]/[stream]/[ts_url][param];
<<<<<<< HEAD
    }
}

# the vhost for exec, fork process when publish stream.
vhost exec.srs.com {
    # the exec used to fork process when got some event.
    exec {
        # whether enable the exec.
        # default: off.
        enabled     off;
        # when publish stream, exec the process with variables:
        #       [vhost] the input stream vhost.
        #       [port] the input stream port.
        #       [app] the input stream app.
        #       [stream] the input stream name.
        #       [engine] the transcode engine name.
        # other variables for exec only:
        #       [url] the rtmp url which trigger the publish.
        #       [tcUrl] the client request tcUrl.
        #       [swfUrl] the client request swfUrl.
        #       [pageUrl] the client request pageUrl.
        # @remark empty to ignore this exec.
        publish     ./objs/ffmpeg/bin/ffmpeg -f flv -i [url] -c copy -y ./[stream].flv;
    }
}

# The vhost for MPEG-DASH.
vhost dash.srs.com {
    dash {
        # Whether DASH is enabled.
        # Transmux RTMP to DASH if on.
        # Default: off
        enabled             on;
        # The duration of segment in seconds.
        # Default: 3
        dash_fragment       3;
        # The period to update the MPD in seconds.
        # Default: 30
        dash_update_period  30;
        # The depth of timeshift buffer in seconds.
        # Default: 60
        dash_timeshift      60;
        # The base/home dir/path for dash.
        # All init and segment files will write under this dir.
        dash_path           ./objs/nginx/html;
        # The DASH MPD file path.
        # We supports some variables to generate the filename.
        #       [vhost], the vhost of stream.
        #       [app], the app of stream.
        #       [stream], the stream name of stream.
        # Default: [app]/[stream].mpd
        dash_mpd_file       [app]/[stream].mpd;
    }
}

# the vhost with hls specified.
vhost hls.srs.com {
    hls {
        # whether the hls is enabled.
        # if off, do not write hls(ts and m3u8) when publish.
        # default: off
        enabled         on;
        # the hls fragment in seconds, the duration of a piece of ts.
        # default: 10
        hls_fragment    10;
        # the hls m3u8 target duration ratio,
        #   EXT-X-TARGETDURATION = hls_td_ratio * hls_fragment // init
        #   EXT-X-TARGETDURATION = max(ts_duration, EXT-X-TARGETDURATION) // for each ts
        # @see https://github.com/ossrs/srs/issues/304#issuecomment-74000081
        # default: 1.5
        hls_td_ratio    1.5;
        # the audio overflow ratio.
        # for pure audio, the duration to reap the segment.
        # for example, the hls_fragment is 10s, hls_aof_ratio is 2.0,
        # the segment will reap to 20s for pure audio.
        # default: 2.0
        hls_aof_ratio   2.0;
        # the hls window in seconds, the number of ts in m3u8.
        # default: 60
        hls_window      60;
        # the error strategy. can be:
        #       ignore, disable the hls.
        #       disconnect, require encoder republish.
        #       continue, ignore failed try to continue output hls.
        # @see https://github.com/ossrs/srs/issues/264
        # default: continue
        hls_on_error    continue;
        # the hls output path.
        # the m3u8 file is configured by hls_path/hls_m3u8_file, the default is:
        #       ./objs/nginx/html/[app]/[stream].m3u8
        # the ts file is configured by hls_path/hls_ts_file, the default is:
        #       ./objs/nginx/html/[app]/[stream]-[seq].ts
        # @remark the hls_path is compatible with srs v1 config.
        # default: ./objs/nginx/html
        hls_path        ./objs/nginx/html;
        # the hls m3u8 file name.
        # we supports some variables to generate the filename.
        #       [vhost], the vhost of stream.
        #       [app], the app of stream.
        #       [stream], the stream name of stream.
        # default: [app]/[stream].m3u8
        hls_m3u8_file   [app]/[stream].m3u8;
        # the hls ts file name.
        # we supports some variables to generate the filename.
        #       [vhost], the vhost of stream.
        #       [app], the app of stream.
        #       [stream], the stream name of stream.
        #       [2006], replace this const to current year.
        #       [01], replace this const to current month.
        #       [02], replace this const to current date.
        #       [15], replace this const to current hour.
        #       [04], replace this const to current minute.
        #       [05], replace this const to current second.
        #       [999], replace this const to current millisecond.
        #       [timestamp],replace this const to current UNIX timestamp in ms.
        #       [seq], the sequence number of ts.
        #       [duration], replace this const to current ts duration.
        # @see https://github.com/ossrs/srs/wiki/v2_CN_DVR#custom-path
        # @see https://github.com/ossrs/srs/wiki/v2_CN_DeliveryHLS#hls-config
        # default: [app]/[stream]-[seq].ts
        hls_ts_file     [app]/[stream]-[seq].ts;
        # whether use floor for the hls_ts_file path generation.
        # if on, use floor(timestamp/hls_fragment) as the variable [timestamp],
        #       and use enhanced algorithm to calc deviation for segment.
        # @remark when floor on, recommend the hls_segment>=2*gop.
        # default: off
        hls_ts_floor    off;
        # the hls entry prefix, which is base url of ts url.
        # for example, the prefix is:
        #         http://your-server/
        # then, the ts path in m3u8 will be like:
        #         http://your-server/live/livestream-0.ts
        #         http://your-server/live/livestream-1.ts
        #         ...
        # optional, default to empty string.
        hls_entry_prefix http://your-server;
        # the default audio codec of hls.
        # when codec changed, write the PAT/PMT table, but maybe ok util next ts.
        # so user can set the default codec for mp3.
        # the available audio codec:
        #       aac, mp3, an
        # default: aac
        hls_acodec      aac;
        # the default video codec of hls.
        # when codec changed, write the PAT/PMT table, but maybe ok util next ts.
        # so user can set the default codec for pure audio(without video) to vn.
        # the available video codec:
        #       h264, vn
        # default: h264
        hls_vcodec      h264;
        # whether cleanup the old expired ts files.
        # default: on
        hls_cleanup     on;
        # the timeout in seconds to dispose the hls,
        # dispose is to remove all hls files, m3u8 and ts files.
        # when publisher timeout dispose hls.
        # @remark 0 to disable dispose for publisher.
        # @remark apply for publisher timeout only, while "etc/init.d/srs stop" always dispose hls.
        # default: 0
        hls_dispose     0;
        # the max size to notify hls,
        # to read max bytes from ts of specified cdn network,
        # @remark only used when on_hls_notify is config.
        # default: 64
        hls_nb_notify   64;
        # whether wait keyframe to reap segment,
        # if off, reap segment when duration exceed the fragment,
        # if on, reap segment when duration exceed and got keyframe.
        # default: on
        hls_wait_keyframe       on;

        # on_hls, never config in here, should config in http_hooks.
        # for the hls http callback, @see http_hooks.on_hls of vhost hooks.callback.srs.com
        # @read https://github.com/ossrs/srs/wiki/v2_CN_DeliveryHLS#http-callback
        # @read https://github.com/ossrs/srs/wiki/v2_EN_DeliveryHLS#http-callback

        # on_hls_notify, never config in here, should config in http_hooks.
        # we support the variables to generate the notify url:
        #       [app], replace with the app.
        #       [stream], replace with the stream.
        #       [ts_url], replace with the ts url.
        # for the hls http callback, @see http_hooks.on_hls_notify of vhost hooks.callback.srs.com
        # @read https://github.com/ossrs/srs/wiki/v2_CN_DeliveryHLS#on-hls-notify
        # @read https://github.com/ossrs/srs/wiki/v2_EN_DeliveryHLS#on-hls-notify
=======
>>>>>>> ee43fc92
    }
}
# the vhost with hls disabled.
vhost no-hls.srs.com {
    hls {
        # whether the hls is enabled.
        # if off, do not write hls(ts and m3u8) when publish.
        # default: off
        enabled         off;
    }
}

# the vhost with adobe hds
vhost hds.srs.com {
    hds {
        # whether hds enabled
        # default: off
        enabled         on;
        # the hds fragment in seconds.
        # default: 10
        hds_fragment    10;
        # the hds window in seconds, erase the segment when exceed the window.
        # default: 60
        hds_window      60;
        # the path to store the hds files.
        # default: ./objs/nginx/html
        hds_path        ./objs/nginx/html;
    }
}

# vhost for dvr
vhost dvr.srs.com {
    # DVR RTMP stream to file,
    # start to record to file when encoder publish,
    # reap flv/mp4 according by specified dvr_plan.
    dvr {
        # whether enabled dvr features
        # default: off
        enabled         on;
        # the filter for dvr to apply to.
        #       all, dvr all streams of all apps.
        #       <app>/<stream>, apply to specified stream of app.
        # for example, to dvr the following two streams:
        #       live/stream1 live/stream2
        # default: all
        dvr_apply       all;
        # the dvr plan. canbe:
        #       session reap flv/mp4 when session end(unpublish).
        #       segment reap flv/mp4 when flv duration exceed the specified dvr_duration.
        # @remark The plan append is removed in SRS3+, for it's no use.
        # default: session
        dvr_plan        session;
        # the dvr output path, *.flv or *.mp4.
        # we supports some variables to generate the filename.
        #       [vhost], the vhost of stream.
        #       [app], the app of stream.
        #       [stream], the stream name of stream.
        #       [2006], replace this const to current year.
        #       [01], replace this const to current month.
        #       [02], replace this const to current date.
        #       [15], replace this const to current hour.
        #       [04], replace this const to current minute.
        #       [05], replace this const to current second.
        #       [999], replace this const to current millisecond.
        #       [timestamp],replace this const to current UNIX timestamp in ms.
        # @remark we use golang time format "2006-01-02 15:04:05.999" as "[2006]-[01]-[02]_[15].[04].[05]_[999]"
        # for example, for url rtmp://ossrs.net/live/livestream and time 2015-01-03 10:57:30.776
        # 1. No variables, the rule of SRS1.0(auto add [stream].[timestamp].flv as filename):
        #       dvr_path ./objs/nginx/html;
        #       =>
        #       dvr_path ./objs/nginx/html/live/livestream.1420254068776.flv;
        # 2. Use stream and date as dir name, time as filename:
        #       dvr_path /data/[vhost]/[app]/[stream]/[2006]/[01]/[02]/[15].[04].[05].[999].flv;
        #       =>
        #       dvr_path /data/ossrs.net/live/livestream/2015/01/03/10.57.30.776.flv;
        # 3. Use stream and year/month as dir name, date and time as filename:
        #       dvr_path /data/[vhost]/[app]/[stream]/[2006]/[01]/[02]-[15].[04].[05].[999].flv;
        #       =>
        #       dvr_path /data/ossrs.net/live/livestream/2015/01/03-10.57.30.776.flv;
        # 4. Use vhost/app and year/month as dir name, stream/date/time as filename:
        #       dvr_path /data/[vhost]/[app]/[2006]/[01]/[stream]-[02]-[15].[04].[05].[999].flv;
        #       =>
        #       dvr_path /data/ossrs.net/live/2015/01/livestream-03-10.57.30.776.flv;
        # 5. DVR to mp4:
        #       dvr_path ./objs/nginx/html/[app]/[stream].[timestamp].mp4;
        #       =>
        #       dvr_path ./objs/nginx/html/live/livestream.1420254068776.mp4;
        # @see https://github.com/ossrs/srs/wiki/v3_CN_DVR#custom-path
        # @see https://github.com/ossrs/srs/wiki/v3_EN_DVR#custom-path
        #       segment,session apply it.
        # default: ./objs/nginx/html/[app]/[stream].[timestamp].flv
        dvr_path        ./objs/nginx/html/[app]/[stream].[timestamp].flv;
        # the duration for dvr file, reap if exceed, in seconds.
        #       segment apply it.
        #       session,append ignore.
        # default: 30
        dvr_duration    30;
        # whether wait keyframe to reap segment,
        # if off, reap segment when duration exceed the dvr_duration,
        # if on, reap segment when duration exceed and got keyframe.
        #       segment apply it.
        #       session,append ignore.
        # default: on
        dvr_wait_keyframe       on;
        # about the stream monotonically increasing:
        #   1. video timestamp is monotonically increasing,
        #   2. audio timestamp is monotonically increasing,
        #   3. video and audio timestamp is interleaved monotonically increasing.
        # it's specified by RTMP specification, @see 3. Byte Order, Alignment, and Time Format
        # however, some encoder cannot provides this feature, please set this to off to ignore time jitter.
        # the time jitter algorithm:
        #   1. full, to ensure stream start at zero, and ensure stream monotonically increasing.
        #   2. zero, only ensure stream start at zero, ignore timestamp jitter.
        #   3. off, disable the time jitter algorithm, like atc.
        # apply for all dvr plan.
        # default: full
        time_jitter             full;

        # on_dvr, never config in here, should config in http_hooks.
        # for the dvr http callback, @see http_hooks.on_dvr of vhost hooks.callback.srs.com
        # @read https://github.com/ossrs/srs/wiki/v2_CN_DVR#http-callback
        # @read https://github.com/ossrs/srs/wiki/v2_EN_DVR#http-callback
    }
}

# vhost for ingest
vhost ingest.srs.com {
    # ingest file/stream/device then push to SRS over RTMP.
    # the name/id used to identify the ingest, must be unique in global.
    # ingest id is used in reload or http api management.
    # @remark vhost can contains multiple ingest
    ingest livestream {
        # whether enabled ingest features
        # default: off
        enabled      on;
        # input file/stream/device
        # @remark only support one input.
        input {
            # the type of input.
            # can be file/stream/device, that is,
            #   file: ingest file specified by url.
            #   stream: ingest stream specified by url.
            #   device: not support yet.
            # default: file
            type    file;
            # the url of file/stream.
            url     ./doc/source.200kbps.768x320.flv;
        }
        # the ffmpeg
        ffmpeg      ./objs/ffmpeg/bin/ffmpeg;
        # the transcode engine, @see all.transcode.srs.com
        # @remark, the output is specified following.
        engine {
            # @see enabled of transcode engine.
            # if disabled or vcodec/acodec not specified, use copy.
            # default: off.
            enabled          off;
            # output stream. variables:
            #       [vhost] current vhost which start the ingest.
            #       [port] system RTMP stream port.
            output          rtmp://127.0.0.1:[port]/live?vhost=[vhost]/livestream;
        }
    }
}

# the vhost for ingest with transcode engine.
vhost transcode.ingest.srs.com {
    ingest livestream {
        enabled      on;
        input {
            type    file;
            url     ./doc/source.200kbps.768x320.flv;
        }
        ffmpeg      ./objs/ffmpeg/bin/ffmpeg;
        engine {
            enabled         off;
            perfile {
                re;
                rtsp_transport tcp;
            }
            iformat         flv;
            vfilter {
                i               ./doc/ffmpeg-logo.png;
                filter_complex  'overlay=10:10';
            }
            vcodec          libx264;
            vbitrate        1500;
            vfps            25;
            vwidth          768;
            vheight         320;
            vthreads        12;
            vprofile        main;
            vpreset         medium;
            vparams {
                t               100;
                coder           1;
                b_strategy      2;
                bf              3;
                refs            10;
            }
            acodec          libfdk_aac;
            abitrate        70;
            asample_rate    44100;
            achannels       2;
            aparams {
                profile:a   aac_low;
            }
            oformat         flv;
            output          rtmp://127.0.0.1:[port]/[app]?vhost=[vhost]/[stream];
        }
    }
}

# the main comments for transcode
vhost example.transcode.srs.com {
    # the streaming transcode configs.
    # @remark vhost can contains multiple transcode
    transcode {
        # whether the transcode enabled.
        # if off, donot transcode.
        # default: off.
        enabled     on;
        # the ffmpeg
        ffmpeg      ./objs/ffmpeg/bin/ffmpeg;
        # the transcode engine for matched stream.
        # all matched stream will transcoded to the following stream.
        # the transcode set name(ie. hd) is optional and not used.
        # we will build the parameters to fork ffmpeg:
        #       ffmpeg <perfile>
        #               -i <iformat> 
        #               <vfilter> 
        #               -vcodec <vcodec> -b:v <vbitrate> -r <vfps> -s <vwidth>x<vheight> -profile:v <vprofile> -preset <vpreset>
        #               <vparams>
        #               -acodec <acodec> -b:a <abitrate> -ar <asample_rate> -ac <achannels>
        #               <aparams>
        #               -f <oformat>
        #               -y <output>
        engine example {
            # whether the engine is enabled
            # default: off.
            enabled         on;
            # pre-file options, before "-i"
            perfile {
                re;
                rtsp_transport tcp;
            }
            # input format "-i", can be:
            #       off, do not specifies the format, ffmpeg will guess it.
            #       flv, for flv or RTMP stream.
            #       other format, for example, mp4/aac whatever.
            # default: flv
            iformat         flv;
            # ffmpeg filters, between "-i" and "-vcodec"
            # follows the main input.
            vfilter {
                # the logo input file.
                i               ./doc/ffmpeg-logo.png;
                # the ffmpeg complex filter.
                # for filters, @see: http://ffmpeg.org/ffmpeg-filters.html
                filter_complex  'overlay=10:10';
            }
            # video encoder name, "ffmpeg -vcodec"
            # can be:
            #       libx264: use h.264(libx264) video encoder.
            #       png: use png to snapshot thumbnail.
            #       copy: donot encoder the video stream, copy it.
            #       vn: disable video output.
            vcodec          libx264;
            # video bitrate, in kbps, "ffmepg -b:v"
            # @remark 0 to use source video bitrate.
            # default: 0
            vbitrate        1500;
            # video framerate, "ffmepg -r"
            # @remark 0 to use source video fps.
            # default: 0
            vfps            25;
            # video width, must be even numbers, "ffmepg -s"
            # @remark 0 to use source video width.
            # default: 0
            vwidth          768;
            # video height, must be even numbers, "ffmepg -s"
            # @remark 0 to use source video height.
            # default: 0
            vheight         320;
            # the max threads for ffmpeg to used, "ffmepg -thread"
            # default: 1
            vthreads        12;
            # x264 profile, "ffmepg -profile:v"
            # @see x264 -help, can be:
            # high,main,baseline
            vprofile        main;
            # x264 preset, "ffmpeg -preset"
            # @see x264 -help, can be:
            #       ultrafast,superfast,veryfast,faster,fast
            #       medium,slow,slower,veryslow,placebo
            vpreset         medium;
            # other x264 or ffmpeg video params, between "-preset" and "-acodec"
            vparams {
                # ffmpeg options, @see: http://ffmpeg.org/ffmpeg.html
                t               100;
                # 264 params, @see: http://ffmpeg.org/ffmpeg-codecs.html#libx264
                coder           1;
                b_strategy      2;
                bf              3;
                refs            10;
            }
            # audio encoder name, "ffmpeg -acodec"
            # can be:
            #       libfdk_aac: use aac(libfdk_aac) audio encoder.
            #       copy: donot encoder the audio stream, copy it.
            #       an: disable audio output.
            acodec          libfdk_aac;
            # audio bitrate, in kbps, "ffmpeg -b:a"
            # [16, 72] for libfdk_aac.
            # @remark 0 to use source audio bitrate.
            # default: 0
            abitrate        70;
            # audio sample rate, "ffmpeg -ar"
            # for flv/rtmp, it must be:
            #       44100,22050,11025,5512
            # @remark 0 to use source audio sample rate.
            # default: 0
            asample_rate    44100;
            # audio channel, "ffmpeg -ac"
            # 1 for mono, 2 for stereo.
            # @remark 0 to use source audio channels.
            # default: 0
            achannels       2;
            # other ffmpeg audio params, between "-ac" and "-f"/"-y"
            aparams {
                # audio params, @see: http://ffmpeg.org/ffmpeg-codecs.html#Audio-Encoders
                # @remark SRS supported aac profile for HLS is: aac_low, aac_he, aac_he_v2
                profile:a   aac_low;
                bsf:a       aac_adtstoasc;
            }
            # output format, "ffmpeg -f" can be:
            #       off, do not specifies the format, ffmpeg will guess it.
            #       flv, for flv or RTMP stream.
            #       image2, for vcodec png to snapshot thumbnail.
            #       other format, for example, mp4/aac whatever.
            # default: flv
            oformat         flv;
            # output stream, "ffmpeg -y", variables:
            #       [vhost] the input stream vhost.
            #       [port] the input stream port.
            #       [app] the input stream app.
            #       [stream] the input stream name.
            #       [engine] the transcode engine name.
            output          rtmp://127.0.0.1:[port]/[app]?vhost=[vhost]/[stream]_[engine];
        }
    }
}
# the mirror filter of ffmpeg, @see: http://ffmpeg.org/ffmpeg-filters.html#Filtering-Introduction
vhost mirror.transcode.srs.com {
    transcode {
        enabled     on;
        ffmpeg      ./objs/ffmpeg/bin/ffmpeg;
        engine mirror {
            enabled         on;
            vfilter {
                vf                  'split [main][tmp]; [tmp] crop=iw:ih/2:0:0, vflip [flip]; [main][flip] overlay=0:H/2';
            }
            vcodec          libx264;
            vbitrate        300;
            vfps            20;
            vwidth          768;
            vheight         320;
            vthreads        2;
            vprofile        baseline;
            vpreset         superfast;
            vparams {
            }
            acodec          libfdk_aac;
            abitrate        45;
            asample_rate    44100;
            achannels       2;
            aparams {
            }
            output          rtmp://127.0.0.1:[port]/[app]?vhost=[vhost]/[stream]_[engine];
        }
    }
}
# the drawtext filter of ffmpeg, @see: http://ffmpeg.org/ffmpeg-filters.html#drawtext-1
# remark: we remove the libfreetype which always cause build failed, you must add it manual if needed.
#######################################################################################################
# the crop filter of ffmpeg, @see: http://ffmpeg.org/ffmpeg-filters.html#crop
vhost crop.transcode.srs.com {
    transcode {
        enabled     on;
        ffmpeg      ./objs/ffmpeg/bin/ffmpeg;
        engine crop {
            enabled         on;
            vfilter {
                vf                  'crop=in_w-20:in_h-160:10:80';
            }
            vcodec          libx264;
            vbitrate        300;
            vfps            20;
            vwidth          768;
            vheight         320;
            vthreads        2;
            vprofile        baseline;
            vpreset         superfast;
            vparams {
            }
            acodec          libfdk_aac;
            abitrate        45;
            asample_rate    44100;
            achannels       2;
            aparams {
            }
            output          rtmp://127.0.0.1:[port]/[app]?vhost=[vhost]/[stream]_[engine];
        }
    }
}
# the logo filter of ffmpeg, @see: http://ffmpeg.org/ffmpeg-filters.html#overlay
vhost logo.transcode.srs.com {
    transcode {
        enabled     on;
        ffmpeg      ./objs/ffmpeg/bin/ffmpeg;
        engine logo {
            enabled         on;
            vfilter {
                i               ./doc/ffmpeg-logo.png;
                filter_complex      'overlay=10:10';
            }
            vcodec          libx264;
            vbitrate        300;
            vfps            20;
            vwidth          768;
            vheight         320;
            vthreads        2;
            vprofile        baseline;
            vpreset         superfast;
            vparams {
            }
            acodec          libfdk_aac;
            abitrate        45;
            asample_rate    44100;
            achannels       2;
            aparams {
            }
            output          rtmp://127.0.0.1:[port]/[app]?vhost=[vhost]/[stream]_[engine];
        }
    }
}
# audio transcode only.
# for example, FMLE publish audio codec in mp3, and do not support HLS output,
# we can transcode the audio to aac and copy video to the new stream with HLS.
vhost audio.transcode.srs.com {
    transcode {
        enabled     on;
        ffmpeg      ./objs/ffmpeg/bin/ffmpeg;
        engine acodec {
            enabled         on;
            vcodec          copy;
            acodec          libfdk_aac;
            abitrate        45;
            asample_rate    44100;
            achannels       2;
            aparams {
            }
            output          rtmp://127.0.0.1:[port]/[app]?vhost=[vhost]/[stream]_[engine];
        }
    }
}
# disable video, transcode/copy audio.
# for example, publish pure audio stream.
vhost vn.transcode.srs.com {
    transcode {
        enabled     on;
        ffmpeg      ./objs/ffmpeg/bin/ffmpeg;
        engine vn {
            enabled         on;
            vcodec          vn;
            acodec          libfdk_aac;
            abitrate        45;
            asample_rate    44100;
            achannels       2;
            aparams {
            }
            output          rtmp://127.0.0.1:[port]/[app]?vhost=[vhost]/[stream]_[engine];
        }
    }
}
# ffmpeg-copy(forward implements by ffmpeg).
# copy the video and audio to a new stream.
vhost copy.transcode.srs.com {
    transcode {
        enabled     on;
        ffmpeg      ./objs/ffmpeg/bin/ffmpeg;
        engine copy {
            enabled         on;
            vcodec          copy;
            acodec          copy;
            output          rtmp://127.0.0.1:[port]/[app]?vhost=[vhost]/[stream]_[engine];
        }
    }
}
# transcode all app and stream of vhost
# the comments, read example.transcode.srs.com
vhost all.transcode.srs.com {
    transcode {
        enabled     on;
        ffmpeg      ./objs/ffmpeg/bin/ffmpeg;
        engine ffsuper {
            enabled         on;
            iformat         flv;
            vfilter {
                i               ./doc/ffmpeg-logo.png;
                filter_complex  'overlay=10:10';
            }
            vcodec          libx264;
            vbitrate        1500;
            vfps            25;
            vwidth          768;
            vheight         320;
            vthreads        12;
            vprofile        main;
            vpreset         medium;
            vparams {
                t               100;
                coder           1;
                b_strategy      2;
                bf              3;
                refs            10;
            }
            acodec          libfdk_aac;
            abitrate        70;
            asample_rate    44100;
            achannels       2;
            aparams {
                profile:a   aac_low;
            }
            oformat         flv;
            output          rtmp://127.0.0.1:[port]/[app]?vhost=[vhost]/[stream]_[engine];
        }
        engine ffhd {
            enabled         on;
            vcodec          libx264;
            vbitrate        1200;
            vfps            25;
            vwidth          1382;
            vheight         576;
            vthreads        6;
            vprofile        main;
            vpreset         medium;
            vparams {
            }
            acodec          libfdk_aac;
            abitrate        70;
            asample_rate    44100;
            achannels       2;
            aparams {
            }
            output          rtmp://127.0.0.1:[port]/[app]?vhost=[vhost]/[stream]_[engine];
        }
        engine ffsd {
            enabled         on;
            vcodec          libx264;
            vbitrate        800;
            vfps            25;
            vwidth          1152;
            vheight         480;
            vthreads        4;
            vprofile        main;
            vpreset         fast;
            vparams {
            }
            acodec          libfdk_aac;
            abitrate        60;
            asample_rate    44100;
            achannels       2;
            aparams {
            }
            output          rtmp://127.0.0.1:[port]/[app]?vhost=[vhost]/[stream]_[engine];
        }
        engine fffast {
            enabled     on;
            vcodec          libx264;
            vbitrate        300;
            vfps            20;
            vwidth          768;
            vheight         320;
            vthreads        2;
            vprofile        baseline;
            vpreset         superfast;
            vparams {
            }
            acodec          libfdk_aac;
            abitrate        45;
            asample_rate    44100;
            achannels       2;
            aparams {
            }
            output          rtmp://127.0.0.1:[port]/[app]?vhost=[vhost]/[stream]_[engine];
        }
        engine vcopy {
            enabled         on;
            vcodec          copy;
            acodec          libfdk_aac;
            abitrate        45;
            asample_rate    44100;
            achannels       2;
            aparams {
            }
            output          rtmp://127.0.0.1:[port]/[app]?vhost=[vhost]/[stream]_[engine];
        }
        engine acopy {
            enabled     on;
            vcodec          libx264;
            vbitrate        300;
            vfps            20;
            vwidth          768;
            vheight         320;
            vthreads        2;
            vprofile        baseline;
            vpreset         superfast;
            vparams {
            }
            acodec          copy;
            output          rtmp://127.0.0.1:[port]/[app]?vhost=[vhost]/[stream]_[engine];
        }
        engine copy {
            enabled         on;
            vcodec          copy;
            acodec          copy;
            output          rtmp://127.0.0.1:[port]/[app]?vhost=[vhost]/[stream]_[engine];
        }
    }
}
# transcode all stream using the empty ffmpeg demo, do nothing.
vhost ffempty.transcode.srs.com {
    transcode {
        enabled     on;
        ffmpeg ./objs/research/ffempty;
        engine empty {
            enabled         on;
            vcodec          libx264;
            vbitrate        300;
            vfps            20;
            vwidth          768;
            vheight         320;
            vthreads        2;
            vprofile        baseline;
            vpreset         superfast;
            vparams {
            }
            acodec          libfdk_aac;
            abitrate        45;
            asample_rate    44100;
            achannels       2;
            aparams {
            }
            output          rtmp://127.0.0.1:[port]/[app]?vhost=[vhost]/[stream]_[engine];
        }
    }
}
# transcode all app and stream of app
vhost app.transcode.srs.com {
    # the streaming transcode configs.
    # if app specified, transcode all streams of app.
    transcode live {
        enabled     on;
        ffmpeg      ./objs/ffmpeg/bin/ffmpeg;
        engine {
            enabled     off;
        }
    }
}
# transcode specified stream.
vhost stream.transcode.srs.com {
    # the streaming transcode configs.
    # if stream specified, transcode the matched stream.
    transcode live/livestream {
        enabled     on;
        ffmpeg      ./objs/ffmpeg/bin/ffmpeg;
        engine {
            enabled     off;
        }
    }
}

#############################################################################################
# The origin cluster section
#############################################################################################
http_api {
    enabled         on;
    listen          9090;
}
vhost a.origin.cluster.srs.com {
    cluster {
        mode                local;
        origin_cluster      on;
        coworkers           127.0.0.1:9091;
    }
}

http_api {
    enabled         on;
    listen          9091;
}
vhost b.origin.cluster.srs.com {
    cluster {
        mode                local;
        origin_cluster      on;
        coworkers           127.0.0.1:9090;
    }
}<|MERGE_RESOLUTION|>--- conflicted
+++ resolved
@@ -931,7 +931,6 @@
         # ignore any return data of server.
         # @remark random select a url to report, not report all.
         on_hls_notify   http://127.0.0.1:8085/api/v1/hls/[app]/[stream]/[ts_url][param];
-<<<<<<< HEAD
     }
 }
 
@@ -1112,12 +1111,11 @@
         # we support the variables to generate the notify url:
         #       [app], replace with the app.
         #       [stream], replace with the stream.
+        #       [param], replace with the param.
         #       [ts_url], replace with the ts url.
         # for the hls http callback, @see http_hooks.on_hls_notify of vhost hooks.callback.srs.com
         # @read https://github.com/ossrs/srs/wiki/v2_CN_DeliveryHLS#on-hls-notify
         # @read https://github.com/ossrs/srs/wiki/v2_EN_DeliveryHLS#on-hls-notify
-=======
->>>>>>> ee43fc92
     }
 }
 # the vhost with hls disabled.
