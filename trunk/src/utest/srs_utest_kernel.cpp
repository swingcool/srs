--- conflicted
+++ resolved
@@ -4190,13 +4190,8 @@
     }
 }
 
-<<<<<<< HEAD
 #ifndef SRS_OSX
-extern _srs_gettimeofday_t _srs_gettimeofday;
-=======
-#ifndef SRS_AUTO_OSX
 extern srs_gettimeofday_t _srs_gettimeofday;
->>>>>>> 86f8cbb5
 int mock_gettimeofday(struct timeval* /*tp*/, struct timezone* /*tzp*/) {
 	return -1;
 }
