/*
The MIT License (MIT)

Copyright (c) 2013-2020 Winlin

Permission is hereby granted, free of charge, to any person obtaining a copy of
this software and associated documentation files (the "Software"), to deal in
the Software without restriction, including without limitation the rights to
use, copy, modify, merge, publish, distribute, sublicense, and/or sell copies of
the Software, and to permit persons to whom the Software is furnished to do so,
subject to the following conditions:

The above copyright notice and this permission notice shall be included in all
copies or substantial portions of the Software.

THE SOFTWARE IS PROVIDED "AS IS", WITHOUT WARRANTY OF ANY KIND, EXPRESS OR
IMPLIED, INCLUDING BUT NOT LIMITED TO THE WARRANTIES OF MERCHANTABILITY, FITNESS
FOR A PARTICULAR PURPOSE AND NONINFRINGEMENT. IN NO EVENT SHALL THE AUTHORS OR
COPYRIGHT HOLDERS BE LIABLE FOR ANY CLAIM, DAMAGES OR OTHER LIABILITY, WHETHER
IN AN ACTION OF CONTRACT, TORT OR OTHERWISE, ARISING FROM, OUT OF OR IN
CONNECTION WITH THE SOFTWARE OR THE USE OR OTHER DEALINGS IN THE SOFTWARE.
*/
#include <srs_utest_service.hpp>

using namespace std;

#include <srs_kernel_error.hpp>
#include <srs_app_listener.hpp>
#include <srs_service_st.hpp>
#include <srs_service_utility.hpp>

#include <srs_service_st.hpp>
#include <srs_service_http_conn.hpp>
#include <srs_rtmp_stack.hpp>
#include <srs_core_autofree.hpp>
#include <srs_utest_protocol.hpp>
#include <srs_utest_http.hpp>
#include <srs_service_utility.hpp>
#include <srs_service_http_client.hpp>
#include <srs_service_rtmp_conn.hpp>
#include <srs_service_conn.hpp>
#include <sys/socket.h>
#include <netdb.h>

MockSrsConnection::MockSrsConnection()
{
    do_switch = false;
}

MockSrsConnection::~MockSrsConnection()
{
    if (do_switch) {
        srs_usleep(0);
    }
}

const SrsContextId& MockSrsConnection::get_id()
{
    return _srs_context->get_id();
}

std::string MockSrsConnection::desc()
{
    return "Mock";
}

std::string MockSrsConnection::remote_ip()
{
    return "127.0.0.1";
}

VOID TEST(ServiceTimeTest, TimeUnit)
{
    EXPECT_EQ(1000, SRS_UTIME_MILLISECONDS);
    EXPECT_EQ(1000*1000, SRS_UTIME_SECONDS);
    EXPECT_EQ(60*1000*1000, SRS_UTIME_MINUTES);
    EXPECT_EQ(3600*1000*1000LL, SRS_UTIME_HOURS);

    EXPECT_TRUE(srs_is_never_timeout(SRS_UTIME_NO_TIMEOUT));
    EXPECT_FALSE(srs_is_never_timeout(0));
}

class MockTcpHandler : public ISrsTcpHandler
{
private:
	srs_netfd_t fd;
public:
	MockTcpHandler();
	virtual ~MockTcpHandler();
public:
    virtual srs_error_t on_tcp_client(srs_netfd_t stfd);
};

MockTcpHandler::MockTcpHandler()
{
	fd = NULL;
}

MockTcpHandler::~MockTcpHandler()
{
	srs_close_stfd(fd);
}

srs_error_t MockTcpHandler::on_tcp_client(srs_netfd_t stfd)
{
	fd = stfd;
	return srs_success;
}

VOID TEST(TCPServerTest, PingPong)
{
	srs_error_t err;
	if (true) {
		MockTcpHandler h;
		SrsTcpListener l(&h, _srs_tmp_host, _srs_tmp_port);

		HELPER_EXPECT_SUCCESS(l.listen());
		EXPECT_TRUE(l.fd() > 0);
	}

	if (true) {
		MockTcpHandler h;
		SrsTcpListener l(&h, _srs_tmp_host, _srs_tmp_port);
		HELPER_EXPECT_SUCCESS(l.listen());

		SrsTcpClient c(_srs_tmp_host, _srs_tmp_port, _srs_tmp_timeout);
		HELPER_EXPECT_SUCCESS(c.connect());

		srs_usleep(30 * SRS_UTIME_MILLISECONDS);
		EXPECT_TRUE(h.fd != NULL);
	}

	if (true) {
		MockTcpHandler h;
		SrsTcpListener l(&h, _srs_tmp_host, _srs_tmp_port);
		HELPER_EXPECT_SUCCESS(l.listen());

		SrsTcpClient c(_srs_tmp_host, _srs_tmp_port, _srs_tmp_timeout);
		HELPER_EXPECT_SUCCESS(c.connect());

		SrsStSocket skt;
		srs_usleep(30 * SRS_UTIME_MILLISECONDS);
#ifdef SRS_OSX
		ASSERT_TRUE(h.fd != NULL);
#endif
		HELPER_EXPECT_SUCCESS(skt.initialize(h.fd));

		HELPER_EXPECT_SUCCESS(c.write((void*)"Hello", 5, NULL));

		char buf[16] = {0};
		HELPER_EXPECT_SUCCESS(skt.read(buf, 5, NULL));
		EXPECT_STREQ(buf, "Hello");
	}

	if (true) {
		MockTcpHandler h;
		SrsTcpListener l(&h, _srs_tmp_host, _srs_tmp_port);
		HELPER_EXPECT_SUCCESS(l.listen());

		SrsTcpClient c(_srs_tmp_host, _srs_tmp_port, _srs_tmp_timeout);
		HELPER_EXPECT_SUCCESS(c.connect());

		SrsStSocket skt;
		srs_usleep(30 * SRS_UTIME_MILLISECONDS);
#ifdef SRS_OSX
		ASSERT_TRUE(h.fd != NULL);
#endif
		HELPER_EXPECT_SUCCESS(skt.initialize(h.fd));

		HELPER_EXPECT_SUCCESS(c.write((void*)"Hello", 5, NULL));
		HELPER_EXPECT_SUCCESS(c.write((void*)" ", 1, NULL));
		HELPER_EXPECT_SUCCESS(c.write((void*)"SRS", 3, NULL));

		char buf[16] = {0};
		HELPER_EXPECT_SUCCESS(skt.read_fully(buf, 9, NULL));
		EXPECT_STREQ(buf, "Hello SRS");
	}

	if (true) {
		MockTcpHandler h;
		SrsTcpListener l(&h, _srs_tmp_host, _srs_tmp_port);
		HELPER_EXPECT_SUCCESS(l.listen());

		SrsTcpClient c(_srs_tmp_host, _srs_tmp_port, _srs_tmp_timeout);
		HELPER_EXPECT_SUCCESS(c.connect());

		SrsStSocket skt;
		srs_usleep(30 * SRS_UTIME_MILLISECONDS);
#ifdef SRS_OSX
		ASSERT_TRUE(h.fd != NULL);
#endif
		HELPER_EXPECT_SUCCESS(skt.initialize(h.fd));

		HELPER_EXPECT_SUCCESS(c.write((void*)"Hello SRS", 9, NULL));
		EXPECT_EQ(9, c.get_send_bytes());
		EXPECT_EQ(0, c.get_recv_bytes());
		EXPECT_TRUE(SRS_UTIME_NO_TIMEOUT == c.get_send_timeout());
		EXPECT_TRUE(SRS_UTIME_NO_TIMEOUT == c.get_recv_timeout());

		char buf[16] = {0};
		HELPER_EXPECT_SUCCESS(skt.read(buf, 9, NULL));
		EXPECT_STREQ(buf, "Hello SRS");
		EXPECT_EQ(0, skt.get_send_bytes());
		EXPECT_EQ(9, skt.get_recv_bytes());
		EXPECT_TRUE(SRS_UTIME_NO_TIMEOUT == skt.get_send_timeout());
		EXPECT_TRUE(SRS_UTIME_NO_TIMEOUT == skt.get_recv_timeout());
	}
}

VOID TEST(TCPServerTest, PingPongWithTimeout)
{
	srs_error_t err;

	if (true) {
		MockTcpHandler h;
		SrsTcpListener l(&h, _srs_tmp_host, _srs_tmp_port);
		HELPER_EXPECT_SUCCESS(l.listen());

		SrsTcpClient c(_srs_tmp_host, _srs_tmp_port, _srs_tmp_timeout);
		HELPER_EXPECT_SUCCESS(c.connect());

		SrsStSocket skt;
		srs_usleep(30 * SRS_UTIME_MILLISECONDS);
#ifdef SRS_OSX
		ASSERT_TRUE(h.fd != NULL);
#endif
		HELPER_EXPECT_SUCCESS(skt.initialize(h.fd));
		skt.set_recv_timeout(1 * SRS_UTIME_MILLISECONDS);

		char buf[16] = {0};
		HELPER_EXPECT_FAILED(skt.read(buf, 9, NULL));
		EXPECT_TRUE(SRS_UTIME_NO_TIMEOUT == skt.get_send_timeout());
		EXPECT_TRUE(1*SRS_UTIME_MILLISECONDS == skt.get_recv_timeout());
	}

	if (true) {
		MockTcpHandler h;
		SrsTcpListener l(&h, _srs_tmp_host, _srs_tmp_port);
		HELPER_EXPECT_SUCCESS(l.listen());

		SrsTcpClient c(_srs_tmp_host, _srs_tmp_port, _srs_tmp_timeout);
		HELPER_EXPECT_SUCCESS(c.connect());

		SrsStSocket skt;
		srs_usleep(30 * SRS_UTIME_MILLISECONDS);
#ifdef SRS_OSX
		ASSERT_TRUE(h.fd != NULL);
#endif
		HELPER_EXPECT_SUCCESS(skt.initialize(h.fd));
		skt.set_recv_timeout(1 * SRS_UTIME_MILLISECONDS);

		char buf[16] = {0};
		HELPER_EXPECT_FAILED(skt.read_fully(buf, 9, NULL));
		EXPECT_TRUE(SRS_UTIME_NO_TIMEOUT == skt.get_send_timeout());
		EXPECT_TRUE(1*SRS_UTIME_MILLISECONDS == skt.get_recv_timeout());
	}

	if (true) {
		MockTcpHandler h;
		SrsTcpListener l(&h, _srs_tmp_host, _srs_tmp_port);
		HELPER_EXPECT_SUCCESS(l.listen());

		SrsTcpClient c(_srs_tmp_host, _srs_tmp_port, _srs_tmp_timeout);
		HELPER_EXPECT_SUCCESS(c.connect());

		SrsStSocket skt;
		srs_usleep(30 * SRS_UTIME_MILLISECONDS);
#ifdef SRS_OSX
		ASSERT_TRUE(h.fd != NULL);
#endif
		HELPER_EXPECT_SUCCESS(skt.initialize(h.fd));
		skt.set_recv_timeout(1 * SRS_UTIME_MILLISECONDS);

		HELPER_EXPECT_SUCCESS(c.write((void*)"Hello", 5, NULL));

		char buf[16] = {0};
		HELPER_EXPECT_FAILED(skt.read_fully(buf, 9, NULL));
		EXPECT_TRUE(SRS_UTIME_NO_TIMEOUT == skt.get_send_timeout());
		EXPECT_TRUE(1*SRS_UTIME_MILLISECONDS == skt.get_recv_timeout());
	}
}

VOID TEST(TCPServerTest, StringIsDigital)
{
    EXPECT_EQ(0, ::atoi("0"));
    EXPECT_EQ(0, ::atoi("0000000000"));
    EXPECT_EQ(1, ::atoi("01"));
    EXPECT_EQ(12, ::atoi("012"));
    EXPECT_EQ(1234567890L, ::atol("1234567890"));
    EXPECT_EQ(123456789L, ::atol("0123456789"));
    EXPECT_EQ(1234567890, ::atoi("1234567890a"));
    EXPECT_EQ(10, ::atoi("10e3"));
    EXPECT_EQ(0, ::atoi("!1234567890"));
    EXPECT_EQ(0, ::atoi(""));

    EXPECT_TRUE(srs_is_digit_number("0"));
    EXPECT_TRUE(srs_is_digit_number("0000000000"));
    EXPECT_TRUE(srs_is_digit_number("1234567890"));
    EXPECT_TRUE(srs_is_digit_number("0123456789"));
    EXPECT_FALSE(srs_is_digit_number("1234567890a"));
    EXPECT_FALSE(srs_is_digit_number("a1234567890"));
    EXPECT_FALSE(srs_is_digit_number("10e3"));
    EXPECT_FALSE(srs_is_digit_number("!1234567890"));
    EXPECT_FALSE(srs_is_digit_number(""));
}

VOID TEST(TCPServerTest, StringIsHex)
{
    if (true) {
        char* str = (char*)"0";
        char* parsed = str; errno = 0;
        EXPECT_EQ(0x0, ::strtol(str, &parsed, 16));
        EXPECT_EQ(0, errno);
        EXPECT_EQ(str + 1, parsed);
    }

    if (true) {
        char* str = (char*)"0";
        char* parsed = str; errno = 0;
        EXPECT_EQ(0x0, ::strtol(str, &parsed, 16));
        EXPECT_EQ(0, errno);
        EXPECT_EQ(str + 1, parsed);
    }

    if (true) {
        char* str = (char*)"0000000000";
        char* parsed = str; errno = 0;
        EXPECT_EQ(0x0, ::strtol(str, &parsed, 16));
        EXPECT_EQ(0, errno);
        EXPECT_EQ(str + 10, parsed);
    }

    if (true) {
        char* str = (char*)"01";
        char* parsed = str; errno = 0;
        EXPECT_EQ(0x1, ::strtol(str, &parsed, 16));
        EXPECT_EQ(0, errno);
        EXPECT_EQ(str + 2, parsed);
    }

    if (true) {
        char* str = (char*)"012";
        char* parsed = str; errno = 0;
        EXPECT_EQ(0x12, ::strtol(str, &parsed, 16));
        EXPECT_EQ(0, errno);
        EXPECT_EQ(str + 3, parsed);
    }

    if (true) {
        char* str = (char*)"1234567890";
        char* parsed = str; errno = 0;
        EXPECT_EQ(0x1234567890L, ::strtol(str, &parsed, 16));
        EXPECT_EQ(0, errno);
        EXPECT_EQ(str + 10, parsed);
    }

    if (true) {
        char* str = (char*)"0123456789";
        char* parsed = str; errno = 0;
        EXPECT_EQ(0x123456789L, ::strtol(str, &parsed, 16));
        EXPECT_EQ(0, errno);
        EXPECT_EQ(str + 10, parsed);
    }

    if (true) {
        char* str = (char*)"1234567890a";
        char* parsed = str; errno = 0;
        EXPECT_EQ(0x1234567890a, ::strtol(str, &parsed, 16));
        EXPECT_EQ(0, errno);
        EXPECT_EQ(str + 11, parsed);
    }

    if (true) {
        char* str = (char*)"0x1234567890a";
        char* parsed = str; errno = 0;
        EXPECT_EQ(0x1234567890a, ::strtol(str, &parsed, 16));
        EXPECT_EQ(0, errno);
        EXPECT_EQ(str + 13, parsed);
    }

    if (true) {
        char* str = (char*)"1234567890f";
        char* parsed = str; errno = 0;
        EXPECT_EQ(0x1234567890f, ::strtol(str, &parsed, 16));
        EXPECT_EQ(0, errno);
        EXPECT_EQ(str + 11, parsed);
    }

    if (true) {
        char* str = (char*)"10e3";
        char* parsed = str; errno = 0;
        EXPECT_EQ(0x10e3, ::strtol(str, &parsed, 16));
        EXPECT_EQ(0, errno);
        EXPECT_EQ(str + 4, parsed);
    }

    if (true) {
        char* str = (char*)"!1234567890";
        char* parsed = str; errno = 0;
        EXPECT_EQ(0x0, ::strtol(str, &parsed, 16));
#ifndef SRS_OSX
        EXPECT_EQ(0, errno);
#endif
        EXPECT_EQ(str, parsed);
    }

    if (true) {
        char* str = (char*)"1234567890g";
        char* parsed = str; errno = 0;
        EXPECT_EQ(0x1234567890, ::strtol(str, &parsed, 16));
        EXPECT_EQ(0, errno);
        EXPECT_EQ(str + 10, parsed);
    }

    if (true) {
        char* str = (char*)"";
        char* parsed = str; errno = 0;
        EXPECT_EQ(0x0, ::strtol(str, &parsed, 16));
#ifndef SRS_OSX
        EXPECT_EQ(0, errno);
#endif
        EXPECT_EQ(str, parsed);
    }

    if (true) {
        char* str = (char*)"1fffffffffffffffffffffffffffff";
        char* parsed = str; errno = 0;
        EXPECT_EQ(0x7fffffffffffffff, ::strtol(str, &parsed, 16));
        EXPECT_NE(0, errno);
        EXPECT_EQ(str+30, parsed);
    }
}

VOID TEST(TCPServerTest, WritevIOVC)
{
	srs_error_t err;

	if (true) {
		MockTcpHandler h;
		SrsTcpListener l(&h, _srs_tmp_host, _srs_tmp_port);
		HELPER_EXPECT_SUCCESS(l.listen());

		SrsTcpClient c(_srs_tmp_host, _srs_tmp_port, _srs_tmp_timeout);
		HELPER_EXPECT_SUCCESS(c.connect());

		SrsStSocket skt;
		srs_usleep(30 * SRS_UTIME_MILLISECONDS);
#ifdef SRS_OSX
		ASSERT_TRUE(h.fd != NULL);
#endif
		HELPER_EXPECT_SUCCESS(skt.initialize(h.fd));

		iovec iovs[3];
		iovs[0].iov_base = (void*)"H";
		iovs[0].iov_len = 1;
		iovs[1].iov_base = (void*)"e";
		iovs[1].iov_len = 1;
		iovs[2].iov_base = (void*)"llo";
		iovs[2].iov_len = 3;

		HELPER_EXPECT_SUCCESS(c.writev(iovs, 3, NULL));

		char buf[16] = {0};
		HELPER_EXPECT_SUCCESS(skt.read(buf, 5, NULL));
		EXPECT_STREQ(buf, "Hello");
	}

	if (true) {
		MockTcpHandler h;
		SrsTcpListener l(&h, _srs_tmp_host, _srs_tmp_port);
		HELPER_EXPECT_SUCCESS(l.listen());

		SrsTcpClient c(_srs_tmp_host, _srs_tmp_port, _srs_tmp_timeout);
		HELPER_EXPECT_SUCCESS(c.connect());

		SrsStSocket skt;
		srs_usleep(30 * SRS_UTIME_MILLISECONDS);
#ifdef SRS_OSX
		ASSERT_TRUE(h.fd != NULL);
#endif
		HELPER_EXPECT_SUCCESS(skt.initialize(h.fd));

		iovec iovs[3];
		iovs[0].iov_base = (void*)"H";
		iovs[0].iov_len = 1;
		iovs[1].iov_base = (void*)NULL;
		iovs[1].iov_len = 0;
		iovs[2].iov_base = (void*)"llo";
		iovs[2].iov_len = 3;

		HELPER_EXPECT_SUCCESS(c.writev(iovs, 3, NULL));

		char buf[16] = {0};
		HELPER_EXPECT_SUCCESS(skt.read(buf, 4, NULL));
		EXPECT_STREQ(buf, "Hllo");
	}
}

VOID TEST(HTTPServerTest, MessageConnection)
{
    srs_error_t err;

	if (true) {
	    MockSrsConnection conn;
	    SrsHttpMessage m;
	    m.set_connection(&conn);
	    EXPECT_TRUE(&conn == m.connection()); EXPECT_FALSE(m.is_jsonp());
	}

	if (true) {
	    SrsHttpMessage m;
	    HELPER_EXPECT_SUCCESS(m.set_url("http://127.0.0.1/live/livestream.flv?callback=fn&method=POST", true));
	    EXPECT_TRUE(m.jsonp); EXPECT_STREQ("POST", m.jsonp_method.c_str()); EXPECT_TRUE(m.is_jsonp());
	}

	if (true) {
	    SrsHttpMessage m;
	    HELPER_EXPECT_SUCCESS(m.set_url("http://127.0.0.1/live/livestream.flv?callback=fn&method=GET", true));
	    EXPECT_EQ(SRS_CONSTS_HTTP_GET, m.method()); EXPECT_STREQ("GET", m.method_str().c_str()); EXPECT_TRUE(m.is_jsonp());
	}

	if (true) {
	    SrsHttpMessage m;
	    HELPER_EXPECT_SUCCESS(m.set_url("http://127.0.0.1/live/livestream.flv?callback=fn&method=PUT", true));
	    EXPECT_EQ(SRS_CONSTS_HTTP_PUT, m.method()); EXPECT_STREQ("PUT", m.method_str().c_str()); EXPECT_TRUE(m.is_jsonp());
	}

	if (true) {
	    SrsHttpMessage m;
	    HELPER_EXPECT_SUCCESS(m.set_url("http://127.0.0.1/live/livestream.flv?callback=fn&method=POST", true));
	    EXPECT_EQ(SRS_CONSTS_HTTP_POST, m.method()); EXPECT_STREQ("POST", m.method_str().c_str()); EXPECT_TRUE(m.is_jsonp());
	}

	if (true) {
	    SrsHttpMessage m;
	    HELPER_EXPECT_SUCCESS(m.set_url("http://127.0.0.1/live/livestream.flv?callback=fn&method=DELETE", true));
	    EXPECT_EQ(SRS_CONSTS_HTTP_DELETE, m.method()); EXPECT_STREQ("DELETE", m.method_str().c_str()); EXPECT_TRUE(m.is_jsonp());
	}

	if (true) {
	    SrsHttpMessage m;
	    m.set_basic(HTTP_REQUEST, 100, 0, 0); EXPECT_STREQ("OTHER", m.method_str().c_str());
	    m.set_basic(HTTP_REQUEST, SRS_CONSTS_HTTP_GET, 0, 0); EXPECT_EQ(SRS_CONSTS_HTTP_GET, m.method()); EXPECT_STREQ("GET", m.method_str().c_str());
	    m.set_basic(HTTP_REQUEST, SRS_CONSTS_HTTP_PUT, 0, 0); EXPECT_EQ(SRS_CONSTS_HTTP_PUT, m.method()); EXPECT_STREQ("PUT", m.method_str().c_str());
	    m.set_basic(HTTP_REQUEST, SRS_CONSTS_HTTP_POST, 0, 0); EXPECT_EQ(SRS_CONSTS_HTTP_POST, m.method()); EXPECT_STREQ("POST", m.method_str().c_str());
	    m.set_basic(HTTP_REQUEST, SRS_CONSTS_HTTP_DELETE, 0, 0); EXPECT_EQ(SRS_CONSTS_HTTP_DELETE, m.method()); EXPECT_STREQ("DELETE", m.method_str().c_str());
	    m.set_basic(HTTP_REQUEST, SRS_CONSTS_HTTP_OPTIONS, 0, 0); EXPECT_EQ(SRS_CONSTS_HTTP_OPTIONS, m.method()); EXPECT_STREQ("OPTIONS", m.method_str().c_str());
	}

	if (true) {
	    SrsHttpMessage m;
	    EXPECT_TRUE(m.is_keep_alive());
	}

	if (true) {
	    SrsHttpMessage m;
	    HELPER_EXPECT_SUCCESS(m.set_url("http://127.0.0.1/live/livestream.flv", false));
	    EXPECT_STREQ("http://127.0.0.1/live/livestream.flv", m.uri().c_str()); EXPECT_FALSE(m.is_jsonp());
	}

	if (true) {
	    SrsHttpMessage m;
	    HELPER_EXPECT_SUCCESS(m.set_url("http://127.0.0.1/live/livestream.flv?domain=ossrs.net", false));
	    EXPECT_STREQ("ossrs.net", m.host().c_str()); EXPECT_FALSE(m.is_jsonp());
	}

	if (true) {
	    SrsHttpMessage m;
	    HELPER_EXPECT_SUCCESS(m.set_url("http://127.0.0.1/live/livestream.flv", false));
	    EXPECT_STREQ(".flv", m.ext().c_str()); EXPECT_FALSE(m.is_jsonp());
	}

	if (true) {
	    SrsHttpMessage m;
	    HELPER_EXPECT_SUCCESS(m.set_url("http://127.0.0.1/v1/streams/100", false));
<<<<<<< HEAD
	    EXPECT_EQ("100", m.parse_rest_id("/v1/streams/")); EXPECT_FALSE(m.is_jsonp());
=======
	    EXPECT_STREQ("100", m.parse_rest_id("/v1/streams/").c_str()); EXPECT_FALSE(m.is_jsonp());
	}

	if (true) {
	    SrsHttpMessage m;
	    HELPER_EXPECT_SUCCESS(m.set_url("http://127.0.0.1/v1/streams/abc", false));
	    EXPECT_STREQ("abc", m.parse_rest_id("/v1/streams/").c_str()); EXPECT_FALSE(m.is_jsonp());
>>>>>>> fb7c0518
	}
}

VOID TEST(HTTPServerTest, MessageTurnRequest)
{
    srs_error_t err;

	if (true) {
	    SrsHttpMessage m;
	    HELPER_ASSERT_SUCCESS(m.set_url("http://127.0.0.1/live/livestream.flv", false));
	    SrsRequest* r = m.to_request("ossrs.net");
	    EXPECT_STREQ("live", r->app.c_str());
	    EXPECT_STREQ("livestream", r->stream.c_str());
	    EXPECT_STREQ("rtmp://ossrs.net/live", r->tcUrl.c_str());
	    srs_freep(r);
	}

	if (true) {
	    SrsHttpMessage m;
	    HELPER_ASSERT_SUCCESS(m.set_url("http://127.0.0.1/live/livestream.flv?token=key", false));
	    SrsRequest* r = m.to_request("ossrs.net");
	    EXPECT_STREQ("rtmp://ossrs.net/live", r->tcUrl.c_str());
	    EXPECT_STREQ("?token=key", r->param.c_str());
	    srs_freep(r);
	}

	if (true) {
	    MockSrsConnection conn;
	    SrsHttpMessage m;
	    m.set_connection(&conn);

	    SrsRequest* r = m.to_request("ossrs.net");
	    EXPECT_STREQ("127.0.0.1", r->ip.c_str());
	    srs_freep(r);
	}

	if (true) {
	    MockSrsConnection conn;
	    SrsHttpMessage m;
	    m.set_connection(&conn);

	    SrsHttpHeader hdr;
	    hdr.set("X-Real-IP", "10.11.12.13");
	    m.set_header(&hdr, false);

	    SrsRequest* r = m.to_request("ossrs.net");
	    EXPECT_STREQ("10.11.12.13", r->ip.c_str());
	    srs_freep(r);
	}
}

VOID TEST(HTTPServerTest, ContentLength)
{
    srs_error_t err;

    if (true) {
        MockBufferIO io;
        io.append("HTTP/1.1 200 OK\r\nContent-Length: 11\r\n\r\n");

        SrsHttpParser hp; HELPER_ASSERT_SUCCESS(hp.initialize(HTTP_RESPONSE));
        ISrsHttpMessage* msg = NULL; HELPER_ASSERT_SUCCESS(hp.parse_message(&io, &msg));

        char buf[32]; ssize_t nread = 0;
        ISrsHttpResponseReader* r = msg->body_reader();

        io.append("Hello");
        HELPER_ARRAY_INIT(buf, sizeof(buf), 0);
        HELPER_ASSERT_SUCCESS(r->read(buf, 5, &nread));
        EXPECT_EQ(5, nread);
        EXPECT_STREQ("Hello", buf);

        io.append("World!");
        HELPER_ARRAY_INIT(buf, sizeof(buf), 0);
        HELPER_ASSERT_SUCCESS(r->read(buf, 6, &nread));
        EXPECT_EQ(6, nread);
        EXPECT_STREQ("World!", buf);
    }
}

VOID TEST(HTTPServerTest, HTTPChunked)
{
    srs_error_t err;

    if (true) {
        MockBufferIO io;
        io.append("HTTP/1.1 200 OK\r\nTransfer-Encoding: chunked\r\n\r\n");

        SrsHttpParser hp; HELPER_ASSERT_SUCCESS(hp.initialize(HTTP_RESPONSE));
        ISrsHttpMessage* msg = NULL; HELPER_ASSERT_SUCCESS(hp.parse_message(&io, &msg));

        char buf[32]; ssize_t nread = 0;
        ISrsHttpResponseReader* r = msg->body_reader();

        io.append("5\r\nHello\r\n");
        HELPER_ARRAY_INIT(buf, sizeof(buf), 0);
        HELPER_ASSERT_SUCCESS(r->read(buf, 5, &nread));
        EXPECT_EQ(5, nread);
        EXPECT_STREQ("Hello", buf);

        io.append("6\r\nWorld!\r\n");
        HELPER_ARRAY_INIT(buf, sizeof(buf), 0);
        HELPER_ASSERT_SUCCESS(r->read(buf, 6, &nread));
        EXPECT_EQ(6, nread);
        EXPECT_STREQ("World!", buf);
    }
}

VOID TEST(HTTPServerTest, InfiniteChunked)
{
    srs_error_t err;

    // For infinite chunked mode, all data is content.
    if (true) {
        MockBufferIO io;
        io.append("HTTP/1.1 200 OK\r\n\r\n");

        SrsHttpParser hp; HELPER_ASSERT_SUCCESS(hp.initialize(HTTP_RESPONSE));
        ISrsHttpMessage* msg = NULL; HELPER_ASSERT_SUCCESS(hp.parse_message(&io, &msg));
        SrsAutoFree(ISrsHttpMessage, msg);

        char buf[32]; ssize_t nread = 0;
        ISrsHttpResponseReader* r = msg->body_reader();

        io.append("Hello");
        HELPER_ARRAY_INIT(buf, sizeof(buf), 0);
        HELPER_ASSERT_SUCCESS(r->read(buf, 5, &nread));
        EXPECT_EQ(5, nread);
        EXPECT_STREQ("Hello", buf);

        io.append("\r\nWorld!");
        HELPER_ARRAY_INIT(buf, sizeof(buf), 0);
        HELPER_ASSERT_SUCCESS(r->read(buf, 8, &nread));
        EXPECT_EQ(8, nread);
        EXPECT_STREQ("\r\nWorld!", buf);

        EXPECT_FALSE(r->eof());
    }

    // If read error, it's EOF.
    if (true) {
        MockBufferIO io;
        io.append("HTTP/1.1 200 OK\r\n\r\n");

        SrsHttpParser hp; HELPER_ASSERT_SUCCESS(hp.initialize(HTTP_RESPONSE));
        ISrsHttpMessage* msg = NULL; HELPER_ASSERT_SUCCESS(hp.parse_message(&io, &msg));

        char buf[32]; ssize_t nread = 0;
        ISrsHttpResponseReader* r = msg->body_reader();

        io.append("Hello");
        HELPER_ARRAY_INIT(buf, sizeof(buf), 0);
        HELPER_ASSERT_SUCCESS(r->read(buf, 10, &nread));
        EXPECT_EQ(5, nread);
        EXPECT_STREQ("Hello", buf);

        io.in_err = srs_error_new(ERROR_SOCKET_READ, "EOF");
        HELPER_ASSERT_SUCCESS(r->read(buf, 10, &nread));
        EXPECT_TRUE(r->eof());
    }
}

VOID TEST(HTTPServerTest, OPTIONSRead)
{
    srs_error_t err;

    // If request, it has no content-length, not chunked, it's not infinite chunked,
    // actually, it has no body.
    if (true) {
        MockBufferIO io;
        io.append("OPTIONS /rtc/v1/play HTTP/1.1\r\n\r\n");

        SrsHttpParser hp; HELPER_ASSERT_SUCCESS(hp.initialize(HTTP_REQUEST));
        ISrsHttpMessage* req = NULL; HELPER_ASSERT_SUCCESS(hp.parse_message(&io, &req));
        SrsAutoFree(ISrsHttpMessage, req);

        ISrsHttpResponseReader* br = req->body_reader();
        EXPECT_TRUE(br->eof());
    }

    // If response, it has no content-length, not chunked, it's infinite chunked,
    if (true) {
        MockBufferIO io;
        io.append("HTTP/1.1 200 OK\r\n\r\n");

        SrsHttpParser hp; HELPER_ASSERT_SUCCESS(hp.initialize(HTTP_RESPONSE));
        ISrsHttpMessage* req = NULL; HELPER_ASSERT_SUCCESS(hp.parse_message(&io, &req));
        SrsAutoFree(ISrsHttpMessage, req);

        ISrsHttpResponseReader* br = req->body_reader();
        EXPECT_FALSE(br->eof());
    }

    // So if OPTIONS has body, with chunked or content-length, it's ok to parsing it.
    if (true) {
        MockBufferIO io;
        io.append("OPTIONS /rtc/v1/play HTTP/1.1\r\nContent-Length: 5\r\n\r\nHello");

        SrsHttpParser hp; HELPER_ASSERT_SUCCESS(hp.initialize(HTTP_REQUEST));
        ISrsHttpMessage* req = NULL; HELPER_ASSERT_SUCCESS(hp.parse_message(&io, &req));
        SrsAutoFree(ISrsHttpMessage, req);

        ISrsHttpResponseReader* br = req->body_reader();
        EXPECT_FALSE(br->eof());

        string b; HELPER_ASSERT_SUCCESS(req->body_read_all(b));
        EXPECT_STREQ("Hello", b.c_str());

        // The body will use as next HTTP request message.
        io.append("GET /rtc/v1/play HTTP/1.1\r\n\r\n");
        ISrsHttpMessage* req2 = NULL; HELPER_ASSERT_SUCCESS(hp.parse_message(&io, &req2));
        SrsAutoFree(ISrsHttpMessage, req2);
    }

    // So if OPTIONS has body, but not specified the size, we think it has no body,
    // and the body is parsed fail as the next parsing.
    if (true) {
        MockBufferIO io;
        io.append("OPTIONS /rtc/v1/play HTTP/1.1\r\n\r\n");

        SrsHttpParser hp; HELPER_ASSERT_SUCCESS(hp.initialize(HTTP_REQUEST));
        ISrsHttpMessage* req = NULL; HELPER_ASSERT_SUCCESS(hp.parse_message(&io, &req));
        SrsAutoFree(ISrsHttpMessage, req);

        ISrsHttpResponseReader* br = req->body_reader();
        EXPECT_TRUE(br->eof());

        // The body will use as next HTTP request message.
        io.append("Hello");
        ISrsHttpMessage* req2 = NULL; HELPER_ASSERT_FAILED(hp.parse_message(&io, &req2));
        SrsAutoFree(ISrsHttpMessage, req2);
    }
}

VOID TEST(HTTPServerTest, MessageWritev)
{
    srs_error_t err;

    // Directly writev, merge to one chunk.
    if (true) {
        MockResponseWriter w;
        w.write_header(SRS_CONSTS_HTTP_OK);

        iovec iovs[] = {
            {(char*)"Hello", 5},
            {(char*)"World", 5},
            {(char*)"!", 1},
        };
        HELPER_ASSERT_SUCCESS(w.writev(iovs, 3, NULL));

        __MOCK_HTTP_EXPECT_STREQ2(200, "b\r\nHelloWorld!\r\n", w);
    }

    // Use writev to send one iov, should also be ok.
    if (true) {
        MockResponseWriter w;

        char data[] = "Hello, world!";
        iovec iovs[] = {{(char*)data, (int)(sizeof(data) - 1)}};
        HELPER_ASSERT_SUCCESS(w.writev(iovs, 1, NULL));

        __MOCK_HTTP_EXPECT_STREQ(200, "Hello, world!", w);
    }

    // Write header multiple times, should be ok.
    if (true) {
        MockResponseWriter w;
        w.write_header(SRS_CONSTS_HTTP_OK);
        w.write_header(SRS_CONSTS_HTTP_OK);
    }
}

VOID TEST(TCPServerTest, TCPListen)
{
    srs_error_t err;

    // Failed for invalid ip.
    if (true) {
        srs_netfd_t pfd = NULL;
        HELPER_EXPECT_FAILED(srs_tcp_listen("10.0.0.abc", 1935, &pfd));
        srs_close_stfd(pfd);
    }

    // If listen multiple times, should success for we already set the REUSEPORT.
    if (true) {
        srs_netfd_t pfd = NULL;
        HELPER_ASSERT_SUCCESS(srs_tcp_listen("127.0.0.1", 1935, &pfd));

        srs_netfd_t pfd2 = NULL;
        srs_error_t err2 = srs_tcp_listen("127.0.0.1", 1935, &pfd2);

        srs_close_stfd(pfd);
        srs_close_stfd(pfd2);
        HELPER_EXPECT_SUCCESS(err2);
    }

    // Typical listen.
    if (true) {
        srs_netfd_t pfd = NULL;
        HELPER_ASSERT_SUCCESS(srs_tcp_listen("127.0.0.1", 1935, &pfd));
        srs_close_stfd(pfd);
    }
}

VOID TEST(TCPServerTest, UDPListen)
{
    srs_error_t err;

    // Failed for invalid ip.
    if (true) {
        srs_netfd_t pfd = NULL;
        HELPER_EXPECT_FAILED(srs_udp_listen("10.0.0.abc", 1935, &pfd));
        srs_close_stfd(pfd);
    }

    // If listen multiple times, should success for we already set the REUSEPORT.
    if (true) {
        srs_netfd_t pfd = NULL;
        HELPER_ASSERT_SUCCESS(srs_udp_listen("127.0.0.1", 1935, &pfd));

        srs_netfd_t pfd2 = NULL;
        srs_error_t err2 = srs_udp_listen("127.0.0.1", 1935, &pfd2);

        srs_close_stfd(pfd);
        srs_close_stfd(pfd2);
        HELPER_EXPECT_SUCCESS(err2);
    }

    // Typical listen.
    if (true) {
        srs_netfd_t pfd = NULL;
        HELPER_ASSERT_SUCCESS(srs_udp_listen("127.0.0.1", 1935, &pfd));
        srs_close_stfd(pfd);
    }
}

class MockOnCycleThread : public ISrsCoroutineHandler
{
public:
    SrsSTCoroutine trd;
    srs_cond_t cond;
    MockOnCycleThread() : trd("mock", this) {
        cond = srs_cond_new();
    };
    virtual ~MockOnCycleThread() {
        srs_cond_destroy(cond);
    }
    virtual srs_error_t cycle() {
        srs_error_t err = srs_success;

        for (;;) {
            srs_usleep(10 * SRS_UTIME_MILLISECONDS);
            srs_cond_signal(cond);
            // If no one waiting on the cond, directly return event signal more than one time.
            // If someone waiting, signal them more than one time.
            srs_cond_signal(cond);

            if ((err = trd.pull()) != srs_success) {
                return err;
            }
        }

        return err;
    }
};

VOID TEST(TCPServerTest, ThreadCondWait)
{
    MockOnCycleThread trd;
    trd.trd.start();

    srs_usleep(20 * SRS_UTIME_MILLISECONDS);
    srs_cond_wait(trd.cond);
    trd.trd.stop();
}

class MockOnCycleThread2 : public ISrsCoroutineHandler
{
public:
    SrsSTCoroutine trd;
    srs_mutex_t lock;
    MockOnCycleThread2() : trd("mock", this) {
        lock = srs_mutex_new();
    };
    virtual ~MockOnCycleThread2() {
        srs_mutex_destroy(lock);
    }
    virtual srs_error_t cycle() {
        srs_error_t err = srs_success;

        for (;;) {
            srs_mutex_lock(lock);
            srs_usleep(10 * SRS_UTIME_MILLISECONDS);
            srs_mutex_unlock(lock);

            srs_error_t err = trd.pull();
            if (err != srs_success) {
                return err;
            }
        }

        return err;
    }
};

VOID TEST(TCPServerTest, ThreadMutexWait)
{
    MockOnCycleThread2 trd;
    trd.trd.start();

    srs_usleep(20 * SRS_UTIME_MILLISECONDS);

    srs_mutex_lock(trd.lock);
    trd.trd.stop();
    srs_mutex_unlock(trd.lock);
}

class MockOnCycleThread3 : public ISrsCoroutineHandler
{
public:
    SrsSTCoroutine trd;
    srs_netfd_t fd;
    MockOnCycleThread3() : trd("mock", this) {
        fd = NULL;
    };
    virtual ~MockOnCycleThread3() {
        trd.stop();
        srs_close_stfd(fd);
    }
    virtual srs_error_t start(string ip, int port) {
        srs_error_t err = srs_success;
        if ((err = srs_tcp_listen(ip, port, &fd)) != srs_success) {
            return err;
        }

        return trd.start();
    }
    virtual srs_error_t do_cycle(srs_netfd_t cfd) {
        srs_error_t err = srs_success;

        SrsStSocket skt;
        if ((err = skt.initialize(cfd)) != srs_success) {
            return err;
        }

        skt.set_recv_timeout(1 * SRS_UTIME_SECONDS);
        skt.set_send_timeout(1 * SRS_UTIME_SECONDS);

        while (true) {
            if ((err = trd.pull()) != srs_success) {
                return err;
            }

            char buf[5];
            if ((err = skt.read_fully(buf, 5, NULL)) != srs_success) {
                return err;
            }
            if ((err = skt.write(buf, 5, NULL)) != srs_success) {
                return err;
            }
        }

        return err;
    }
    virtual srs_error_t cycle() {
        srs_error_t err = srs_success;

        srs_netfd_t cfd = srs_accept(fd, NULL, NULL, SRS_UTIME_NO_TIMEOUT);
        if (cfd == NULL) {
            return err;
        }

        err = do_cycle(cfd);
        srs_close_stfd(cfd);
        srs_freep(err);

        return err;
    }
};

VOID TEST(TCPServerTest, TCPClientServer)
{
    srs_error_t err;

    MockOnCycleThread3 trd;
    HELPER_ASSERT_SUCCESS(trd.start("127.0.0.1", 1935));

    SrsTcpClient c("127.0.0.1", 1935, 1 * SRS_UTIME_SECONDS);
    HELPER_ASSERT_SUCCESS(c.connect());

    c.set_recv_timeout(1 * SRS_UTIME_SECONDS);
    c.set_send_timeout(1 * SRS_UTIME_SECONDS);

    if (true) {
        HELPER_ASSERT_SUCCESS(c.write((void*)"Hello", 5, NULL));

        char buf[6]; HELPER_ARRAY_INIT(buf, 6, 0);
        HELPER_ASSERT_SUCCESS(c.read(buf, 5, NULL));
        EXPECT_STREQ("Hello", buf);
    }

    if (true) {
        HELPER_ASSERT_SUCCESS(c.write((void*)"Hello", 5, NULL));

        char buf[6]; HELPER_ARRAY_INIT(buf, 6, 0);
        HELPER_ASSERT_SUCCESS(c.read_fully(buf, 5, NULL));
        EXPECT_STREQ("Hello", buf);
    }

    if (true) {
        HELPER_ASSERT_SUCCESS(c.write((void*)"Hello", 5, NULL));

        char buf[6]; HELPER_ARRAY_INIT(buf, 6, 0);
        ASSERT_EQ(5, srs_read(c.stfd, buf, 5, 1*SRS_UTIME_SECONDS));
        EXPECT_STREQ("Hello", buf);
    }
}

VOID TEST(TCPServerTest, CoverUtility)
{
    EXPECT_TRUE(srs_string_is_http("http://"));
    EXPECT_TRUE(srs_string_is_http("https://"));
    EXPECT_TRUE(srs_string_is_http("http://localhost"));
    EXPECT_TRUE(srs_string_is_http("https://localhost"));
    EXPECT_FALSE(srs_string_is_http("ftp://"));
    EXPECT_FALSE(srs_string_is_http("ftps://"));
    EXPECT_FALSE(srs_string_is_http("http:"));
    EXPECT_FALSE(srs_string_is_http("https:"));
    EXPECT_TRUE(srs_string_is_rtmp("rtmp://"));
    EXPECT_TRUE(srs_string_is_rtmp("rtmp://localhost"));
    EXPECT_FALSE(srs_string_is_rtmp("http://"));
    EXPECT_FALSE(srs_string_is_rtmp("rtmp:"));

    // ipv4 loopback
    if (true) {
        addrinfo hints;
        memset(&hints, 0, sizeof(hints));
        hints.ai_family = AF_INET;

        addrinfo* r = NULL;
        SrsAutoFree(addrinfo, r);
        ASSERT_TRUE(!getaddrinfo("127.0.0.1", NULL, &hints, &r));

        EXPECT_FALSE(srs_net_device_is_internet((sockaddr*)r->ai_addr));
    }

    // ipv4 intranet
    if (true) {
        addrinfo hints;
        memset(&hints, 0, sizeof(hints));
        hints.ai_family = AF_INET;

        addrinfo* r = NULL;
        SrsAutoFree(addrinfo, r);
        ASSERT_TRUE(!getaddrinfo("192.168.0.1", NULL, &hints, &r));

        EXPECT_FALSE(srs_net_device_is_internet((sockaddr*)r->ai_addr));
    }

    if (true) {
        sockaddr_in addr;
        addr.sin_family = AF_INET;

        addr.sin_addr.s_addr = htonl(0x12000000);
        EXPECT_TRUE(srs_net_device_is_internet((sockaddr*)&addr));

        addr.sin_addr.s_addr = htonl(0x7f000000);
        EXPECT_FALSE(srs_net_device_is_internet((sockaddr*)&addr));

        addr.sin_addr.s_addr = htonl(0x7f000001);
        EXPECT_FALSE(srs_net_device_is_internet((sockaddr*)&addr));

        addr.sin_addr.s_addr = htonl(0x0a000000);
        EXPECT_FALSE(srs_net_device_is_internet((sockaddr*)&addr));

        addr.sin_addr.s_addr = htonl(0x0a000001);
        EXPECT_FALSE(srs_net_device_is_internet((sockaddr*)&addr));

        addr.sin_addr.s_addr = htonl(0x0affffff);
        EXPECT_FALSE(srs_net_device_is_internet((sockaddr*)&addr));

        addr.sin_addr.s_addr = htonl(0xc0a80000);
        EXPECT_FALSE(srs_net_device_is_internet((sockaddr*)&addr));

        addr.sin_addr.s_addr = htonl(0xc0a80001);
        EXPECT_FALSE(srs_net_device_is_internet((sockaddr*)&addr));

        addr.sin_addr.s_addr = htonl(0xc0a8ffff);
        EXPECT_FALSE(srs_net_device_is_internet((sockaddr*)&addr));
    }

    // Normal ipv6 address.
    if (true) {
        addrinfo hints;
        memset(&hints, 0, sizeof(hints));
        hints.ai_family = AF_INET6;

        addrinfo* r = NULL;
        SrsAutoFree(addrinfo, r);
        ASSERT_TRUE(!getaddrinfo("2001:da8:6000:291:21f:d0ff:fed4:928c", NULL, &hints, &r));

        EXPECT_TRUE(srs_net_device_is_internet((sockaddr*)r->ai_addr));
    }
    if (true) {
        addrinfo hints;
        memset(&hints, 0, sizeof(hints));
        hints.ai_family = AF_INET6;

        addrinfo* r = NULL;
        SrsAutoFree(addrinfo, r);
        ASSERT_TRUE(!getaddrinfo("3ffe:dead:beef::1", NULL, &hints, &r));

        EXPECT_TRUE(srs_net_device_is_internet((sockaddr*)r->ai_addr));
    }

    // IN6_IS_ADDR_UNSPECIFIED
    if (true) {
        addrinfo hints;
        memset(&hints, 0, sizeof(hints));
        hints.ai_family = AF_INET6;

        addrinfo* r = NULL;
        SrsAutoFree(addrinfo, r);
        ASSERT_TRUE(!getaddrinfo("::", NULL, &hints, &r));

        EXPECT_FALSE(srs_net_device_is_internet((sockaddr*)r->ai_addr));
    }

    // IN6_IS_ADDR_SITELOCAL
    if (true) {
        addrinfo hints;
        memset(&hints, 0, sizeof(hints));
        hints.ai_family = AF_INET6;

        addrinfo* r = NULL;
        SrsAutoFree(addrinfo, r);
        ASSERT_TRUE(!getaddrinfo("fec0::", NULL, &hints, &r));

        EXPECT_FALSE(srs_net_device_is_internet((sockaddr*)r->ai_addr));
    }

    // IN6_IS_ADDR_LINKLOCAL
    if (true) {
        addrinfo hints;
        memset(&hints, 0, sizeof(hints));
        hints.ai_family = AF_INET6;

        addrinfo* r = NULL;
        SrsAutoFree(addrinfo, r);
        ASSERT_TRUE(!getaddrinfo("FE80::", NULL, &hints, &r));

        EXPECT_FALSE(srs_net_device_is_internet((sockaddr*)r->ai_addr));
    }

    // IN6_IS_ADDR_LINKLOCAL
    if (true) {
        addrinfo hints;
        memset(&hints, 0, sizeof(hints));
        hints.ai_family = AF_INET6;

        addrinfo* r = NULL;
        SrsAutoFree(addrinfo, r);
        ASSERT_TRUE(!getaddrinfo("::1", NULL, &hints, &r));

        EXPECT_FALSE(srs_net_device_is_internet((sockaddr*)r->ai_addr));
    }
}

class MockOnCycleThread4 : public ISrsCoroutineHandler
{
public:
    SrsSTCoroutine trd;
    srs_netfd_t fd;
    MockOnCycleThread4() : trd("mock", this) {
        fd = NULL;
    };
    virtual ~MockOnCycleThread4() {
        trd.stop();
        srs_close_stfd(fd);
    }
    virtual srs_error_t start(string ip, int port) {
        srs_error_t err = srs_success;
        if ((err = srs_tcp_listen(ip, port, &fd)) != srs_success) {
            return err;
        }

        return trd.start();
    }
    virtual srs_error_t do_cycle(srs_netfd_t cfd) {
        srs_error_t err = srs_success;

        SrsStSocket skt;
        if ((err = skt.initialize(cfd)) != srs_success) {
            return err;
        }

        skt.set_recv_timeout(1 * SRS_UTIME_SECONDS);
        skt.set_send_timeout(1 * SRS_UTIME_SECONDS);

        while (true) {
            if ((err = trd.pull()) != srs_success) {
                return err;
            }

            char buf[1024];
            if ((err = skt.read(buf, 1024, NULL)) != srs_success) {
                return err;
            }

            string res = mock_http_response(200, "OK");
            if ((err = skt.write((char*)res.data(), (int)res.length(), NULL)) != srs_success) {
                return err;
            }
        }

        return err;
    }
    virtual srs_error_t cycle() {
        srs_error_t err = srs_success;

        srs_netfd_t cfd = srs_accept(fd, NULL, NULL, SRS_UTIME_NO_TIMEOUT);
        if (cfd == NULL) {
            return err;
        }

        err = do_cycle(cfd);
        srs_close_stfd(cfd);
        srs_freep(err);

        return err;
    }
};

VOID TEST(HTTPClientTest, HTTPClientUtility)
{
    srs_error_t err;

    // Typical HTTP POST.
    if (true) {
        MockOnCycleThread4 trd;
        HELPER_ASSERT_SUCCESS(trd.start("127.0.0.1", 8080));

        SrsHttpClient client;
        HELPER_ASSERT_SUCCESS(client.initialize("http", "127.0.0.1", 8080, 1*SRS_UTIME_SECONDS));

        ISrsHttpMessage* res = NULL;
        SrsAutoFree(ISrsHttpMessage, res);
        HELPER_ASSERT_SUCCESS(client.post("/api/v1", "", &res));

        ISrsHttpResponseReader* br = res->body_reader();
        ASSERT_FALSE(br->eof());

        ssize_t nn = 0; char buf[1024];
        HELPER_ARRAY_INIT(buf, sizeof(buf), 0);
        HELPER_ASSERT_SUCCESS(br->read(buf, sizeof(buf), &nn));
        ASSERT_EQ(2, nn);
        EXPECT_STREQ("OK", buf);
    }

    // Typical HTTP GET.
    if (true) {
        MockOnCycleThread4 trd;
        HELPER_ASSERT_SUCCESS(trd.start("127.0.0.1", 8080));

        SrsHttpClient client;
        HELPER_ASSERT_SUCCESS(client.initialize("http", "127.0.0.1", 8080, 1*SRS_UTIME_SECONDS));

        ISrsHttpMessage* res = NULL;
        SrsAutoFree(ISrsHttpMessage, res);
        HELPER_ASSERT_SUCCESS(client.get("/api/v1", "", &res));

        ISrsHttpResponseReader* br = res->body_reader();
        ASSERT_FALSE(br->eof());

        ssize_t nn = 0; char buf[1024];
        HELPER_ARRAY_INIT(buf, sizeof(buf), 0);
        HELPER_ASSERT_SUCCESS(br->read(buf, sizeof(buf), &nn));
        ASSERT_EQ(2, nn);
        EXPECT_STREQ("OK", buf);
    }

    // Set receive timeout and Kbps ample.
    if (true) {
        MockOnCycleThread4 trd;
        HELPER_ASSERT_SUCCESS(trd.start("127.0.0.1", 8080));

        SrsHttpClient client;
        HELPER_ASSERT_SUCCESS(client.initialize("http", "127.0.0.1", 8080, 1*SRS_UTIME_SECONDS));
        client.set_recv_timeout(1 * SRS_UTIME_SECONDS);
        client.set_header("agent", "srs");

        ISrsHttpMessage* res = NULL;
        SrsAutoFree(ISrsHttpMessage, res);
        HELPER_ASSERT_SUCCESS(client.get("/api/v1", "", &res));

        ISrsHttpResponseReader* br = res->body_reader();
        ASSERT_FALSE(br->eof());

        ssize_t nn = 0; char buf[1024];
        HELPER_ARRAY_INIT(buf, sizeof(buf), 0);
        HELPER_ASSERT_SUCCESS(br->read(buf, sizeof(buf), &nn));
        ASSERT_EQ(2, nn);
        EXPECT_STREQ("OK", buf);

        client.kbps_sample("SRS", 0);
    }
}

class MockConnectionManager : public ISrsResourceManager
{
public:
    MockConnectionManager() {
    }
    virtual ~MockConnectionManager() {
    }
public:
    virtual void remove(ISrsResource* /*c*/) {
    }
};

VOID TEST(TCPServerTest, ContextUtility)
{
    if (true) {
        SrsThreadContext ctx;

        if (true) {
            SrsContextId cid;
            EXPECT_TRUE(!ctx.set_id(cid.set_value("100")).compare(cid));
        }
        if (true) {
            SrsContextId cid;
            EXPECT_TRUE(!ctx.set_id(cid.set_value("1000")).compare(cid));
        }
        if (true) {
            SrsContextId cid;
            EXPECT_TRUE(!ctx.get_id().compare(cid.set_value("1000")));
        }

        ctx.clear_cid();
        if (true) {
            SrsContextId cid;
            EXPECT_TRUE(!ctx.set_id(cid.set_value("100")).compare(cid));
        }
    }

    SrsContextId cid;
    cid.set_value("100");

    int base_size = 0;
    if (true) {
        errno = 0;
        int size = 0; char buf[1024]; HELPER_ARRAY_INIT(buf, 1024, 0);
        ASSERT_TRUE(srs_log_header(buf, 1024, true, true, "SRS", cid, "Trace", &size));
        base_size = size;
        EXPECT_TRUE(base_size > 0);
    }

    if (true) {
        errno = 0;
        int size = 0; char buf[1024]; HELPER_ARRAY_INIT(buf, 1024, 0);
        ASSERT_TRUE(srs_log_header(buf, 1024, false, true, "SRS", cid, "Trace", &size));
        EXPECT_EQ(base_size, size);
    }

    if (true) {
        errno = 0;
        int size = 0; char buf[1024]; HELPER_ARRAY_INIT(buf, 1024, 0);
        ASSERT_TRUE(srs_log_header(buf, 1024, false, true, NULL, cid, "Trace", &size));
        EXPECT_EQ(base_size - 5, size);
    }

    if (true) {
        errno = 0;
        int size = 0; char buf[1024]; HELPER_ARRAY_INIT(buf, 1024, 0);
        ASSERT_TRUE(srs_log_header(buf, 1024, false, false, NULL, cid, "Trace", &size));
        EXPECT_EQ(base_size - 8, size);
    }

    if (true) {
        MockConnectionManager cm;
        cm.remove(NULL);
    }

    if (true) {
        srs_utime_t to = 1*SRS_UTIME_SECONDS;
        SrsBasicRtmpClient rc("rtmp://127.0.0.1/live/livestream", to, to);
        rc.close();
    }
}
<|MERGE_RESOLUTION|>--- conflicted
+++ resolved
@@ -573,9 +573,6 @@
 	if (true) {
 	    SrsHttpMessage m;
 	    HELPER_EXPECT_SUCCESS(m.set_url("http://127.0.0.1/v1/streams/100", false));
-<<<<<<< HEAD
-	    EXPECT_EQ("100", m.parse_rest_id("/v1/streams/")); EXPECT_FALSE(m.is_jsonp());
-=======
 	    EXPECT_STREQ("100", m.parse_rest_id("/v1/streams/").c_str()); EXPECT_FALSE(m.is_jsonp());
 	}
 
@@ -583,7 +580,6 @@
 	    SrsHttpMessage m;
 	    HELPER_EXPECT_SUCCESS(m.set_url("http://127.0.0.1/v1/streams/abc", false));
 	    EXPECT_STREQ("abc", m.parse_rest_id("/v1/streams/").c_str()); EXPECT_FALSE(m.is_jsonp());
->>>>>>> fb7c0518
 	}
 }
 
