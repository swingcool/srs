/**
 * The MIT License (MIT)
 *
 * Copyright (c) 2013-2017 OSSRS(winlin)
 *
 * Permission is hereby granted, free of charge, to any person obtaining a copy of
 * this software and associated documentation files (the "Software"), to deal in
 * the Software without restriction, including without limitation the rights to
 * use, copy, modify, merge, publish, distribute, sublicense, and/or sell copies of
 * the Software, and to permit persons to whom the Software is furnished to do so,
 * subject to the following conditions:
 *
 * The above copyright notice and this permission notice shall be included in all
 * copies or substantial portions of the Software.
 *
 * THE SOFTWARE IS PROVIDED "AS IS", WITHOUT WARRANTY OF ANY KIND, EXPRESS OR
 * IMPLIED, INCLUDING BUT NOT LIMITED TO THE WARRANTIES OF MERCHANTABILITY, FITNESS
 * FOR A PARTICULAR PURPOSE AND NONINFRINGEMENT. IN NO EVENT SHALL THE AUTHORS OR
 * COPYRIGHT HOLDERS BE LIABLE FOR ANY CLAIM, DAMAGES OR OTHER LIABILITY, WHETHER
 * IN AN ACTION OF CONTRACT, TORT OR OTHERWISE, ARISING FROM, OUT OF OR IN
 * CONNECTION WITH THE SOFTWARE OR THE USE OR OTHER DEALINGS IN THE SOFTWARE.
 */

#include <srs_app_statistic.hpp>

#include <unistd.h>
#include <sstream>
using namespace std;

#include <srs_rtmp_stack.hpp>
#include <srs_protocol_json.hpp>
#include <srs_protocol_kbps.hpp>
#include <srs_app_conn.hpp>
#include <srs_app_config.hpp>
#include <srs_kernel_utility.hpp>
#include <srs_protocol_amf0.hpp>

int64_t srs_gvid = getpid() * 3;

int64_t srs_generate_id()
{
    return srs_gvid++;
}

SrsStatisticVhost::SrsStatisticVhost()
{
    id = srs_generate_id();
    
    kbps = new SrsKbps();
    kbps->set_io(NULL, NULL);
    
    nb_clients = 0;
    nb_streams = 0;
}

SrsStatisticVhost::~SrsStatisticVhost()
{
    srs_freep(kbps);
}

int SrsStatisticVhost::dumps(SrsJsonObject* obj)
{
    int ret = ERROR_SUCCESS;
    
    // dumps the config of vhost.
    bool hls_enabled = _srs_config->get_hls_enabled(vhost);
    bool enabled = _srs_config->get_vhost_enabled(vhost);
    
    obj->set("id", SrsJsonAny::integer(id));
    obj->set("name", SrsJsonAny::str(vhost.c_str()));
    obj->set("enabled", SrsJsonAny::boolean(enabled));
    obj->set("clients", SrsJsonAny::integer(nb_clients));
    obj->set("streams", SrsJsonAny::integer(nb_streams));
    obj->set("send_bytes", SrsJsonAny::integer(kbps->get_send_bytes()));
    obj->set("recv_bytes", SrsJsonAny::integer(kbps->get_recv_bytes()));
    
    SrsJsonObject* okbps = SrsJsonAny::object();
    obj->set("kbps", okbps);
    
    okbps->set("recv_30s", SrsJsonAny::integer(kbps->get_recv_kbps_30s()));
    okbps->set("send_30s", SrsJsonAny::integer(kbps->get_send_kbps_30s()));
    
    SrsJsonObject* hls = SrsJsonAny::object();
    obj->set("hls", hls);
    
    hls->set("enabled", SrsJsonAny::boolean(hls_enabled));
    if (hls_enabled) {
        hls->set("fragment", SrsJsonAny::number(_srs_config->get_hls_fragment(vhost)));
    }
    
    return ret;
}

SrsStatisticStream::SrsStatisticStream()
{
    id = srs_generate_id();
    vhost = NULL;
    active = false;
    connection_cid = -1;
    
    has_video = false;
    vcodec = SrsVideoCodecIdReserved;
    avc_profile = SrsAvcProfileReserved;
    avc_level = SrsAvcLevelReserved;
    
    has_audio = false;
    acodec = SrsAudioCodecIdReserved1;
    asample_rate = SrsAudioSampleRateReserved;
    asound_type = SrsAudioChannelsReserved;
    aac_object = SrsAacObjectTypeReserved;
    width = 0;
    height = 0;
    
    kbps = new SrsKbps();
    kbps->set_io(NULL, NULL);
    
    nb_clients = 0;
    nb_frames = 0;
}

SrsStatisticStream::~SrsStatisticStream()
{
    srs_freep(kbps);
}

int SrsStatisticStream::dumps(SrsJsonObject* obj)
{
    int ret = ERROR_SUCCESS;
    
<<<<<<< HEAD
    obj->set("id", SrsJsonAny::integer(id));
    obj->set("name", SrsJsonAny::str(stream.c_str()));
    obj->set("vhost", SrsJsonAny::integer(vhost->id));
    obj->set("app", SrsJsonAny::str(app.c_str()));
    obj->set("live_ms", SrsJsonAny::integer(srs_get_system_time_ms()));
    obj->set("clients", SrsJsonAny::integer(nb_clients));
    obj->set("send_bytes", SrsJsonAny::integer(kbps->get_send_bytes()));
    obj->set("recv_bytes", SrsJsonAny::integer(kbps->get_recv_bytes()));
    
    SrsJsonObject* okbps = SrsJsonAny::object();
    obj->set("kbps", okbps);
    
    okbps->set("recv_30s", SrsJsonAny::integer(kbps->get_recv_kbps_30s()));
    okbps->set("send_30s", SrsJsonAny::integer(kbps->get_send_kbps_30s()));
    
    SrsJsonObject* publish = SrsJsonAny::object();
    obj->set("publish", publish);
    
    publish->set("active", SrsJsonAny::boolean(active));
    publish->set("cid", SrsJsonAny::integer(connection_cid));
=======
    ss << SRS_JOBJECT_START
            << SRS_JFIELD_ORG("id", id) << SRS_JFIELD_CONT
            << SRS_JFIELD_STR("name", stream) << SRS_JFIELD_CONT
            << SRS_JFIELD_ORG("vhost", vhost->id) << SRS_JFIELD_CONT
            << SRS_JFIELD_STR("app", app) << SRS_JFIELD_CONT
            << SRS_JFIELD_ORG("live_ms", srs_get_system_time_ms()) << SRS_JFIELD_CONT
            << SRS_JFIELD_ORG("clients", nb_clients) << SRS_JFIELD_CONT
            << SRS_JFIELD_ORG("frames", nb_frames) << SRS_JFIELD_CONT
            << SRS_JFIELD_ORG("send_bytes", kbps->get_send_bytes()) << SRS_JFIELD_CONT
            << SRS_JFIELD_ORG("recv_bytes", kbps->get_recv_bytes()) << SRS_JFIELD_CONT
            << SRS_JFIELD_OBJ("kbps")
                << SRS_JFIELD_ORG("recv_30s", kbps->get_recv_kbps_30s()) << SRS_JFIELD_CONT
                << SRS_JFIELD_ORG("send_30s", kbps->get_send_kbps_30s())
            << SRS_JOBJECT_END << SRS_JFIELD_CONT
            << SRS_JFIELD_OBJ("publish")
                << SRS_JFIELD_BOOL("active", active) << SRS_JFIELD_CONT
                << SRS_JFIELD_ORG("cid", connection_cid)
            << SRS_JOBJECT_END << SRS_JFIELD_CONT;
>>>>>>> ff87318b
    
    if (!has_video) {
        obj->set("video", SrsJsonAny::null());
    } else {
        SrsJsonObject* video = SrsJsonAny::object();
        obj->set("video", video);
        
        video->set("codec", SrsJsonAny::str(srs_video_codec_id2str(vcodec).c_str()));
        video->set("profile", SrsJsonAny::str(srs_avc_profile2str(avc_profile).c_str()));
        video->set("level", SrsJsonAny::str(srs_avc_level2str(avc_level).c_str()));
        video->set("width", SrsJsonAny::integer(width));
        video->set("height", SrsJsonAny::integer(height));
    }
    
    if (!has_audio) {
        obj->set("audio", SrsJsonAny::null());
    } else {
        SrsJsonObject* audio = SrsJsonAny::object();
        obj->set("audio", audio);
        
        audio->set("codec", SrsJsonAny::str(srs_audio_codec_id2str(acodec).c_str()));
        audio->set("sample_rate", SrsJsonAny::integer(srs_flv_srates[asample_rate]));
        audio->set("channel", SrsJsonAny::integer(asound_type + 1));
        audio->set("profile", SrsJsonAny::str(srs_aac_object2str(aac_object).c_str()));
    }
    
    return ret;
}

void SrsStatisticStream::publish(int cid)
{
    connection_cid = cid;
    active = true;
    
    vhost->nb_streams++;
}

void SrsStatisticStream::close()
{
    has_video = false;
    has_audio = false;
    active = false;
    
    vhost->nb_streams--;
}

SrsStatisticClient::SrsStatisticClient()
{
    id = 0;
    stream = NULL;
    conn = NULL;
    req = NULL;
    type = SrsRtmpConnUnknown;
    create = srs_get_system_time_ms();
}

SrsStatisticClient::~SrsStatisticClient()
{
}

int SrsStatisticClient::dumps(SrsJsonObject* obj)
{
    int ret = ERROR_SUCCESS;
    
    obj->set("id", SrsJsonAny::integer(id));
    obj->set("vhost", SrsJsonAny::integer(stream->vhost->id));
    obj->set("stream", SrsJsonAny::integer(stream->id));
    obj->set("ip", SrsJsonAny::str(req->ip.c_str()));
    obj->set("pageUrl", SrsJsonAny::str(req->pageUrl.c_str()));
    obj->set("swfUrl", SrsJsonAny::str(req->swfUrl.c_str()));
    obj->set("tcUrl", SrsJsonAny::str(req->tcUrl.c_str()));
    obj->set("url", SrsJsonAny::str(req->get_stream_url().c_str()));
    obj->set("type", SrsJsonAny::str(srs_client_type_string(type).c_str()));
    obj->set("publish", SrsJsonAny::boolean(srs_client_type_is_publish(type)));
    obj->set("alive", SrsJsonAny::number((srs_get_system_time_ms() - create) / 1000.0));
    
    return ret;
}

SrsStatistic* SrsStatistic::_instance = new SrsStatistic();

SrsStatistic::SrsStatistic()
{
    _server_id = srs_generate_id();
    
    kbps = new SrsKbps();
    kbps->set_io(NULL, NULL);
}

SrsStatistic::~SrsStatistic()
{
    srs_freep(kbps);
    
    if (true) {
        std::map<int64_t, SrsStatisticVhost*>::iterator it;
        for (it = vhosts.begin(); it != vhosts.end(); it++) {
            SrsStatisticVhost* vhost = it->second;
            srs_freep(vhost);
        }
    }
    if (true) {
        std::map<int64_t, SrsStatisticStream*>::iterator it;
        for (it = streams.begin(); it != streams.end(); it++) {
            SrsStatisticStream* stream = it->second;
            srs_freep(stream);
        }
    }
    if (true) {
        std::map<int, SrsStatisticClient*>::iterator it;
        for (it = clients.begin(); it != clients.end(); it++) {
            SrsStatisticClient* client = it->second;
            srs_freep(client);
        }
    }
    
    vhosts.clear();
    rvhosts.clear();
    streams.clear();
    rstreams.clear();
}

SrsStatistic* SrsStatistic::instance()
{
    return _instance;
}

SrsStatisticVhost* SrsStatistic::find_vhost(int vid)
{
    std::map<int64_t, SrsStatisticVhost*>::iterator it;
    if ((it = vhosts.find(vid)) != vhosts.end()) {
        return it->second;
    }
    return NULL;
}

SrsStatisticVhost* SrsStatistic::find_vhost(string name)
{
    std::map<string, SrsStatisticVhost*>::iterator it;
    if ((it = rvhosts.find(name)) != rvhosts.end()) {
        return it->second;
    }
    return NULL;
}

SrsStatisticStream* SrsStatistic::find_stream(int sid)
{
    std::map<int64_t, SrsStatisticStream*>::iterator it;
    if ((it = streams.find(sid)) != streams.end()) {
        return it->second;
    }
    return NULL;
}

SrsStatisticClient* SrsStatistic::find_client(int cid)
{
    std::map<int, SrsStatisticClient*>::iterator it;
    if ((it = clients.find(cid)) != clients.end()) {
        return it->second;
    }
    return NULL;
}

int SrsStatistic::on_video_info(SrsRequest* req, SrsVideoCodecId vcodec, SrsAvcProfile avc_profile, SrsAvcLevel avc_level, int width, int height)
{
    int ret = ERROR_SUCCESS;
    
    SrsStatisticVhost* vhost = create_vhost(req);
    SrsStatisticStream* stream = create_stream(vhost, req);
    
    stream->has_video = true;
    stream->vcodec = vcodec;
    stream->avc_profile = avc_profile;
    stream->avc_level = avc_level;
    
    stream->width = width;
    stream->height = height;
    
    return ret;
}

int SrsStatistic::on_audio_info(SrsRequest* req, SrsAudioCodecId acodec, SrsAudioSampleRate asample_rate, SrsAudioChannels asound_type, SrsAacObjectType aac_object)
{
    int ret = ERROR_SUCCESS;
    
    SrsStatisticVhost* vhost = create_vhost(req);
    SrsStatisticStream* stream = create_stream(vhost, req);
    
    stream->has_audio = true;
    stream->acodec = acodec;
    stream->asample_rate = asample_rate;
    stream->asound_type = asound_type;
    stream->aac_object = aac_object;
    
    return ret;
}

int SrsStatistic::on_video_frames(SrsRequest* req, int nb_frames)
{
    int ret = ERROR_SUCCESS;
    
    SrsStatisticVhost* vhost = create_vhost(req);
    SrsStatisticStream* stream = create_stream(vhost, req);
    
    stream->nb_frames += nb_frames;
    
    return ret;
}

void SrsStatistic::on_stream_publish(SrsRequest* req, int cid)
{
    SrsStatisticVhost* vhost = create_vhost(req);
    SrsStatisticStream* stream = create_stream(vhost, req);
    
    stream->publish(cid);
}

void SrsStatistic::on_stream_close(SrsRequest* req)
{
    SrsStatisticVhost* vhost = create_vhost(req);
    SrsStatisticStream* stream = create_stream(vhost, req);
    stream->close();
    
    // TODO: FIXME: Should fix https://github.com/ossrs/srs/issues/803
    if (true) {
        std::map<int64_t, SrsStatisticStream*>::iterator it;
        if ((it=streams.find(stream->id)) != streams.end()) {
            streams.erase(it);
        }
    }
    
    // TODO: FIXME: Should fix https://github.com/ossrs/srs/issues/803
    if (true) {
        std::map<std::string, SrsStatisticStream*>::iterator it;
        if ((it=rstreams.find(stream->url)) != rstreams.end()) {
            rstreams.erase(it);
        }
    }
}

int SrsStatistic::on_client(int id, SrsRequest* req, SrsConnection* conn, SrsRtmpConnType type)
{
    int ret = ERROR_SUCCESS;
    
    SrsStatisticVhost* vhost = create_vhost(req);
    SrsStatisticStream* stream = create_stream(vhost, req);
    
    // create client if not exists
    SrsStatisticClient* client = NULL;
    if (clients.find(id) == clients.end()) {
        client = new SrsStatisticClient();
        client->id = id;
        client->stream = stream;
        clients[id] = client;
    } else {
        client = clients[id];
    }
    
    // got client.
    client->conn = conn;
    client->req = req;
    client->type = type;
    stream->nb_clients++;
    vhost->nb_clients++;
    
    return ret;
}

void SrsStatistic::on_disconnect(int id)
{
    std::map<int, SrsStatisticClient*>::iterator it;
    if ((it = clients.find(id)) == clients.end()) {
        return;
    }
    
    SrsStatisticClient* client = it->second;
    SrsStatisticStream* stream = client->stream;
    SrsStatisticVhost* vhost = stream->vhost;
    
    srs_freep(client);
    clients.erase(it);
    
    stream->nb_clients--;
    vhost->nb_clients--;
}

void SrsStatistic::kbps_add_delta(SrsConnection* conn)
{
    int id = conn->srs_id();
    if (clients.find(id) == clients.end()) {
        return;
    }
    
    SrsStatisticClient* client = clients[id];
    
    // resample the kbps to collect the delta.
    conn->resample();
    
    // add delta of connection to kbps.
    // for next sample() of server kbps can get the stat.
    kbps->add_delta(conn);
    client->stream->kbps->add_delta(conn);
    client->stream->vhost->kbps->add_delta(conn);
    
    // cleanup the delta.
    conn->cleanup();
}

SrsKbps* SrsStatistic::kbps_sample()
{
    kbps->sample();
    if (true) {
        std::map<int64_t, SrsStatisticVhost*>::iterator it;
        for (it = vhosts.begin(); it != vhosts.end(); it++) {
            SrsStatisticVhost* vhost = it->second;
            vhost->kbps->sample();
        }
    }
    if (true) {
        std::map<int64_t, SrsStatisticStream*>::iterator it;
        for (it = streams.begin(); it != streams.end(); it++) {
            SrsStatisticStream* stream = it->second;
            stream->kbps->sample();
        }
    }
    
    return kbps;
}

int64_t SrsStatistic::server_id()
{
    return _server_id;
}

int SrsStatistic::dumps_vhosts(SrsJsonArray* arr)
{
    int ret = ERROR_SUCCESS;
    
    std::map<int64_t, SrsStatisticVhost*>::iterator it;
    for (it = vhosts.begin(); it != vhosts.end(); it++) {
        SrsStatisticVhost* vhost = it->second;
        
        SrsJsonObject* obj = SrsJsonAny::object();
        arr->append(obj);
        
        if ((ret = vhost->dumps(obj)) != ERROR_SUCCESS) {
            return ret;
        }
    }
    
    return ret;
}

int SrsStatistic::dumps_streams(SrsJsonArray* arr)
{
    int ret = ERROR_SUCCESS;
    
    std::map<int64_t, SrsStatisticStream*>::iterator it;
    for (it = streams.begin(); it != streams.end(); it++) {
        SrsStatisticStream* stream = it->second;
        
        SrsJsonObject* obj = SrsJsonAny::object();
        arr->append(obj);
        
        if ((ret = stream->dumps(obj)) != ERROR_SUCCESS) {
            return ret;
        }
    }
    
    return ret;
}

int SrsStatistic::dumps_clients(SrsJsonArray* arr, int start, int count)
{
    int ret = ERROR_SUCCESS;
    
    std::map<int, SrsStatisticClient*>::iterator it = clients.begin();
    for (int i = 0; i < start + count && it != clients.end(); it++, i++) {
        if (i < start) {
            continue;
        }
        
        SrsStatisticClient* client = it->second;
        
        SrsJsonObject* obj = SrsJsonAny::object();
        arr->append(obj);
        
        if ((ret = client->dumps(obj)) != ERROR_SUCCESS) {
            return ret;
        }
    }
    
    return ret;
}

SrsStatisticVhost* SrsStatistic::create_vhost(SrsRequest* req)
{
    SrsStatisticVhost* vhost = NULL;
    
    // create vhost if not exists.
    if (rvhosts.find(req->vhost) == rvhosts.end()) {
        vhost = new SrsStatisticVhost();
        vhost->vhost = req->vhost;
        rvhosts[req->vhost] = vhost;
        vhosts[vhost->id] = vhost;
        return vhost;
    }
    
    vhost = rvhosts[req->vhost];
    
    return vhost;
}

SrsStatisticStream* SrsStatistic::create_stream(SrsStatisticVhost* vhost, SrsRequest* req)
{
    std::string url = req->get_stream_url();
    
    SrsStatisticStream* stream = NULL;
    
    // create stream if not exists.
    if (rstreams.find(url) == rstreams.end()) {
        stream = new SrsStatisticStream();
        stream->vhost = vhost;
        stream->stream = req->stream;
        stream->app = req->app;
        stream->url = url;
        rstreams[url] = stream;
        streams[stream->id] = stream;
        return stream;
    }
    
    stream = rstreams[url];
    
    return stream;
}
<|MERGE_RESOLUTION|>--- conflicted
+++ resolved
@@ -127,13 +127,13 @@
 {
     int ret = ERROR_SUCCESS;
     
-<<<<<<< HEAD
     obj->set("id", SrsJsonAny::integer(id));
     obj->set("name", SrsJsonAny::str(stream.c_str()));
     obj->set("vhost", SrsJsonAny::integer(vhost->id));
     obj->set("app", SrsJsonAny::str(app.c_str()));
     obj->set("live_ms", SrsJsonAny::integer(srs_get_system_time_ms()));
     obj->set("clients", SrsJsonAny::integer(nb_clients));
+    obj->set("frames", SrsJsonAny::integer(nb_frames));
     obj->set("send_bytes", SrsJsonAny::integer(kbps->get_send_bytes()));
     obj->set("recv_bytes", SrsJsonAny::integer(kbps->get_recv_bytes()));
     
@@ -148,26 +148,6 @@
     
     publish->set("active", SrsJsonAny::boolean(active));
     publish->set("cid", SrsJsonAny::integer(connection_cid));
-=======
-    ss << SRS_JOBJECT_START
-            << SRS_JFIELD_ORG("id", id) << SRS_JFIELD_CONT
-            << SRS_JFIELD_STR("name", stream) << SRS_JFIELD_CONT
-            << SRS_JFIELD_ORG("vhost", vhost->id) << SRS_JFIELD_CONT
-            << SRS_JFIELD_STR("app", app) << SRS_JFIELD_CONT
-            << SRS_JFIELD_ORG("live_ms", srs_get_system_time_ms()) << SRS_JFIELD_CONT
-            << SRS_JFIELD_ORG("clients", nb_clients) << SRS_JFIELD_CONT
-            << SRS_JFIELD_ORG("frames", nb_frames) << SRS_JFIELD_CONT
-            << SRS_JFIELD_ORG("send_bytes", kbps->get_send_bytes()) << SRS_JFIELD_CONT
-            << SRS_JFIELD_ORG("recv_bytes", kbps->get_recv_bytes()) << SRS_JFIELD_CONT
-            << SRS_JFIELD_OBJ("kbps")
-                << SRS_JFIELD_ORG("recv_30s", kbps->get_recv_kbps_30s()) << SRS_JFIELD_CONT
-                << SRS_JFIELD_ORG("send_30s", kbps->get_send_kbps_30s())
-            << SRS_JOBJECT_END << SRS_JFIELD_CONT
-            << SRS_JFIELD_OBJ("publish")
-                << SRS_JFIELD_BOOL("active", active) << SRS_JFIELD_CONT
-                << SRS_JFIELD_ORG("cid", connection_cid)
-            << SRS_JOBJECT_END << SRS_JFIELD_CONT;
->>>>>>> ff87318b
     
     if (!has_video) {
         obj->set("video", SrsJsonAny::null());
