--- conflicted
+++ resolved
@@ -26,235 +26,6 @@
 #include <srs_kernel_error.hpp>
 #include <srs_kernel_log.hpp>
 
-<<<<<<< HEAD
-=======
-namespace internal {
-    ISrsThreadHandler::ISrsThreadHandler()
-    {
-    }
-    
-    ISrsThreadHandler::~ISrsThreadHandler()
-    {
-    }
-    
-    void ISrsThreadHandler::on_thread_start()
-    {
-    }
-    
-    int ISrsThreadHandler::on_before_cycle()
-    {
-        int ret = ERROR_SUCCESS;
-        return ret;
-    }
-    
-    int ISrsThreadHandler::on_end_cycle()
-    {
-        int ret = ERROR_SUCCESS;
-        return ret;
-    }
-    
-    void ISrsThreadHandler::on_thread_stop()
-    {
-    }
-    
-    SrsThread::SrsThread(const char* name, ISrsThreadHandler* thread_handler, int64_t interval_us, bool joinable)
-    {
-        _name = name;
-        handler = thread_handler;
-        cycle_interval_us = interval_us;
-        
-        tid = NULL;
-        loop = false;
-        really_terminated = true;
-        _cid = -1;
-        _joinable = joinable;
-        disposed = false;
-        
-        // in start(), the thread cycle method maybe stop and remove the thread itself,
-        // and the thread start() is waiting for the _cid, and segment fault then.
-        // @see https://github.com/ossrs/srs/issues/110
-        // thread will set _cid, callback on_thread_start(), then wait for the can_run signal.
-        can_run = false;
-    }
-    
-    SrsThread::~SrsThread()
-    {
-        stop();
-    }
-    
-    int SrsThread::cid()
-    {
-        return _cid;
-    }
-    
-    int SrsThread::start()
-    {
-        int ret = ERROR_SUCCESS;
-        
-        if(tid) {
-            srs_info("thread %s already running.", _name);
-            return ret;
-        }
-        
-        if((tid = st_thread_create(thread_fun, this, (_joinable? 1:0), 0)) == NULL){
-            ret = ERROR_ST_CREATE_CYCLE_THREAD;
-            srs_error("st_thread_create failed. ret=%d", ret);
-            return ret;
-        }
-        
-        disposed = false;
-        // we set to loop to true for thread to run.
-        loop = true;
-        
-        // wait for cid to ready, for parent thread to get the cid.
-        while (_cid < 0) {
-            st_usleep(10 * 1000);
-        }
-        
-        // now, cycle thread can run.
-        can_run = true;
-        
-        return ret;
-    }
-    
-    void SrsThread::stop()
-    {
-        if (!tid) {
-            return;
-        }
-        
-        loop = false;
-        
-        dispose();
-        
-        _cid = -1;
-        can_run = false;
-        tid = NULL;        
-    }
-    
-    bool SrsThread::can_loop()
-    {
-        return loop;
-    }
-    
-    void SrsThread::stop_loop()
-    {
-        loop = false;
-    }
-    
-    void SrsThread::dispose()
-    {
-        if (disposed) {
-            return;
-        }
-        
-        // the interrupt will cause the socket to read/write error,
-        // which will terminate the cycle thread.
-        st_thread_interrupt(tid);
-        
-        // when joinable, wait util quit.
-        if (_joinable) {
-            // wait the thread to exit.
-            int ret = st_thread_join(tid, NULL);
-            if (ret) {
-                srs_warn("core: ignore join thread failed.");
-            }
-        }
-        
-        // wait the thread actually terminated.
-        // sometimes the thread join return -1, for example,
-        // when thread use st_recvfrom, the thread join return -1.
-        // so here, we use a variable to ensure the thread stopped.
-        // @remark even the thread not joinable, we must ensure the thread stopped when stop.
-        while (!really_terminated) {
-            st_usleep(10 * 1000);
-            
-            if (really_terminated) {
-                break;
-            }
-            srs_warn("core: wait thread to actually terminated");
-        }
-        
-        disposed = true;
-    }
-    
-    void SrsThread::thread_cycle()
-    {
-        int ret = ERROR_SUCCESS;
-        
-        _srs_context->generate_id();
-        srs_info("thread %s cycle start", _name);
-        
-        _cid = _srs_context->get_id();
-        
-        srs_assert(handler);
-        handler->on_thread_start();
-        
-        // thread is running now.
-        really_terminated = false;
-        
-        // wait for cid to ready, for parent thread to get the cid.
-        while (!can_run && loop) {
-            st_usleep(10 * 1000);
-        }
-        
-        while (loop) {
-            if ((ret = handler->on_before_cycle()) != ERROR_SUCCESS) {
-                srs_warn("thread %s on before cycle failed, ignored and retry, ret=%d", _name, ret);
-                goto failed;
-            }
-            srs_info("thread %s on before cycle success");
-            
-            if ((ret = handler->cycle()) != ERROR_SUCCESS) {
-                if (!srs_is_client_gracefully_close(ret) && !srs_is_system_control_error(ret)) {
-                    srs_warn("thread %s cycle failed, ignored and retry, ret=%d", _name, ret);
-                }
-                goto failed;
-            }
-            srs_info("thread %s cycle success", _name);
-            
-            if ((ret = handler->on_end_cycle()) != ERROR_SUCCESS) {
-                srs_warn("thread %s on end cycle failed, ignored and retry, ret=%d", _name, ret);
-                goto failed;
-            }
-            srs_info("thread %s on end cycle success", _name);
-            
-        failed:
-            if (!loop) {
-                break;
-            }
-            
-            // to improve performance, donot sleep when interval is zero.
-            // @see: https://github.com/ossrs/srs/issues/237
-            if (cycle_interval_us != 0) {
-                st_usleep(cycle_interval_us);
-            }
-        }
-        
-        // readly terminated now.
-        really_terminated = true;
-        
-        handler->on_thread_stop();
-        srs_info("thread %s cycle finished", _name);
-        
-        // when thread terminated normally, also disposed.
-        disposed = true;
-    }
-    
-    void* SrsThread::thread_fun(void* arg)
-    {
-        SrsThread* obj = (SrsThread*)arg;
-        srs_assert(obj);
-        
-        obj->thread_cycle();
-        
-        st_thread_exit(NULL);
-        
-        return NULL;
-    }
-}
-
->>>>>>> 1ffd5fd4
 ISrsEndlessThreadHandler::ISrsEndlessThreadHandler()
 {
 }
