/**
 * The MIT License (MIT)
 *
 * Copyright (c) 2013-2020 Winlin
 *
 * Permission is hereby granted, free of charge, to any person obtaining a copy of
 * this software and associated documentation files (the "Software"), to deal in
 * the Software without restriction, including without limitation the rights to
 * use, copy, modify, merge, publish, distribute, sublicense, and/or sell copies of
 * the Software, and to permit persons to whom the Software is furnished to do so,
 * subject to the following conditions:
 *
 * The above copyright notice and this permission notice shall be included in all
 * copies or substantial portions of the Software.
 *
 * THE SOFTWARE IS PROVIDED "AS IS", WITHOUT WARRANTY OF ANY KIND, EXPRESS OR
 * IMPLIED, INCLUDING BUT NOT LIMITED TO THE WARRANTIES OF MERCHANTABILITY, FITNESS
 * FOR A PARTICULAR PURPOSE AND NONINFRINGEMENT. IN NO EVENT SHALL THE AUTHORS OR
 * COPYRIGHT HOLDERS BE LIABLE FOR ANY CLAIM, DAMAGES OR OTHER LIABILITY, WHETHER
 * IN AN ACTION OF CONTRACT, TORT OR OTHERWISE, ARISING FROM, OUT OF OR IN
 * CONNECTION WITH THE SOFTWARE OR THE USE OR OTHER DEALINGS IN THE SOFTWARE.
 */

#include <srs_app_server.hpp>

#include <sys/types.h>
#include <signal.h>
#include <sys/types.h>
#include <sys/stat.h>
#include <fcntl.h>
#include <unistd.h>
#include <algorithm>
#ifndef SRS_AUTO_OSX
#include <sys/inotify.h>
#endif
using namespace std;

#include <srs_kernel_log.hpp>
#include <srs_kernel_error.hpp>
#include <srs_app_rtmp_conn.hpp>
#include <srs_app_config.hpp>
#include <srs_kernel_utility.hpp>
#include <srs_app_http_api.hpp>
#include <srs_app_http_conn.hpp>
#include <srs_app_ingest.hpp>
#include <srs_app_source.hpp>
#include <srs_app_utility.hpp>
#include <srs_app_heartbeat.hpp>
#include <srs_app_mpegts_udp.hpp>
#include <srs_app_rtsp.hpp>
#include <srs_app_statistic.hpp>
#include <srs_app_caster_flv.hpp>
#include <srs_core_mem_watch.hpp>
#include <srs_kernel_consts.hpp>
#include <srs_app_thread.hpp>
#include <srs_app_coworkers.hpp>

// system interval in srs_utime_t,
// all resolution times should be times togother,
// for example, system-interval is x=1s(1000ms),
// then rusage can be 3*x, for instance, 3*1=3s,
// the meminfo canbe 6*x, for instance, 6*1=6s,
// for performance refine, @see: https://github.com/ossrs/srs/issues/194
// @remark, recomment to 1000ms.
#define SRS_SYS_CYCLE_INTERVAL (1000 * SRS_UTIME_MILLISECONDS)

// update time interval:
//      SRS_SYS_CYCLE_INTERVAL * SRS_SYS_TIME_RESOLUTION_MS_TIMES
#define SRS_SYS_TIME_RESOLUTION_MS_TIMES 1

// update rusage interval:
//      SRS_SYS_CYCLE_INTERVAL * SRS_SYS_RUSAGE_RESOLUTION_TIMES
#define SRS_SYS_RUSAGE_RESOLUTION_TIMES 3

// update network devices info interval:
//      SRS_SYS_CYCLE_INTERVAL * SRS_SYS_NETWORK_RTMP_SERVER_RESOLUTION_TIMES
#define SRS_SYS_NETWORK_RTMP_SERVER_RESOLUTION_TIMES 3

// update rusage interval:
//      SRS_SYS_CYCLE_INTERVAL * SRS_SYS_CPU_STAT_RESOLUTION_TIMES
#define SRS_SYS_CPU_STAT_RESOLUTION_TIMES 3

// update the disk iops interval:
//      SRS_SYS_CYCLE_INTERVAL * SRS_SYS_DISK_STAT_RESOLUTION_TIMES
#define SRS_SYS_DISK_STAT_RESOLUTION_TIMES 6

// update rusage interval:
//      SRS_SYS_CYCLE_INTERVAL * SRS_SYS_MEMINFO_RESOLUTION_TIMES
#define SRS_SYS_MEMINFO_RESOLUTION_TIMES 6

// update platform info interval:
//      SRS_SYS_CYCLE_INTERVAL * SRS_SYS_PLATFORM_INFO_RESOLUTION_TIMES
#define SRS_SYS_PLATFORM_INFO_RESOLUTION_TIMES 9

// update network devices info interval:
//      SRS_SYS_CYCLE_INTERVAL * SRS_SYS_NETWORK_DEVICE_RESOLUTION_TIMES
#define SRS_SYS_NETWORK_DEVICE_RESOLUTION_TIMES 9

std::string srs_listener_type2string(SrsListenerType type)
{
    switch (type) {
        case SrsListenerRtmpStream:
            return "RTMP";
        case SrsListenerHttpApi:
            return "HTTP-API";
        case SrsListenerHttpStream:
            return "HTTP-Server";
        case SrsListenerMpegTsOverUdp:
            return "MPEG-TS over UDP";
        case SrsListenerRtsp:
            return "RTSP";
        case SrsListenerFlv:
            return "HTTP-FLV";
        default:
            return "UNKONWN";
    }
}

SrsListener::SrsListener(SrsServer* svr, SrsListenerType t)
{
    port = 0;
    server = svr;
    type = t;
}

SrsListener::~SrsListener()
{
}

SrsListenerType SrsListener::listen_type()
{
    return type;
}

SrsBufferListener::SrsBufferListener(SrsServer* svr, SrsListenerType t) : SrsListener(svr, t)
{
    listener = NULL;
}

SrsBufferListener::~SrsBufferListener()
{
    srs_freep(listener);
}

srs_error_t SrsBufferListener::listen(string i, int p)
{
    srs_error_t err = srs_success;
    
    ip = i;
    port = p;
    
    srs_freep(listener);
    listener = new SrsTcpListener(this, ip, port);
    
    if ((err = listener->listen()) != srs_success) {
        return srs_error_wrap(err, "buffered tcp listen");
    }
    
    string v = srs_listener_type2string(type);
    srs_trace("%s listen at tcp://%s:%d, fd=%d", v.c_str(), ip.c_str(), port, listener->fd());
    
    return err;
}

srs_error_t SrsBufferListener::on_tcp_client(srs_netfd_t stfd)
{
    srs_error_t err = server->accept_client(type, stfd);
    if (err != srs_success) {
        srs_warn("accept client failed, err is %s", srs_error_desc(err).c_str());
        srs_freep(err);
    }
    
    return srs_success;
}

SrsRtspListener::SrsRtspListener(SrsServer* svr, SrsListenerType t, SrsConfDirective* c) : SrsListener(svr, t)
{
    listener = NULL;
    
    // the caller already ensure the type is ok,
    // we just assert here for unknown stream caster.
    srs_assert(type == SrsListenerRtsp);
    if (type == SrsListenerRtsp) {
        caster = new SrsRtspCaster(c);

        // TODO: FIXME: Must check error.
        caster->initialize();
    }
}

SrsRtspListener::~SrsRtspListener()
{
    srs_freep(caster);
    srs_freep(listener);
}

srs_error_t SrsRtspListener::listen(string i, int p)
{
    srs_error_t err = srs_success;
    
    // the caller already ensure the type is ok,
    // we just assert here for unknown stream caster.
    srs_assert(type == SrsListenerRtsp);
    
    ip = i;
    port = p;
    
    srs_freep(listener);
    listener = new SrsTcpListener(this, ip, port);
    
    if ((err = listener->listen()) != srs_success) {
        return srs_error_wrap(err, "rtsp listen %s:%d", ip.c_str(), port);
    }
    
    string v = srs_listener_type2string(type);
    srs_trace("%s listen at tcp://%s:%d, fd=%d", v.c_str(), ip.c_str(), port, listener->fd());
    
    return err;
}

srs_error_t SrsRtspListener::on_tcp_client(srs_netfd_t stfd)
{
    srs_error_t err = caster->on_tcp_client(stfd);
    if (err != srs_success) {
        srs_warn("accept client failed, err is %s", srs_error_desc(err).c_str());
        srs_freep(err);
    }
    
    return srs_success;
}

SrsHttpFlvListener::SrsHttpFlvListener(SrsServer* svr, SrsListenerType t, SrsConfDirective* c) : SrsListener(svr, t)
{
    listener = NULL;
    
    // the caller already ensure the type is ok,
    // we just assert here for unknown stream caster.
    srs_assert(type == SrsListenerFlv);
    if (type == SrsListenerFlv) {
        caster = new SrsAppCasterFlv(c);
    }
}

SrsHttpFlvListener::~SrsHttpFlvListener()
{
    srs_freep(caster);
    srs_freep(listener);
}

srs_error_t SrsHttpFlvListener::listen(string i, int p)
{
    srs_error_t err = srs_success;
    
    // the caller already ensure the type is ok,
    // we just assert here for unknown stream caster.
    srs_assert(type == SrsListenerFlv);
    
    ip = i;
    port = p;
    
    if ((err = caster->initialize()) != srs_success) {
        return srs_error_wrap(err, "init caster %s:%d", ip.c_str(), port);
    }
    
    srs_freep(listener);
    listener = new SrsTcpListener(this, ip, port);
    
    if ((err = listener->listen()) != srs_success) {
        return srs_error_wrap(err, "listen");
    }
    
    string v = srs_listener_type2string(type);
    srs_trace("%s listen at tcp://%s:%d, fd=%d", v.c_str(), ip.c_str(), port, listener->fd());
    
    return err;
}

srs_error_t SrsHttpFlvListener::on_tcp_client(srs_netfd_t stfd)
{
    srs_error_t err = caster->on_tcp_client(stfd);
    if (err != srs_success) {
        srs_warn("accept client failed, err is %s", srs_error_desc(err).c_str());
        srs_freep(err);
    }
    
    return err;
}

SrsUdpStreamListener::SrsUdpStreamListener(SrsServer* svr, SrsListenerType t, ISrsUdpHandler* c) : SrsListener(svr, t)
{
    listener = NULL;
    caster = c;
}

SrsUdpStreamListener::~SrsUdpStreamListener()
{
    srs_freep(listener);
}

srs_error_t SrsUdpStreamListener::listen(string i, int p)
{
    srs_error_t err = srs_success;
    
    // the caller already ensure the type is ok,
    // we just assert here for unknown stream caster.
    srs_assert(type == SrsListenerMpegTsOverUdp);
    
    ip = i;
    port = p;
    
    srs_freep(listener);
    listener = new SrsUdpListener(caster, ip, port);
    
    if ((err = listener->listen()) != srs_success) {
        return srs_error_wrap(err, "listen %s:%d", ip.c_str(), port);
    }
    
    // notify the handler the fd changed.
    if ((err = caster->on_stfd_change(listener->stfd())) != srs_success) {
        return srs_error_wrap(err, "notify fd change failed");
    }
    
    string v = srs_listener_type2string(type);
    srs_trace("%s listen at udp://%s:%d, fd=%d", v.c_str(), ip.c_str(), port, listener->fd());
    
    return err;
}

SrsUdpCasterListener::SrsUdpCasterListener(SrsServer* svr, SrsListenerType t, SrsConfDirective* c) : SrsUdpStreamListener(svr, t, NULL)
{
    // the caller already ensure the type is ok,
    // we just assert here for unknown stream caster.
    srs_assert(type == SrsListenerMpegTsOverUdp);
    if (type == SrsListenerMpegTsOverUdp) {
        caster = new SrsMpegtsOverUdp(c);
    }
}

SrsUdpCasterListener::~SrsUdpCasterListener()
{
    srs_freep(caster);
}

SrsSignalManager* SrsSignalManager::instance = NULL;

SrsSignalManager::SrsSignalManager(SrsServer* s)
{
    SrsSignalManager::instance = this;
    
    server = s;
    sig_pipe[0] = sig_pipe[1] = -1;
    trd = new SrsSTCoroutine("signal", this);
    signal_read_stfd = NULL;
}

SrsSignalManager::~SrsSignalManager()
{
    srs_close_stfd(signal_read_stfd);
    
    if (sig_pipe[0] > 0) {
        ::close(sig_pipe[0]);
    }
    if (sig_pipe[1] > 0) {
        ::close(sig_pipe[1]);
    }
    
    srs_freep(trd);
}

srs_error_t SrsSignalManager::initialize()
{
    /* Create signal pipe */
    if (pipe(sig_pipe) < 0) {
        return srs_error_new(ERROR_SYSTEM_CREATE_PIPE, "create pipe");
    }
    
    if ((signal_read_stfd = srs_netfd_open(sig_pipe[0])) == NULL) {
        return srs_error_new(ERROR_SYSTEM_CREATE_PIPE, "open pipe");
    }
    
    return srs_success;
}

srs_error_t SrsSignalManager::start()
{
    srs_error_t err = srs_success;
    
    /**
     * Note that if multiple processes are used (see below),
     * the signal pipe should be initialized after the fork(2) call
     * so that each process has its own private pipe.
     */
    struct sigaction sa;
    
    /* Install sig_catcher() as a signal handler */
    sa.sa_handler = SrsSignalManager::sig_catcher;
    sigemptyset(&sa.sa_mask);
    sa.sa_flags = 0;
    sigaction(SRS_SIGNAL_RELOAD, &sa, NULL);
    
    sa.sa_handler = SrsSignalManager::sig_catcher;
    sigemptyset(&sa.sa_mask);
    sa.sa_flags = 0;
    sigaction(SRS_SIGNAL_FAST_QUIT, &sa, NULL);

    sa.sa_handler = SrsSignalManager::sig_catcher;
    sigemptyset(&sa.sa_mask);
    sa.sa_flags = 0;
    sigaction(SRS_SIGNAL_GRACEFULLY_QUIT, &sa, NULL);
    
    sa.sa_handler = SrsSignalManager::sig_catcher;
    sigemptyset(&sa.sa_mask);
    sa.sa_flags = 0;
    sigaction(SIGINT, &sa, NULL);
    
    sa.sa_handler = SrsSignalManager::sig_catcher;
    sigemptyset(&sa.sa_mask);
    sa.sa_flags = 0;
    sigaction(SRS_SIGNAL_REOPEN_LOG, &sa, NULL);
    
    srs_trace("signal installed, reload=%d, reopen=%d, fast_quit=%d, grace_quit=%d",
              SRS_SIGNAL_RELOAD, SRS_SIGNAL_REOPEN_LOG, SRS_SIGNAL_FAST_QUIT, SRS_SIGNAL_GRACEFULLY_QUIT);
    
    if ((err = trd->start()) != srs_success) {
        return srs_error_wrap(err, "signal manager");
    }
    
    return err;
}

srs_error_t SrsSignalManager::cycle()
{
    srs_error_t err = srs_success;
    
    while (true) {
        if ((err = trd->pull()) != srs_success) {
            return srs_error_wrap(err, "signal manager");
        }
        
        int signo;
        
        /* Read the next signal from the pipe */
        srs_read(signal_read_stfd, &signo, sizeof(int), SRS_UTIME_NO_TIMEOUT);
        
        /* Process signal synchronously */
        server->on_signal(signo);
    }
    
    return err;
}

void SrsSignalManager::sig_catcher(int signo)
{
    int err;
    
    /* Save errno to restore it after the write() */
    err = errno;
    
    /* write() is reentrant/async-safe */
    int fd = SrsSignalManager::instance->sig_pipe[1];
    write(fd, &signo, sizeof(int));
    
    errno = err;
}

// Whether we are in docker, defined in main module.
extern bool _srs_in_docker;

SrsInotifyWorker::SrsInotifyWorker(SrsServer* s)
{
    server = s;
    trd = new SrsSTCoroutine("inotify", this);
    inotify_fd = NULL;
}

SrsInotifyWorker::~SrsInotifyWorker()
{
    srs_freep(trd);
    srs_close_stfd(inotify_fd);
}

srs_error_t SrsInotifyWorker::start()
{
    srs_error_t err = srs_success;

#ifndef SRS_AUTO_OSX
    // Whether enable auto reload config.
    bool auto_reload = _srs_config->inotify_auto_reload();
    if (!auto_reload && _srs_in_docker && _srs_config->auto_reload_for_docker()) {
        srs_warn("enable auto reload for docker");
        auto_reload = true;
    }

    if (!auto_reload) {
        return err;
    }

    // Create inotify to watch config file.
    int fd = ::inotify_init1(IN_NONBLOCK);
    if (fd < 0) {
        return srs_error_new(ERROR_INOTIFY_CREATE, "create inotify");
    }

    // Open as stfd to read by ST.
    if ((inotify_fd = srs_netfd_open(fd)) == NULL) {
        ::close(fd);
        return srs_error_new(ERROR_INOTIFY_OPENFD, "open fd=%d", fd);
    }

    if (((err = srs_fd_closeexec(fd))) != srs_success) {
        return srs_error_new(ERROR_INOTIFY_OPENFD, "closeexec fd=%d", fd);
    }

    // /* the following are legal, implemented events that user-space can watch for */
    // #define IN_ACCESS               0x00000001      /* File was accessed */
    // #define IN_MODIFY               0x00000002      /* File was modified */
    // #define IN_ATTRIB               0x00000004      /* Metadata changed */
    // #define IN_CLOSE_WRITE          0x00000008      /* Writtable file was closed */
    // #define IN_CLOSE_NOWRITE        0x00000010      /* Unwrittable file closed */
    // #define IN_OPEN                 0x00000020      /* File was opened */
    // #define IN_MOVED_FROM           0x00000040      /* File was moved from X */
    // #define IN_MOVED_TO             0x00000080      /* File was moved to Y */
    // #define IN_CREATE               0x00000100      /* Subfile was created */
    // #define IN_DELETE               0x00000200      /* Subfile was deleted */
    // #define IN_DELETE_SELF          0x00000400      /* Self was deleted */
    // #define IN_MOVE_SELF            0x00000800      /* Self was moved */
    //
    // /* the following are legal events.  they are sent as needed to any watch */
    // #define IN_UNMOUNT              0x00002000      /* Backing fs was unmounted */
    // #define IN_Q_OVERFLOW           0x00004000      /* Event queued overflowed */
    // #define IN_IGNORED              0x00008000      /* File was ignored */
    //
    // /* helper events */
    // #define IN_CLOSE                (IN_CLOSE_WRITE | IN_CLOSE_NOWRITE) /* close */
    // #define IN_MOVE                 (IN_MOVED_FROM | IN_MOVED_TO) /* moves */
    //
    // /* special flags */
    // #define IN_ONLYDIR              0x01000000      /* only watch the path if it is a directory */
    // #define IN_DONT_FOLLOW          0x02000000      /* don't follow a sym link */
    // #define IN_EXCL_UNLINK          0x04000000      /* exclude events on unlinked objects */
    // #define IN_MASK_ADD             0x20000000      /* add to the mask of an already existing watch */
    // #define IN_ISDIR                0x40000000      /* event occurred against dir */
    // #define IN_ONESHOT              0x80000000      /* only send event once */

    // Watch the config directory events.
    string config_dir = srs_path_dirname(_srs_config->config());
    uint32_t mask = IN_MODIFY | IN_CREATE | IN_MOVED_TO; int watch_conf = 0;
    if ((watch_conf = ::inotify_add_watch(fd, config_dir.c_str(), mask)) < 0) {
        return srs_error_new(ERROR_INOTIFY_WATCH, "watch file=%s, fd=%d, watch=%d, mask=%#x",
            config_dir.c_str(), fd, watch_conf, mask);
    }
    srs_trace("auto reload watching fd=%d, watch=%d, file=%s", fd, watch_conf, config_dir.c_str());

    if ((err = trd->start()) != srs_success) {
        return srs_error_wrap(err, "inotify");
    }
#endif

    return err;
}

srs_error_t SrsInotifyWorker::cycle()
{
    srs_error_t err = srs_success;

#ifndef SRS_AUTO_OSX
    string config_path = _srs_config->config();
    string config_file = srs_path_basename(config_path);
    string k8s_file = "..data";

    while (true) {
        char buf[4096];
        ssize_t nn = srs_read(inotify_fd, buf, (size_t)sizeof(buf), SRS_UTIME_NO_TIMEOUT);
        if (nn < 0) {
            srs_warn("inotify ignore read failed, nn=%d", (int)nn);
            break;
        }

        // Whether config file changed.
        bool do_reload = false;

        // Parse all inotify events.
        inotify_event* ie = NULL;
        for (char* ptr = buf; ptr < buf + nn; ptr += sizeof(inotify_event) + ie->len) {
            ie = (inotify_event*)ptr;

            if (!ie->len || !ie->name) {
                continue;
            }

            string name = ie->name;
            if ((name == k8s_file || name == config_file) && ie->mask & (IN_MODIFY|IN_CREATE|IN_MOVED_TO)) {
                do_reload = true;
            }

            srs_trace("inotify event wd=%d, mask=%#x, len=%d, name=%s, reload=%d", ie->wd, ie->mask, ie->len, ie->name, do_reload);
        }

        // Notify server to do reload.
        if (do_reload && srs_path_exists(config_path)) {
            server->on_signal(SRS_SIGNAL_RELOAD);
        }

        srs_usleep(3000 * SRS_UTIME_MILLISECONDS);
    }
#endif

    return err;
}

ISrsServerCycle::ISrsServerCycle()
{
}

ISrsServerCycle::~ISrsServerCycle()
{
}

SrsServer::SrsServer()
{
    signal_reload = false;
    signal_persistence_config = false;
    signal_gmc_stop = false;
    signal_fast_quit = false;
    signal_gracefully_quit = false;
    pid_fd = -1;
    
    signal_manager = new SrsSignalManager(this);
    conn_manager = new SrsCoroutineManager();
    
    handler = NULL;
    ppid = ::getppid();
    
    // donot new object in constructor,
    // for some global instance is not ready now,
    // new these objects in initialize instead.
    http_api_mux = new SrsHttpServeMux();
    http_server = new SrsHttpServer(this);
    http_heartbeat = new SrsHttpHeartbeat();
    ingester = new SrsIngester();
}

SrsServer::~SrsServer()
{
    destroy();
}

void SrsServer::destroy()
{
    srs_warn("start destroy server");
    
    dispose();
    
    srs_freep(http_api_mux);
    srs_freep(http_server);
    srs_freep(http_heartbeat);
    srs_freep(ingester);
    
    if (pid_fd > 0) {
        ::close(pid_fd);
        pid_fd = -1;
    }
    
    srs_freep(signal_manager);
    srs_freep(conn_manager);
}

void SrsServer::dispose()
{
    _srs_config->unsubscribe(this);
    
    // prevent fresh clients.
    close_listeners(SrsListenerRtmpStream);
    close_listeners(SrsListenerHttpApi);
    close_listeners(SrsListenerHttpStream);
    close_listeners(SrsListenerMpegTsOverUdp);
    close_listeners(SrsListenerRtsp);
    close_listeners(SrsListenerFlv);
    
    // Fast stop to notify FFMPEG to quit, wait for a while then fast kill.
    ingester->dispose();
    
    // dispose the source for hls and dvr.
    _srs_sources->dispose();
    
    // @remark don't dispose all connections, for too slow.
    
#ifdef SRS_AUTO_MEM_WATCH
    srs_memory_report();
#endif
}

void SrsServer::gracefully_dispose()
{
    _srs_config->unsubscribe(this);

    // Always wait for a while to start.
    srs_usleep(_srs_config->get_grace_start_wait());
    srs_trace("start wait for %dms", srsu2msi(_srs_config->get_grace_start_wait()));

    // prevent fresh clients.
    close_listeners(SrsListenerRtmpStream);
    close_listeners(SrsListenerHttpApi);
    close_listeners(SrsListenerHttpStream);
    close_listeners(SrsListenerMpegTsOverUdp);
    close_listeners(SrsListenerRtsp);
    close_listeners(SrsListenerFlv);
    srs_trace("listeners closed");

    // Fast stop to notify FFMPEG to quit, wait for a while then fast kill.
    ingester->stop();
    srs_trace("ingesters stopped");

    // Wait for connections to quit.
    // While gracefully quiting, user can requires SRS to fast quit.
    int wait_step = 1;
    while (!conns.empty() && !signal_fast_quit) {
        for (int i = 0; i < wait_step && !conns.empty() && !signal_fast_quit; i++) {
            srs_usleep(1000 * SRS_UTIME_MILLISECONDS);
        }

        wait_step = (wait_step * 2) % 33;
        srs_trace("wait for %d conns to quit", conns.size());
    }

    // dispose the source for hls and dvr.
    _srs_sources->dispose();
    srs_trace("source disposed");

#ifdef SRS_AUTO_MEM_WATCH
    srs_memory_report();
#endif

    srs_usleep(_srs_config->get_grace_final_wait());
    srs_trace("final wait for %dms", srsu2msi(_srs_config->get_grace_final_wait()));
}

srs_error_t SrsServer::initialize(ISrsServerCycle* ch)
{
    srs_error_t err = srs_success;
    
    // ensure the time is ok.
    srs_update_system_time();
    
    // for the main objects(server, config, log, context),
    // never subscribe handler in constructor,
    // instead, subscribe handler in initialize method.
    srs_assert(_srs_config);
    _srs_config->subscribe(this);
    
    handler = ch;
    if(handler && (err = handler->initialize()) != srs_success){
        return srs_error_wrap(err, "handler initialize");
    }
    
    if ((err = http_api_mux->initialize()) != srs_success) {
        return srs_error_wrap(err, "http api initialize");
    }
    
    if ((err = http_server->initialize()) != srs_success) {
        return srs_error_wrap(err, "http server initialize");
    }
    
    return err;
}

srs_error_t SrsServer::initialize_st()
{
    srs_error_t err = srs_success;
    
<<<<<<< HEAD
=======
    // init st
    if ((err = srs_st_init()) != srs_success) {
        return srs_error_wrap(err, "initialize st failed");
    }

>>>>>>> 0a030a4a
    // @remark, st alloc segment use mmap, which only support 32757 threads,
    // if need to support more, for instance, 100k threads, define the macro MALLOC_STACK.
    // TODO: FIXME: maybe can use "sysctl vm.max_map_count" to refine.
#define __MMAP_MAX_CONNECTIONS 32756
    if (_srs_config->get_max_connections() > __MMAP_MAX_CONNECTIONS) {
        srs_error("st mmap for stack allocation must <= %d threads, "
                  "@see Makefile of st for MALLOC_STACK, please build st manually by "
                  "\"make EXTRA_CFLAGS=-DMALLOC_STACK linux-debug\"", __MMAP_MAX_CONNECTIONS);
        return srs_error_new(ERROR_ST_EXCEED_THREADS, "%d exceed max %d threads",
            _srs_config->get_max_connections(), __MMAP_MAX_CONNECTIONS);
    }
    
    // set current log id.
    _srs_context->generate_id();
    
    // check asprocess.
    bool asprocess = _srs_config->get_asprocess();
    if (asprocess && ppid == 1) {
        return srs_error_new(ERROR_SYSTEM_ASSERT_FAILED, "ppid=%d illegal for asprocess", ppid);
    }
    
    srs_trace("server main cid=%d, pid=%d, ppid=%d, asprocess=%d",
        _srs_context->get_id(), ::getpid(), ppid, asprocess);
    
    return err;
}

srs_error_t SrsServer::initialize_signal()
{
    return signal_manager->initialize();
}

srs_error_t SrsServer::acquire_pid_file()
{
    // when srs in dolphin mode, no need the pid file.
    if (_srs_config->is_dolphin()) {
        return srs_success;
    }
    
    std::string pid_file = _srs_config->get_pid_file();
    
    // -rw-r--r--
    // 644
    int mode = S_IRUSR | S_IWUSR |  S_IRGRP | S_IROTH;
    
    int fd;
    // open pid file
    if ((fd = ::open(pid_file.c_str(), O_WRONLY | O_CREAT, mode)) == -1) {
        return srs_error_new(ERROR_SYSTEM_PID_ACQUIRE, "open pid file=%s", pid_file.c_str());
    }
    
    // require write lock
    struct flock lock;
    
    lock.l_type = F_WRLCK; // F_RDLCK, F_WRLCK, F_UNLCK
    lock.l_start = 0; // type offset, relative to l_whence
    lock.l_whence = SEEK_SET;  // SEEK_SET, SEEK_CUR, SEEK_END
    lock.l_len = 0;
    
    if (fcntl(fd, F_SETLK, &lock) == -1) {
        if(errno == EACCES || errno == EAGAIN) {
            ::close(fd);
            srs_error("srs is already running!");
            return srs_error_new(ERROR_SYSTEM_PID_ALREADY_RUNNING, "srs is already running");
        }
        return srs_error_new(ERROR_SYSTEM_PID_LOCK, "access to pid=%s", pid_file.c_str());
    }
    
    // truncate file
    if (ftruncate(fd, 0) != 0) {
        return srs_error_new(ERROR_SYSTEM_PID_TRUNCATE_FILE, "truncate pid file=%s", pid_file.c_str());
    }
    
    // write the pid
    string pid = srs_int2str(getpid());
    if (write(fd, pid.c_str(), pid.length()) != (int)pid.length()) {
        return srs_error_new(ERROR_SYSTEM_PID_WRITE_FILE, "write pid=%d to file=%s", pid.c_str(), pid_file.c_str());
    }
    
    // auto close when fork child process.
    int val;
    if ((val = fcntl(fd, F_GETFD, 0)) < 0) {
        return srs_error_new(ERROR_SYSTEM_PID_GET_FILE_INFO, "fcntl fd=%d", fd);
    }
    val |= FD_CLOEXEC;
    if (fcntl(fd, F_SETFD, val) < 0) {
        return srs_error_new(ERROR_SYSTEM_PID_SET_FILE_INFO, "lock file=%s fd=%d", pid_file.c_str(), fd);
    }
    
    srs_trace("write pid=%s to %s success!", pid.c_str(), pid_file.c_str());
    pid_fd = fd;
    
    return srs_success;
}

srs_error_t SrsServer::listen()
{
    srs_error_t err = srs_success;
    
    if ((err = listen_rtmp()) != srs_success) {
        return srs_error_wrap(err, "rtmp listen");
    }
    
    if ((err = listen_http_api()) != srs_success) {
        return srs_error_wrap(err, "http api listen");
    }
    
    if ((err = listen_http_stream()) != srs_success) {
        return srs_error_wrap(err, "http stream listen");
    }
    
    if ((err = listen_stream_caster()) != srs_success) {
        return srs_error_wrap(err, "stream caster listen");
    }
    
    if ((err = conn_manager->start()) != srs_success) {
        return srs_error_wrap(err, "connection manager");
    }

    return err;
}

srs_error_t SrsServer::register_signal()
{
    srs_error_t err = srs_success;
    
    if ((err = signal_manager->start()) != srs_success) {
        return srs_error_wrap(err, "signal manager start");
    }
    
    return err;
}

srs_error_t SrsServer::http_handle()
{
    srs_error_t err = srs_success;
    
    if ((err = http_api_mux->handle("/", new SrsHttpNotFoundHandler())) != srs_success) {
        return srs_error_wrap(err, "handle not found");
    }
    if ((err = http_api_mux->handle("/api/", new SrsGoApiApi())) != srs_success) {
        return srs_error_wrap(err, "handle api");
    }
    if ((err = http_api_mux->handle("/api/v1/", new SrsGoApiV1())) != srs_success) {
        return srs_error_wrap(err, "handle v1");
    }
    if ((err = http_api_mux->handle("/api/v1/versions", new SrsGoApiVersion())) != srs_success) {
        return srs_error_wrap(err, "handle versions");
    }
    if ((err = http_api_mux->handle("/api/v1/summaries", new SrsGoApiSummaries())) != srs_success) {
        return srs_error_wrap(err, "handle summaries");
    }
    if ((err = http_api_mux->handle("/api/v1/rusages", new SrsGoApiRusages())) != srs_success) {
        return srs_error_wrap(err, "handle rusages");
    }
    if ((err = http_api_mux->handle("/api/v1/self_proc_stats", new SrsGoApiSelfProcStats())) != srs_success) {
        return srs_error_wrap(err, "handle self proc stats");
    }
    if ((err = http_api_mux->handle("/api/v1/system_proc_stats", new SrsGoApiSystemProcStats())) != srs_success) {
        return srs_error_wrap(err, "handle system proc stats");
    }
    if ((err = http_api_mux->handle("/api/v1/meminfos", new SrsGoApiMemInfos())) != srs_success) {
        return srs_error_wrap(err, "handle meminfos");
    }
    if ((err = http_api_mux->handle("/api/v1/authors", new SrsGoApiAuthors())) != srs_success) {
        return srs_error_wrap(err, "handle authors");
    }
    if ((err = http_api_mux->handle("/api/v1/features", new SrsGoApiFeatures())) != srs_success) {
        return srs_error_wrap(err, "handle features");
    }
    if ((err = http_api_mux->handle("/api/v1/vhosts/", new SrsGoApiVhosts())) != srs_success) {
        return srs_error_wrap(err, "handle vhosts");
    }
    if ((err = http_api_mux->handle("/api/v1/streams/", new SrsGoApiStreams())) != srs_success) {
        return srs_error_wrap(err, "handle streams");
    }
    if ((err = http_api_mux->handle("/api/v1/clients/", new SrsGoApiClients())) != srs_success) {
        return srs_error_wrap(err, "handle clients");
    }
    if ((err = http_api_mux->handle("/api/v1/raw", new SrsGoApiRaw(this))) != srs_success) {
        return srs_error_wrap(err, "handle raw");
    }
    if ((err = http_api_mux->handle("/api/v1/clusters", new SrsGoApiClusters())) != srs_success) {
        return srs_error_wrap(err, "handle raw");
    }
    
    // test the request info.
    if ((err = http_api_mux->handle("/api/v1/tests/requests", new SrsGoApiRequests())) != srs_success) {
        return srs_error_wrap(err, "handle tests requests");
    }
    // test the error code response.
    if ((err = http_api_mux->handle("/api/v1/tests/errors", new SrsGoApiError())) != srs_success) {
        return srs_error_wrap(err, "handle tests errors");
    }
    // test the redirect mechenism.
    if ((err = http_api_mux->handle("/api/v1/tests/redirects", new SrsHttpRedirectHandler("/api/v1/tests/errors", SRS_CONSTS_HTTP_MovedPermanently))) != srs_success) {
        return srs_error_wrap(err, "handle tests redirects");
    }
    // test the http vhost.
    if ((err = http_api_mux->handle("error.srs.com/api/v1/tests/errors", new SrsGoApiError())) != srs_success) {
        return srs_error_wrap(err, "handle tests errors for error.srs.com");
    }
    
    // TODO: FIXME: for console.
    // TODO: FIXME: support reload.
    std::string dir = _srs_config->get_http_stream_dir() + "/console";
    if ((err = http_api_mux->handle("/console/", new SrsHttpFileServer(dir))) != srs_success) {
        return srs_error_wrap(err, "handle console at %s", dir.c_str());
    }
    srs_trace("http: api mount /console to %s", dir.c_str());
    
    return err;
}

srs_error_t SrsServer::ingest()
{
    srs_error_t err = srs_success;
    
    if ((err = ingester->start()) != srs_success) {
        return srs_error_wrap(err, "ingest start");
    }
    
    return err;
}

srs_error_t SrsServer::cycle()
{
    srs_error_t err = srs_success;

    // Start the inotify auto reload by watching config file.
    SrsInotifyWorker inotify(this);
    if ((err = inotify.start()) != srs_success) {
        return srs_error_wrap(err, "start inotify");
    }

    // Do server main cycle.
     err = do_cycle();
    
#ifdef SRS_AUTO_GPERF_MC
    destroy();
    
    // remark, for gmc, never invoke the exit().
    srs_warn("sleep a long time for system st-threads to cleanup.");
    srs_usleep(3 * 1000 * 1000);
    srs_warn("system quit");

    return err;
#endif

    // quit normally.
    srs_warn("main cycle terminated, system quit normally.");

    // fast quit, do some essential cleanup.
    if (signal_fast_quit) {
        dispose();
        srs_trace("srs disposed");
    }

    // gracefully quit, do carefully cleanup.
    if (signal_gracefully_quit) {
        gracefully_dispose();
        srs_trace("srs gracefully quit");
    }

    srs_trace("srs terminated");
    
    // for valgrind to detect.
    srs_freep(_srs_config);
    srs_freep(_srs_log);

    exit(0);

    return err;
}


void SrsServer::on_signal(int signo)
{
    if (signo == SRS_SIGNAL_RELOAD) {
        srs_trace("reload config, signo=%d", signo);
        signal_reload = true;
        return;
    }
    
#ifndef SRS_AUTO_GPERF_MC
    if (signo == SRS_SIGNAL_REOPEN_LOG) {
        _srs_log->reopen();
        srs_warn("reopen log file, signo=%d", signo);
        return;
    }
#endif
    
#ifdef SRS_AUTO_GPERF_MC
    if (signo == SRS_SIGNAL_REOPEN_LOG) {
        signal_gmc_stop = true;
        srs_warn("for gmc, the SIGUSR1 used as SIGINT, signo=%d", signo);
        return;
    }
#endif
    
    if (signo == SRS_SIGNAL_PERSISTENCE_CONFIG) {
        signal_persistence_config = true;
        return;
    }
    
    if (signo == SIGINT) {
#ifdef SRS_AUTO_GPERF_MC
        srs_trace("gmc is on, main cycle will terminate normally, signo=%d", signo);
        signal_gmc_stop = true;
#else
        #ifdef SRS_AUTO_MEM_WATCH
        srs_memory_report();
        #endif
#endif
    }

    // For K8S, force to gracefully quit for gray release or canary.
    // @see https://github.com/ossrs/srs/issues/1595#issuecomment-587473037
    if (signo == SRS_SIGNAL_FAST_QUIT && _srs_config->is_force_grace_quit()) {
        srs_trace("force gracefully quit, signo=%d", signo);
        signo = SRS_SIGNAL_GRACEFULLY_QUIT;
    }

    if ((signo == SIGINT || signo == SRS_SIGNAL_FAST_QUIT) && !signal_fast_quit) {
        srs_trace("sig=%d, user terminate program, fast quit", signo);
        signal_fast_quit = true;
        return;
    }

    if (signo == SRS_SIGNAL_GRACEFULLY_QUIT && !signal_gracefully_quit) {
        srs_trace("sig=%d, user start gracefully quit", signo);
        signal_gracefully_quit = true;
        return;
    }
}

srs_error_t SrsServer::do_cycle()
{
    srs_error_t err = srs_success;
    
    // find the max loop
    int max = srs_max(0, SRS_SYS_TIME_RESOLUTION_MS_TIMES);
    
    max = srs_max(max, SRS_SYS_RUSAGE_RESOLUTION_TIMES);
    max = srs_max(max, SRS_SYS_CPU_STAT_RESOLUTION_TIMES);
    max = srs_max(max, SRS_SYS_DISK_STAT_RESOLUTION_TIMES);
    max = srs_max(max, SRS_SYS_MEMINFO_RESOLUTION_TIMES);
    max = srs_max(max, SRS_SYS_PLATFORM_INFO_RESOLUTION_TIMES);
    max = srs_max(max, SRS_SYS_NETWORK_DEVICE_RESOLUTION_TIMES);
    max = srs_max(max, SRS_SYS_NETWORK_RTMP_SERVER_RESOLUTION_TIMES);
    
    // for asprocess.
    bool asprocess = _srs_config->get_asprocess();
    
    // the daemon thread, update the time cache
    // TODO: FIXME: use SrsHourGlass.
    while (true) {
        if (handler && (err = handler->on_cycle()) != srs_success) {
            return srs_error_wrap(err, "handle callback");
        }
        
        // the interval in config.
        int heartbeat_max_resolution = (int)(_srs_config->get_heartbeat_interval() / SRS_SYS_CYCLE_INTERVAL);
        
        // dynamic fetch the max.
        int dynamic_max = srs_max(max, heartbeat_max_resolution);
        
        for (int i = 0; i < dynamic_max; i++) {
            srs_usleep(SRS_SYS_CYCLE_INTERVAL);
            
            // asprocess check.
            if (asprocess && ::getppid() != ppid) {
                return srs_error_new(ERROR_ASPROCESS_PPID, "asprocess ppid changed from %d to %d", ppid, ::getppid());
            }
            
            // gracefully quit for SIGINT or SIGTERM or SIGQUIT.
            if (signal_fast_quit || signal_gracefully_quit) {
                srs_trace("cleanup for quit signal fast=%d, grace=%d", signal_fast_quit, signal_gracefully_quit);
                return err;
            }
            
            // for gperf heap checker,
            // @see: research/gperftools/heap-checker/heap_checker.cc
            // if user interrupt the program, exit to check mem leak.
            // but, if gperf, use reload to ensure main return normally,
            // because directly exit will cause core-dump.
#ifdef SRS_AUTO_GPERF_MC
            if (signal_gmc_stop) {
                srs_warn("gmc got singal to stop server.");
                return err;
            }
#endif
            
            // do persistence config to file.
            if (signal_persistence_config) {
                signal_persistence_config = false;
                srs_info("get signal to persistence config to file.");
                
                if ((err = _srs_config->persistence()) != srs_success) {
                    return srs_error_wrap(err, "config persistence to file");
                }
                srs_trace("persistence config to file success.");
            }
            
            // do reload the config.
            if (signal_reload) {
                signal_reload = false;
                srs_info("get signal to reload the config.");
                
                if ((err = _srs_config->reload()) != srs_success) {
                    return srs_error_wrap(err, "config reload");
                }
                srs_trace("reload config success.");
            }
            
            // notice the stream sources to cycle.
            if ((err = _srs_sources->cycle()) != srs_success) {
                return srs_error_wrap(err, "source cycle");
            }
            
            // update the cache time
            if ((i % SRS_SYS_TIME_RESOLUTION_MS_TIMES) == 0) {
                srs_info("update current time cache.");
                srs_update_system_time();
            }
            
            if ((i % SRS_SYS_RUSAGE_RESOLUTION_TIMES) == 0) {
                srs_info("update resource info, rss.");
                srs_update_system_rusage();
            }
            if ((i % SRS_SYS_CPU_STAT_RESOLUTION_TIMES) == 0) {
                srs_info("update cpu info, cpu usage.");
                srs_update_proc_stat();
            }
            if ((i % SRS_SYS_DISK_STAT_RESOLUTION_TIMES) == 0) {
                srs_info("update disk info, disk iops.");
                srs_update_disk_stat();
            }
            if ((i % SRS_SYS_MEMINFO_RESOLUTION_TIMES) == 0) {
                srs_info("update memory info, usage/free.");
                srs_update_meminfo();
            }
            if ((i % SRS_SYS_PLATFORM_INFO_RESOLUTION_TIMES) == 0) {
                srs_info("update platform info, uptime/load.");
                srs_update_platform_info();
            }
            if ((i % SRS_SYS_NETWORK_DEVICE_RESOLUTION_TIMES) == 0) {
                srs_info("update network devices info.");
                srs_update_network_devices();
            }
            if ((i % SRS_SYS_NETWORK_RTMP_SERVER_RESOLUTION_TIMES) == 0) {
                srs_info("update network server kbps info.");
                resample_kbps();
            }
            if (_srs_config->get_heartbeat_enabled()) {
                if ((i % heartbeat_max_resolution) == 0) {
                    srs_info("do http heartbeat, for internal server to report.");
                    http_heartbeat->heartbeat();
                }
            }
            
            srs_info("server main thread loop");
        }
    }
    
    return err;
}

srs_error_t SrsServer::listen_rtmp()
{
    srs_error_t err = srs_success;
    
    // stream service port.
    std::vector<std::string> ip_ports = _srs_config->get_listens();
    srs_assert((int)ip_ports.size() > 0);
    
    close_listeners(SrsListenerRtmpStream);
    
    for (int i = 0; i < (int)ip_ports.size(); i++) {
        SrsListener* listener = new SrsBufferListener(this, SrsListenerRtmpStream);
        listeners.push_back(listener);

        int port; string ip;
        srs_parse_endpoint(ip_ports[i], ip, port);
        
        if ((err = listener->listen(ip, port)) != srs_success) {
            srs_error_wrap(err, "rtmp listen %s:%d", ip.c_str(), port);
        }
    }
    
    return err;
}

srs_error_t SrsServer::listen_http_api()
{
    srs_error_t err = srs_success;
    
    close_listeners(SrsListenerHttpApi);
    if (_srs_config->get_http_api_enabled()) {
        SrsListener* listener = new SrsBufferListener(this, SrsListenerHttpApi);
        listeners.push_back(listener);
        
        std::string ep = _srs_config->get_http_api_listen();
        
        std::string ip;
        int port;
        srs_parse_endpoint(ep, ip, port);
        
        if ((err = listener->listen(ip, port)) != srs_success) {
            return srs_error_wrap(err, "http api listen %s:%d", ip.c_str(), port);
        }
    }
    
    return err;
}

srs_error_t SrsServer::listen_http_stream()
{
    srs_error_t err = srs_success;
    
    close_listeners(SrsListenerHttpStream);
    if (_srs_config->get_http_stream_enabled()) {
        SrsListener* listener = new SrsBufferListener(this, SrsListenerHttpStream);
        listeners.push_back(listener);
        
        std::string ep = _srs_config->get_http_stream_listen();
        
        std::string ip;
        int port;
        srs_parse_endpoint(ep, ip, port);
        
        if ((err = listener->listen(ip, port)) != srs_success) {
            return srs_error_wrap(err, "http stream listen %s:%d", ip.c_str(), port);
        }
    }
    
    return err;
}

srs_error_t SrsServer::listen_stream_caster()
{
    srs_error_t err = srs_success;
    
    close_listeners(SrsListenerMpegTsOverUdp);
    
    std::vector<SrsConfDirective*>::iterator it;
    std::vector<SrsConfDirective*> stream_casters = _srs_config->get_stream_casters();
    
    for (it = stream_casters.begin(); it != stream_casters.end(); ++it) {
        SrsConfDirective* stream_caster = *it;
        if (!_srs_config->get_stream_caster_enabled(stream_caster)) {
            continue;
        }
        
        SrsListener* listener = NULL;
        
        std::string caster = _srs_config->get_stream_caster_engine(stream_caster);
        if (srs_stream_caster_is_udp(caster)) {
            listener = new SrsUdpCasterListener(this, SrsListenerMpegTsOverUdp, stream_caster);
        } else if (srs_stream_caster_is_rtsp(caster)) {
            listener = new SrsRtspListener(this, SrsListenerRtsp, stream_caster);
        } else if (srs_stream_caster_is_flv(caster)) {
            listener = new SrsHttpFlvListener(this, SrsListenerFlv, stream_caster);
        } else {
            return srs_error_new(ERROR_STREAM_CASTER_ENGINE, "invalid caster %s", caster.c_str());
        }
        srs_assert(listener != NULL);
        
        listeners.push_back(listener);
        
        int port = _srs_config->get_stream_caster_listen(stream_caster);
        if (port <= 0) {
            return srs_error_new(ERROR_STREAM_CASTER_PORT, "invalid port=%d", port);
        }
        
        // TODO: support listen at <[ip:]port>
        if ((err = listener->listen(srs_any_address_for_listener(), port)) != srs_success) {
            return srs_error_wrap(err, "listen at %d", port);
        }
    }
    
    return err;
}

void SrsServer::close_listeners(SrsListenerType type)
{
    std::vector<SrsListener*>::iterator it;
    for (it = listeners.begin(); it != listeners.end();) {
        SrsListener* listener = *it;
        
        if (listener->listen_type() != type) {
            ++it;
            continue;
        }
        
        srs_freep(listener);
        it = listeners.erase(it);
    }
}

void SrsServer::resample_kbps()
{
    SrsStatistic* stat = SrsStatistic::instance();
    
    // collect delta from all clients.
    for (std::vector<SrsConnection*>::iterator it = conns.begin(); it != conns.end(); ++it) {
        SrsConnection* conn = *it;
        
        // add delta of connection to server kbps.,
        // for next sample() of server kbps can get the stat.
        stat->kbps_add_delta(conn);
    }
    
    // TODO: FXME: support all other connections.
    
    // sample the kbps, get the stat.
    SrsKbps* kbps = stat->kbps_sample();
    
    srs_update_rtmp_server((int)conns.size(), kbps);
}

srs_error_t SrsServer::accept_client(SrsListenerType type, srs_netfd_t stfd)
{
    srs_error_t err = srs_success;
    
    SrsConnection* conn = NULL;
    
    if ((err = fd2conn(type, stfd, &conn)) != srs_success) {
        if (srs_error_code(err) == ERROR_SOCKET_GET_PEER_IP && _srs_config->empty_ip_ok()) {
            srs_close_stfd(stfd); srs_error_reset(err);
            return srs_success;
        }
        return srs_error_wrap(err, "fd2conn");
    }
    srs_assert(conn);
    
    // directly enqueue, the cycle thread will remove the client.
    conns.push_back(conn);
    
    // cycle will start process thread and when finished remove the client.
    // @remark never use the conn, for it maybe destroyed.
    if ((err = conn->start()) != srs_success) {
        return srs_error_wrap(err, "start conn coroutine");
    }
    
    return err;
}

srs_error_t SrsServer::fd2conn(SrsListenerType type, srs_netfd_t stfd, SrsConnection** pconn)
{
    srs_error_t err = srs_success;
    
    int fd = srs_netfd_fileno(stfd);
    string ip = srs_get_peer_ip(fd);
    
    // for some keep alive application, for example, the keepalived,
    // will send some tcp packet which we cann't got the ip,
    // we just ignore it.
    if (ip.empty()) {
        return srs_error_new(ERROR_SOCKET_GET_PEER_IP, "ignore empty ip, fd=%d", fd);
    }
    
    // check connection limitation.
    int max_connections = _srs_config->get_max_connections();
    if (handler && (err = handler->on_accept_client(max_connections, (int)conns.size())) != srs_success) {
        return srs_error_wrap(err, "drop client fd=%d, max=%d, cur=%d for err: %s",
            fd, max_connections, (int)conns.size(), srs_error_desc(err).c_str());
    }
    if ((int)conns.size() >= max_connections) {
        return srs_error_new(ERROR_EXCEED_CONNECTIONS,
            "drop fd=%d, max=%d, cur=%d for exceed connection limits",
            fd, max_connections, (int)conns.size());
    }
    
    // avoid fd leak when fork.
    // @see https://github.com/ossrs/srs/issues/518
    if (true) {
        int val;
        if ((val = fcntl(fd, F_GETFD, 0)) < 0) {
            return srs_error_new(ERROR_SYSTEM_PID_GET_FILE_INFO, "fnctl F_GETFD error! fd=%d", fd);
        }
        val |= FD_CLOEXEC;
        if (fcntl(fd, F_SETFD, val) < 0) {
            return srs_error_new(ERROR_SYSTEM_PID_SET_FILE_INFO, "fcntl F_SETFD error! fd=%d", fd);
        }
    }
    
    if (type == SrsListenerRtmpStream) {
        *pconn = new SrsRtmpConn(this, stfd, ip);
    } else if (type == SrsListenerHttpApi) {
        *pconn = new SrsHttpApi(this, stfd, http_api_mux, ip);
    } else if (type == SrsListenerHttpStream) {
        *pconn = new SrsResponseOnlyHttpConn(this, stfd, http_server, ip);
    } else {
        srs_warn("close for no service handler. fd=%d, ip=%s", fd, ip.c_str());
        srs_close_stfd(stfd);
        return err;
    }
    
    return err;
}

void SrsServer::remove(ISrsConnection* c)
{
    SrsConnection* conn = dynamic_cast<SrsConnection*>(c);
    std::vector<SrsConnection*>::iterator it = std::find(conns.begin(), conns.end(), conn);
    
    // removed by destroy, ignore.
    if (it == conns.end()) {
        srs_warn("server moved connection, ignore.");
        return;
    }
    
    conns.erase(it);
    
    srs_info("conn removed. conns=%d", (int)conns.size());
    
    SrsStatistic* stat = SrsStatistic::instance();
    stat->kbps_add_delta(conn);
    stat->on_disconnect(conn->srs_id());
    
    // use manager to free it async.
    conn_manager->remove(c);
}

srs_error_t SrsServer::on_reload_listen()
{
    srs_error_t err = srs_success;
    
    if ((err = listen()) != srs_success) {
        return srs_error_wrap(err, "reload listen");
    }
    
    return err;
}

srs_error_t SrsServer::on_reload_pid()
{
    srs_error_t err = srs_success;
    
    if (pid_fd > 0) {
        ::close(pid_fd);
        pid_fd = -1;
    }
    
    if ((err = acquire_pid_file()) != srs_success) {
        return srs_error_wrap(err, "reload pid");
    }
    
    return err;
}

srs_error_t SrsServer::on_reload_vhost_added(std::string vhost)
{
    srs_error_t err = srs_success;
    
    if (!_srs_config->get_vhost_http_enabled(vhost)) {
        return err;
    }
    
    // TODO: FIXME: should handle the event in SrsHttpStaticServer
    if ((err = on_reload_vhost_http_updated()) != srs_success) {
        return srs_error_wrap(err, "reload vhost added");
    }
    
    return err;
}

srs_error_t SrsServer::on_reload_vhost_removed(std::string /*vhost*/)
{
    srs_error_t err = srs_success;
    
    // TODO: FIXME: should handle the event in SrsHttpStaticServer
    if ((err = on_reload_vhost_http_updated()) != srs_success) {
        return srs_error_wrap(err, "reload vhost removed");
    }
    
    return err;
}

srs_error_t SrsServer::on_reload_http_api_enabled()
{
    srs_error_t err = srs_success;
    
    if ((err = listen_http_api()) != srs_success) {
        return srs_error_wrap(err, "reload http_api");
    }
    
    return err;
}

srs_error_t SrsServer::on_reload_http_api_disabled()
{
    close_listeners(SrsListenerHttpApi);
    return srs_success;
}

srs_error_t SrsServer::on_reload_http_stream_enabled()
{
    srs_error_t err = srs_success;
    
    if ((err = listen_http_stream()) != srs_success) {
        return srs_error_wrap(err, "reload http_stream enabled");
    }
    
    return err;
}

srs_error_t SrsServer::on_reload_http_stream_disabled()
{
    close_listeners(SrsListenerHttpStream);
    return srs_success;
}

// TODO: FIXME: rename to http_remux
srs_error_t SrsServer::on_reload_http_stream_updated()
{
    srs_error_t err = srs_success;
    
    if ((err = on_reload_http_stream_enabled()) != srs_success) {
        return srs_error_wrap(err, "reload http_stream updated");
    }
    
    // TODO: FIXME: should handle the event in SrsHttpStaticServer
    if ((err = on_reload_vhost_http_updated()) != srs_success) {
        return srs_error_wrap(err, "reload http_stream updated");
    }
    
    return err;
}

srs_error_t SrsServer::on_publish(SrsSource* s, SrsRequest* r)
{
    srs_error_t err = srs_success;
    
    if ((err = http_server->http_mount(s, r)) != srs_success) {
        return srs_error_wrap(err, "http mount");
    }
    
    SrsCoWorkers* coworkers = SrsCoWorkers::instance();
    if ((err = coworkers->on_publish(s, r)) != srs_success) {
        return srs_error_wrap(err, "coworkers");
    }
    
    return err;
}

void SrsServer::on_unpublish(SrsSource* s, SrsRequest* r)
{
    http_server->http_unmount(s, r);
    
    SrsCoWorkers* coworkers = SrsCoWorkers::instance();
    coworkers->on_unpublish(s, r);
}
<|MERGE_RESOLUTION|>--- conflicted
+++ resolved
@@ -767,15 +767,7 @@
 srs_error_t SrsServer::initialize_st()
 {
     srs_error_t err = srs_success;
-    
-<<<<<<< HEAD
-=======
-    // init st
-    if ((err = srs_st_init()) != srs_success) {
-        return srs_error_wrap(err, "initialize st failed");
-    }
-
->>>>>>> 0a030a4a
+
     // @remark, st alloc segment use mmap, which only support 32757 threads,
     // if need to support more, for instance, 100k threads, define the macro MALLOC_STACK.
     // TODO: FIXME: maybe can use "sysctl vm.max_map_count" to refine.
