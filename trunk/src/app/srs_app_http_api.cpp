/**
 * The MIT License (MIT)
 *
 * Copyright (c) 2013-2020 Winlin
 *
 * Permission is hereby granted, free of charge, to any person obtaining a copy of
 * this software and associated documentation files (the "Software"), to deal in
 * the Software without restriction, including without limitation the rights to
 * use, copy, modify, merge, publish, distribute, sublicense, and/or sell copies of
 * the Software, and to permit persons to whom the Software is furnished to do so,
 * subject to the following conditions:
 *
 * The above copyright notice and this permission notice shall be included in all
 * copies or substantial portions of the Software.
 *
 * THE SOFTWARE IS PROVIDED "AS IS", WITHOUT WARRANTY OF ANY KIND, EXPRESS OR
 * IMPLIED, INCLUDING BUT NOT LIMITED TO THE WARRANTIES OF MERCHANTABILITY, FITNESS
 * FOR A PARTICULAR PURPOSE AND NONINFRINGEMENT. IN NO EVENT SHALL THE AUTHORS OR
 * COPYRIGHT HOLDERS BE LIABLE FOR ANY CLAIM, DAMAGES OR OTHER LIABILITY, WHETHER
 * IN AN ACTION OF CONTRACT, TORT OR OTHERWISE, ARISING FROM, OUT OF OR IN
 * CONNECTION WITH THE SOFTWARE OR THE USE OR OTHER DEALINGS IN THE SOFTWARE.
 */

#include <srs_app_http_api.hpp>

#include <sstream>
#include <stdlib.h>
#include <signal.h>
#include <unistd.h>
using namespace std;

#include <srs_kernel_log.hpp>
#include <srs_kernel_error.hpp>
#include <srs_app_st.hpp>
#include <srs_core_autofree.hpp>
#include <srs_protocol_json.hpp>
#include <srs_kernel_utility.hpp>
#include <srs_app_utility.hpp>
#include <srs_app_statistic.hpp>
#include <srs_rtmp_stack.hpp>
#include <srs_app_dvr.hpp>
#include <srs_app_config.hpp>
#include <srs_app_source.hpp>
#include <srs_app_http_conn.hpp>
#include <srs_kernel_consts.hpp>
#include <srs_app_server.hpp>
#include <srs_protocol_amf0.hpp>
#include <srs_protocol_utility.hpp>
#include <srs_app_coworkers.hpp>

srs_error_t srs_api_response_jsonp(ISrsHttpResponseWriter* w, string callback, string data)
{
    srs_error_t err = srs_success;
    
    SrsHttpHeader* h = w->header();
    
    h->set_content_length(data.length() + callback.length() + 2);
    h->set_content_type("text/javascript");
    
    if (!callback.empty() && (err = w->write((char*)callback.data(), (int)callback.length())) != srs_success) {
        return srs_error_wrap(err, "write jsonp callback");
    }
    
    static char* c0 = (char*)"(";
    if ((err = w->write(c0, 1)) != srs_success) {
        return srs_error_wrap(err, "write jsonp left token");
    }
    if ((err = w->write((char*)data.data(), (int)data.length())) != srs_success) {
        return srs_error_wrap(err, "write jsonp data");
    }
    
    static char* c1 = (char*)")";
    if ((err = w->write(c1, 1)) != srs_success) {
        return srs_error_wrap(err, "write jsonp right token");
    }
    
    return err;
}

srs_error_t srs_api_response_jsonp_code(ISrsHttpResponseWriter* w, string callback, int code)
{
    SrsJsonObject* obj = SrsJsonAny::object();
    SrsAutoFree(SrsJsonObject, obj);
    
    obj->set("code", SrsJsonAny::integer(code));
    
    return srs_api_response_jsonp(w, callback, obj->dumps());
}

srs_error_t srs_api_response_jsonp_code(ISrsHttpResponseWriter* w, string callback, srs_error_t err)
{
    SrsJsonObject* obj = SrsJsonAny::object();
    SrsAutoFree(SrsJsonObject, obj);
    
    obj->set("code", SrsJsonAny::integer(srs_error_code(err)));
    
    return srs_api_response_jsonp(w, callback, obj->dumps());
}

srs_error_t srs_api_response_json(ISrsHttpResponseWriter* w, string data)
{
    srs_error_t err = srs_success;
    
    SrsHttpHeader* h = w->header();
    
    h->set_content_length(data.length());
    h->set_content_type("application/json");
    
    if ((err = w->write((char*)data.data(), (int)data.length())) != srs_success) {
        return srs_error_wrap(err, "write json");
    }
    
    return err;
}

srs_error_t srs_api_response_json_code(ISrsHttpResponseWriter* w, int code)
{
    SrsJsonObject* obj = SrsJsonAny::object();
    SrsAutoFree(SrsJsonObject, obj);
    
    obj->set("code", SrsJsonAny::integer(code));
    
    return srs_api_response_json(w, obj->dumps());
}

srs_error_t srs_api_response_json_code(ISrsHttpResponseWriter* w, srs_error_t code)
{
    SrsJsonObject* obj = SrsJsonAny::object();
    SrsAutoFree(SrsJsonObject, obj);
    
    obj->set("code", SrsJsonAny::integer(srs_error_code(code)));
    
    return srs_api_response_json(w, obj->dumps());
}

srs_error_t srs_api_response(ISrsHttpResponseWriter* w, ISrsHttpMessage* r, std::string json)
{
    // no jsonp, directly response.
    if (!r->is_jsonp()) {
        return srs_api_response_json(w, json);
    }
    
    // jsonp, get function name from query("callback")
    string callback = r->query_get("callback");
    return srs_api_response_jsonp(w, callback, json);
}

srs_error_t srs_api_response_code(ISrsHttpResponseWriter* w, ISrsHttpMessage* r, int code)
{
    // no jsonp, directly response.
    if (!r->is_jsonp()) {
        return srs_api_response_json_code(w, code);
    }
    
    // jsonp, get function name from query("callback")
    string callback = r->query_get("callback");
    return srs_api_response_jsonp_code(w, callback, code);
}

// @remark we will free the code.
srs_error_t srs_api_response_code(ISrsHttpResponseWriter* w, ISrsHttpMessage* r, srs_error_t code)
{
    srs_error_t err = srs_success;
    
    // no jsonp, directly response.
    if (!r->is_jsonp()) {
        err = srs_api_response_json_code(w, code);
    } else {
        // jsonp, get function name from query("callback")
        string callback = r->query_get("callback");
        err = srs_api_response_jsonp_code(w, callback, code);
    }
    
    if (code != srs_success) {
        srs_warn("error %s", srs_error_desc(code).c_str());
        srs_freep(code);
    }
    return err;
}

SrsGoApiRoot::SrsGoApiRoot()
{
}

SrsGoApiRoot::~SrsGoApiRoot()
{
}

srs_error_t SrsGoApiRoot::serve_http(ISrsHttpResponseWriter* w, ISrsHttpMessage* r)
{
    SrsStatistic* stat = SrsStatistic::instance();
    
    SrsJsonObject* obj = SrsJsonAny::object();
    SrsAutoFree(SrsJsonObject, obj);
    
    obj->set("code", SrsJsonAny::integer(ERROR_SUCCESS));
    obj->set("server", SrsJsonAny::str(stat->server_id().c_str()));
    
    SrsJsonObject* urls = SrsJsonAny::object();
    obj->set("urls", urls);
    
    urls->set("api", SrsJsonAny::str("the api root"));

    if (true) {
        SrsJsonObject* rtc = SrsJsonAny::object();
        urls->set("rtc", rtc);

        SrsJsonObject* v1 = SrsJsonAny::object();
        rtc->set("v1", v1);

        v1->set("play", SrsJsonAny::str("Play stream"));
        v1->set("publish", SrsJsonAny::str("Publish stream"));
        v1->set("nack", SrsJsonAny::str("Simulate the NACK"));
    }

    return srs_api_response(w, r, obj->dumps());
}

SrsGoApiApi::SrsGoApiApi()
{
}

SrsGoApiApi::~SrsGoApiApi()
{
}

srs_error_t SrsGoApiApi::serve_http(ISrsHttpResponseWriter* w, ISrsHttpMessage* r)
{
    SrsStatistic* stat = SrsStatistic::instance();
    
    SrsJsonObject* obj = SrsJsonAny::object();
    SrsAutoFree(SrsJsonObject, obj);
    
    obj->set("code", SrsJsonAny::integer(ERROR_SUCCESS));
    obj->set("server", SrsJsonAny::str(stat->server_id().c_str()));
    
    SrsJsonObject* urls = SrsJsonAny::object();
    obj->set("urls", urls);
    
    urls->set("v1", SrsJsonAny::str("the api version 1.0"));
    
    return srs_api_response(w, r, obj->dumps());
}

SrsGoApiV1::SrsGoApiV1()
{
}

SrsGoApiV1::~SrsGoApiV1()
{
}

srs_error_t SrsGoApiV1::serve_http(ISrsHttpResponseWriter* w, ISrsHttpMessage* r)
{
    SrsStatistic* stat = SrsStatistic::instance();
    
    SrsJsonObject* obj = SrsJsonAny::object();
    SrsAutoFree(SrsJsonObject, obj);
    
    obj->set("code", SrsJsonAny::integer(ERROR_SUCCESS));
    obj->set("server", SrsJsonAny::str(stat->server_id().c_str()));
    
    SrsJsonObject* urls = SrsJsonAny::object();
    obj->set("urls", urls);
    
    urls->set("versions", SrsJsonAny::str("the version of SRS"));
    urls->set("summaries", SrsJsonAny::str("the summary(pid, argv, pwd, cpu, mem) of SRS"));
    urls->set("rusages", SrsJsonAny::str("the rusage of SRS"));
    urls->set("self_proc_stats", SrsJsonAny::str("the self process stats"));
    urls->set("system_proc_stats", SrsJsonAny::str("the system process stats"));
    urls->set("meminfos", SrsJsonAny::str("the meminfo of system"));
    urls->set("authors", SrsJsonAny::str("the license, copyright, authors and contributors"));
    urls->set("features", SrsJsonAny::str("the supported features of SRS"));
    urls->set("requests", SrsJsonAny::str("the request itself, for http debug"));
    urls->set("vhosts", SrsJsonAny::str("manage all vhosts or specified vhost"));
    urls->set("streams", SrsJsonAny::str("manage all streams or specified stream"));
    urls->set("clients", SrsJsonAny::str("manage all clients or specified client, default query top 10 clients"));
    urls->set("raw", SrsJsonAny::str("raw api for srs, support CUID srs for instance the config"));
    urls->set("clusters", SrsJsonAny::str("origin cluster server API"));
    urls->set("perf", SrsJsonAny::str("System performance stat"));
    urls->set("tcmalloc", SrsJsonAny::str("tcmalloc api with params ?page=summary|api"));

    SrsJsonObject* tests = SrsJsonAny::object();
    obj->set("tests", tests);
    
    tests->set("requests", SrsJsonAny::str("show the request info"));
    tests->set("errors", SrsJsonAny::str("always return an error 100"));
    tests->set("redirects", SrsJsonAny::str("always redirect to /api/v1/test/errors"));
    tests->set("[vhost]", SrsJsonAny::str("http vhost for http://error.srs.com:1985/api/v1/tests/errors"));
    
    return srs_api_response(w, r, obj->dumps());
}

SrsGoApiVersion::SrsGoApiVersion()
{
}

SrsGoApiVersion::~SrsGoApiVersion()
{
}

srs_error_t SrsGoApiVersion::serve_http(ISrsHttpResponseWriter* w, ISrsHttpMessage* r)
{
    SrsStatistic* stat = SrsStatistic::instance();
    
    SrsJsonObject* obj = SrsJsonAny::object();
    SrsAutoFree(SrsJsonObject, obj);
    
    obj->set("code", SrsJsonAny::integer(ERROR_SUCCESS));
    obj->set("server", SrsJsonAny::str(stat->server_id().c_str()));
    
    SrsJsonObject* data = SrsJsonAny::object();
    obj->set("data", data);
    
    data->set("major", SrsJsonAny::integer(VERSION_MAJOR));
    data->set("minor", SrsJsonAny::integer(VERSION_MINOR));
    data->set("revision", SrsJsonAny::integer(VERSION_REVISION));
    data->set("version", SrsJsonAny::str(RTMP_SIG_SRS_VERSION));
    
    return srs_api_response(w, r, obj->dumps());
}

SrsGoApiSummaries::SrsGoApiSummaries()
{
}

SrsGoApiSummaries::~SrsGoApiSummaries()
{
}

srs_error_t SrsGoApiSummaries::serve_http(ISrsHttpResponseWriter* w, ISrsHttpMessage* r)
{
    SrsStatistic* stat = SrsStatistic::instance();
    
    SrsJsonObject* obj = SrsJsonAny::object();
    SrsAutoFree(SrsJsonObject, obj);
    
    obj->set("code", SrsJsonAny::integer(ERROR_SUCCESS));
    obj->set("server", SrsJsonAny::str(stat->server_id().c_str()));
    
    srs_api_dump_summaries(obj);
    
    return srs_api_response(w, r, obj->dumps());
}

SrsGoApiRusages::SrsGoApiRusages()
{
}

SrsGoApiRusages::~SrsGoApiRusages()
{
}

srs_error_t SrsGoApiRusages::serve_http(ISrsHttpResponseWriter* w, ISrsHttpMessage* r)
{
    SrsStatistic* stat = SrsStatistic::instance();
    
    SrsJsonObject* obj = SrsJsonAny::object();
    SrsAutoFree(SrsJsonObject, obj);
    
    obj->set("code", SrsJsonAny::integer(ERROR_SUCCESS));
    obj->set("server", SrsJsonAny::str(stat->server_id().c_str()));
    
    SrsJsonObject* data = SrsJsonAny::object();
    obj->set("data", data);
    
    SrsRusage* ru = srs_get_system_rusage();
    
    data->set("ok", SrsJsonAny::boolean(ru->ok));
    data->set("sample_time", SrsJsonAny::integer(ru->sample_time));
    data->set("ru_utime", SrsJsonAny::integer(ru->r.ru_utime.tv_sec));
    data->set("ru_stime", SrsJsonAny::integer(ru->r.ru_stime.tv_sec));
    data->set("ru_maxrss", SrsJsonAny::integer(ru->r.ru_maxrss));
    data->set("ru_ixrss", SrsJsonAny::integer(ru->r.ru_ixrss));
    data->set("ru_idrss", SrsJsonAny::integer(ru->r.ru_idrss));
    data->set("ru_isrss", SrsJsonAny::integer(ru->r.ru_isrss));
    data->set("ru_minflt", SrsJsonAny::integer(ru->r.ru_minflt));
    data->set("ru_majflt", SrsJsonAny::integer(ru->r.ru_majflt));
    data->set("ru_nswap", SrsJsonAny::integer(ru->r.ru_nswap));
    data->set("ru_inblock", SrsJsonAny::integer(ru->r.ru_inblock));
    data->set("ru_oublock", SrsJsonAny::integer(ru->r.ru_oublock));
    data->set("ru_msgsnd", SrsJsonAny::integer(ru->r.ru_msgsnd));
    data->set("ru_msgrcv", SrsJsonAny::integer(ru->r.ru_msgrcv));
    data->set("ru_nsignals", SrsJsonAny::integer(ru->r.ru_nsignals));
    data->set("ru_nvcsw", SrsJsonAny::integer(ru->r.ru_nvcsw));
    data->set("ru_nivcsw", SrsJsonAny::integer(ru->r.ru_nivcsw));
    
    return srs_api_response(w, r, obj->dumps());
}

SrsGoApiSelfProcStats::SrsGoApiSelfProcStats()
{
}

SrsGoApiSelfProcStats::~SrsGoApiSelfProcStats()
{
}

srs_error_t SrsGoApiSelfProcStats::serve_http(ISrsHttpResponseWriter* w, ISrsHttpMessage* r)
{
    SrsStatistic* stat = SrsStatistic::instance();
    
    SrsJsonObject* obj = SrsJsonAny::object();
    SrsAutoFree(SrsJsonObject, obj);
    
    obj->set("code", SrsJsonAny::integer(ERROR_SUCCESS));
    obj->set("server", SrsJsonAny::str(stat->server_id().c_str()));
    
    SrsJsonObject* data = SrsJsonAny::object();
    obj->set("data", data);
    
    SrsProcSelfStat* u = srs_get_self_proc_stat();
    
    string state;
    state += (char)u->state;
    
    data->set("ok", SrsJsonAny::boolean(u->ok));
    data->set("sample_time", SrsJsonAny::integer(u->sample_time));
    data->set("percent", SrsJsonAny::number(u->percent));
    data->set("pid", SrsJsonAny::integer(u->pid));
    data->set("comm", SrsJsonAny::str(u->comm));
    data->set("state", SrsJsonAny::str(state.c_str()));
    data->set("ppid", SrsJsonAny::integer(u->ppid));
    data->set("pgrp", SrsJsonAny::integer(u->pgrp));
    data->set("session", SrsJsonAny::integer(u->session));
    data->set("tty_nr", SrsJsonAny::integer(u->tty_nr));
    data->set("tpgid", SrsJsonAny::integer(u->tpgid));
    data->set("flags", SrsJsonAny::integer(u->flags));
    data->set("minflt", SrsJsonAny::integer(u->minflt));
    data->set("cminflt", SrsJsonAny::integer(u->cminflt));
    data->set("majflt", SrsJsonAny::integer(u->majflt));
    data->set("cmajflt", SrsJsonAny::integer(u->cmajflt));
    data->set("utime", SrsJsonAny::integer(u->utime));
    data->set("stime", SrsJsonAny::integer(u->stime));
    data->set("cutime", SrsJsonAny::integer(u->cutime));
    data->set("cstime", SrsJsonAny::integer(u->cstime));
    data->set("priority", SrsJsonAny::integer(u->priority));
    data->set("nice", SrsJsonAny::integer(u->nice));
    data->set("num_threads", SrsJsonAny::integer(u->num_threads));
    data->set("itrealvalue", SrsJsonAny::integer(u->itrealvalue));
    data->set("starttime", SrsJsonAny::integer(u->starttime));
    data->set("vsize", SrsJsonAny::integer(u->vsize));
    data->set("rss", SrsJsonAny::integer(u->rss));
    data->set("rsslim", SrsJsonAny::integer(u->rsslim));
    data->set("startcode", SrsJsonAny::integer(u->startcode));
    data->set("endcode", SrsJsonAny::integer(u->endcode));
    data->set("startstack", SrsJsonAny::integer(u->startstack));
    data->set("kstkesp", SrsJsonAny::integer(u->kstkesp));
    data->set("kstkeip", SrsJsonAny::integer(u->kstkeip));
    data->set("signal", SrsJsonAny::integer(u->signal));
    data->set("blocked", SrsJsonAny::integer(u->blocked));
    data->set("sigignore", SrsJsonAny::integer(u->sigignore));
    data->set("sigcatch", SrsJsonAny::integer(u->sigcatch));
    data->set("wchan", SrsJsonAny::integer(u->wchan));
    data->set("nswap", SrsJsonAny::integer(u->nswap));
    data->set("cnswap", SrsJsonAny::integer(u->cnswap));
    data->set("exit_signal", SrsJsonAny::integer(u->exit_signal));
    data->set("processor", SrsJsonAny::integer(u->processor));
    data->set("rt_priority", SrsJsonAny::integer(u->rt_priority));
    data->set("policy", SrsJsonAny::integer(u->policy));
    data->set("delayacct_blkio_ticks", SrsJsonAny::integer(u->delayacct_blkio_ticks));
    data->set("guest_time", SrsJsonAny::integer(u->guest_time));
    data->set("cguest_time", SrsJsonAny::integer(u->cguest_time));
    
    return srs_api_response(w, r, obj->dumps());
}

SrsGoApiSystemProcStats::SrsGoApiSystemProcStats()
{
}

SrsGoApiSystemProcStats::~SrsGoApiSystemProcStats()
{
}

srs_error_t SrsGoApiSystemProcStats::serve_http(ISrsHttpResponseWriter* w, ISrsHttpMessage* r)
{
    SrsStatistic* stat = SrsStatistic::instance();
    
    SrsJsonObject* obj = SrsJsonAny::object();
    SrsAutoFree(SrsJsonObject, obj);
    
    obj->set("code", SrsJsonAny::integer(ERROR_SUCCESS));
    obj->set("server", SrsJsonAny::str(stat->server_id().c_str()));
    
    SrsJsonObject* data = SrsJsonAny::object();
    obj->set("data", data);
    
    SrsProcSystemStat* s = srs_get_system_proc_stat();
    
    data->set("ok", SrsJsonAny::boolean(s->ok));
    data->set("sample_time", SrsJsonAny::integer(s->sample_time));
    data->set("percent", SrsJsonAny::number(s->percent));
    data->set("user", SrsJsonAny::integer(s->user));
    data->set("nice", SrsJsonAny::integer(s->nice));
    data->set("sys", SrsJsonAny::integer(s->sys));
    data->set("idle", SrsJsonAny::integer(s->idle));
    data->set("iowait", SrsJsonAny::integer(s->iowait));
    data->set("irq", SrsJsonAny::integer(s->irq));
    data->set("softirq", SrsJsonAny::integer(s->softirq));
    data->set("steal", SrsJsonAny::integer(s->steal));
    data->set("guest", SrsJsonAny::integer(s->guest));
    
    return srs_api_response(w, r, obj->dumps());
}

SrsGoApiMemInfos::SrsGoApiMemInfos()
{
}

SrsGoApiMemInfos::~SrsGoApiMemInfos()
{
}

srs_error_t SrsGoApiMemInfos::serve_http(ISrsHttpResponseWriter* w, ISrsHttpMessage* r)
{
    SrsStatistic* stat = SrsStatistic::instance();
    
    SrsJsonObject* obj = SrsJsonAny::object();
    SrsAutoFree(SrsJsonObject, obj);
    
    obj->set("code", SrsJsonAny::integer(ERROR_SUCCESS));
    obj->set("server", SrsJsonAny::str(stat->server_id().c_str()));
    
    SrsJsonObject* data = SrsJsonAny::object();
    obj->set("data", data);
    
    SrsMemInfo* m = srs_get_meminfo();
    
    data->set("ok", SrsJsonAny::boolean(m->ok));
    data->set("sample_time", SrsJsonAny::integer(m->sample_time));
    data->set("percent_ram", SrsJsonAny::number(m->percent_ram));
    data->set("percent_swap", SrsJsonAny::number(m->percent_swap));
    data->set("MemActive", SrsJsonAny::integer(m->MemActive));
    data->set("RealInUse", SrsJsonAny::integer(m->RealInUse));
    data->set("NotInUse", SrsJsonAny::integer(m->NotInUse));
    data->set("MemTotal", SrsJsonAny::integer(m->MemTotal));
    data->set("MemFree", SrsJsonAny::integer(m->MemFree));
    data->set("Buffers", SrsJsonAny::integer(m->Buffers));
    data->set("Cached", SrsJsonAny::integer(m->Cached));
    data->set("SwapTotal", SrsJsonAny::integer(m->SwapTotal));
    data->set("SwapFree", SrsJsonAny::integer(m->SwapFree));
    
    return srs_api_response(w, r, obj->dumps());
}

SrsGoApiAuthors::SrsGoApiAuthors()
{
}

SrsGoApiAuthors::~SrsGoApiAuthors()
{
}

srs_error_t SrsGoApiAuthors::serve_http(ISrsHttpResponseWriter* w, ISrsHttpMessage* r)
{
    SrsStatistic* stat = SrsStatistic::instance();
    
    SrsJsonObject* obj = SrsJsonAny::object();
    SrsAutoFree(SrsJsonObject, obj);
    
    obj->set("code", SrsJsonAny::integer(ERROR_SUCCESS));
    obj->set("server", SrsJsonAny::str(stat->server_id().c_str()));
    
    SrsJsonObject* data = SrsJsonAny::object();
    obj->set("data", data);
    
    data->set("license", SrsJsonAny::str(RTMP_SIG_SRS_LICENSE));
    data->set("contributors", SrsJsonAny::str(SRS_CONSTRIBUTORS));
    
    return srs_api_response(w, r, obj->dumps());
}

SrsGoApiFeatures::SrsGoApiFeatures()
{
}

SrsGoApiFeatures::~SrsGoApiFeatures()
{
}

srs_error_t SrsGoApiFeatures::serve_http(ISrsHttpResponseWriter* w, ISrsHttpMessage* r)
{
    SrsStatistic* stat = SrsStatistic::instance();
    
    SrsJsonObject* obj = SrsJsonAny::object();
    SrsAutoFree(SrsJsonObject, obj);
    
    obj->set("code", SrsJsonAny::integer(ERROR_SUCCESS));
    obj->set("server", SrsJsonAny::str(stat->server_id().c_str()));
    
    SrsJsonObject* data = SrsJsonAny::object();
    obj->set("data", data);
    
    data->set("options", SrsJsonAny::str(SRS_USER_CONFIGURE));
    data->set("options2", SrsJsonAny::str(SRS_CONFIGURE));
    data->set("build", SrsJsonAny::str(SRS_BUILD_DATE));
    data->set("build2", SrsJsonAny::str(SRS_BUILD_TS));
    
    SrsJsonObject* features = SrsJsonAny::object();
    data->set("features", features);
    
    features->set("ssl", SrsJsonAny::boolean(true));
    features->set("hls", SrsJsonAny::boolean(true));
#ifdef SRS_HDS
    features->set("hds", SrsJsonAny::boolean(true));
#else
    features->set("hds", SrsJsonAny::boolean(false));
#endif
    features->set("callback", SrsJsonAny::boolean(true));
    features->set("api", SrsJsonAny::boolean(true));
    features->set("httpd", SrsJsonAny::boolean(true));
    features->set("dvr", SrsJsonAny::boolean(true));
    features->set("transcode", SrsJsonAny::boolean(true));
    features->set("ingest", SrsJsonAny::boolean(true));
    features->set("stat", SrsJsonAny::boolean(true));
    features->set("caster", SrsJsonAny::boolean(true));
#ifdef SRS_PERF_COMPLEX_SEND
    features->set("complex_send", SrsJsonAny::boolean(true));
#else
    features->set("complex_send", SrsJsonAny::boolean(false));
#endif
#ifdef SRS_PERF_TCP_NODELAY
    features->set("tcp_nodelay", SrsJsonAny::boolean(true));
#else
    features->set("tcp_nodelay", SrsJsonAny::boolean(false));
#endif
#ifdef SRS_PERF_SO_SNDBUF_SIZE
    features->set("so_sendbuf", SrsJsonAny::boolean(true));
#else
    features->set("so_sendbuf", SrsJsonAny::boolean(false));
#endif
#ifdef SRS_PERF_MERGED_READ
    features->set("mr", SrsJsonAny::boolean(true));
#else
    features->set("mr", SrsJsonAny::boolean(false));
#endif
    
    return srs_api_response(w, r, obj->dumps());
}

SrsGoApiRequests::SrsGoApiRequests()
{
}

SrsGoApiRequests::~SrsGoApiRequests()
{
}

srs_error_t SrsGoApiRequests::serve_http(ISrsHttpResponseWriter* w, ISrsHttpMessage* r)
{
    SrsStatistic* stat = SrsStatistic::instance();
    
    SrsJsonObject* obj = SrsJsonAny::object();
    SrsAutoFree(SrsJsonObject, obj);
    
    obj->set("code", SrsJsonAny::integer(ERROR_SUCCESS));
    obj->set("server", SrsJsonAny::str(stat->server_id().c_str()));
    
    SrsJsonObject* data = SrsJsonAny::object();
    obj->set("data", data);
    
    data->set("uri", SrsJsonAny::str(r->uri().c_str()));
    data->set("path", SrsJsonAny::str(r->path().c_str()));
    
    // method
    data->set("METHOD", SrsJsonAny::str(r->method_str().c_str()));
    
    // request headers
    SrsJsonObject* headers = SrsJsonAny::object();
    data->set("headers", headers);
    r->header()->dumps(headers);
    
    // server informations
    SrsJsonObject* server = SrsJsonAny::object();
    data->set("headers", server);
    
    server->set("sigature", SrsJsonAny::str(RTMP_SIG_SRS_KEY));
    server->set("version", SrsJsonAny::str(RTMP_SIG_SRS_VERSION));
    server->set("link", SrsJsonAny::str(RTMP_SIG_SRS_URL));
    server->set("time", SrsJsonAny::integer(srsu2ms(srs_get_system_time())));
    
    return srs_api_response(w, r, obj->dumps());
}

SrsGoApiVhosts::SrsGoApiVhosts()
{
}

SrsGoApiVhosts::~SrsGoApiVhosts()
{
}

srs_error_t SrsGoApiVhosts::serve_http(ISrsHttpResponseWriter* w, ISrsHttpMessage* r)
{
    srs_error_t err = srs_success;
    
    SrsStatistic* stat = SrsStatistic::instance();
    
    // path: {pattern}{vhost_id}
    // e.g. /api/v1/vhosts/100     pattern= /api/v1/vhosts/, vhost_id=100
<<<<<<< HEAD
    std::string vid = r->parse_rest_id(entry->pattern);
    SrsStatisticVhost* vhost = NULL;
    
    if (vid != "" && (vhost = stat->find_vhost(vid)) == NULL) {
=======
    string vid = r->parse_rest_id(entry->pattern);
    SrsStatisticVhost* vhost = NULL;
    
    if (!vid.empty() && (vhost = stat->find_vhost_by_id(vid)) == NULL) {
>>>>>>> fb7c0518
        return srs_api_response_code(w, r, ERROR_RTMP_VHOST_NOT_FOUND);
    }
    
    SrsJsonObject* obj = SrsJsonAny::object();
    SrsAutoFree(SrsJsonObject, obj);
    
    obj->set("code", SrsJsonAny::integer(ERROR_SUCCESS));
    obj->set("server", SrsJsonAny::str(stat->server_id().c_str()));
    
    if (r->is_http_get()) {
        if (!vhost) {
            SrsJsonArray* data = SrsJsonAny::array();
            obj->set("vhosts", data);
            
            if ((err = stat->dumps_vhosts(data)) != srs_success) {
                int code = srs_error_code(err);
                srs_error_reset(err);
                return srs_api_response_code(w, r, code);
            }
        } else {
            SrsJsonObject* data = SrsJsonAny::object();
            obj->set("vhost", data);;
            
            if ((err = vhost->dumps(data)) != srs_success) {
                int code = srs_error_code(err);
                srs_error_reset(err);
                return srs_api_response_code(w, r, code);
            }
        }
    } else {
        return srs_go_http_error(w, SRS_CONSTS_HTTP_MethodNotAllowed);
    }
    
    return srs_api_response(w, r, obj->dumps());
}

SrsGoApiStreams::SrsGoApiStreams()
{
}

SrsGoApiStreams::~SrsGoApiStreams()
{
}

srs_error_t SrsGoApiStreams::serve_http(ISrsHttpResponseWriter* w, ISrsHttpMessage* r)
{
    srs_error_t err = srs_success;
    
    SrsStatistic* stat = SrsStatistic::instance();
    
    // path: {pattern}{stream_id}
    // e.g. /api/v1/streams/100     pattern= /api/v1/streams/, stream_id=100
<<<<<<< HEAD
    std::string sid = r->parse_rest_id(entry->pattern);
    
    SrsStatisticStream* stream = NULL;
    if (sid != "" && (stream = stat->find_stream(sid)) == NULL) {
=======
    string sid = r->parse_rest_id(entry->pattern);
    
    SrsStatisticStream* stream = NULL;
    if (!sid.empty() && (stream = stat->find_stream(sid)) == NULL) {
>>>>>>> fb7c0518
        return srs_api_response_code(w, r, ERROR_RTMP_STREAM_NOT_FOUND);
    }
    
    SrsJsonObject* obj = SrsJsonAny::object();
    SrsAutoFree(SrsJsonObject, obj);
    
    obj->set("code", SrsJsonAny::integer(ERROR_SUCCESS));
    obj->set("server", SrsJsonAny::str(stat->server_id().c_str()));
    
    if (r->is_http_get()) {
        if (!stream) {
            SrsJsonArray* data = SrsJsonAny::array();
            obj->set("streams", data);
            
            if ((err = stat->dumps_streams(data)) != srs_success) {
                int code = srs_error_code(err);
                srs_error_reset(err);
                return srs_api_response_code(w, r, code);
            }
        } else {
            SrsJsonObject* data = SrsJsonAny::object();
            obj->set("stream", data);;
            
            if ((err = stream->dumps(data)) != srs_success) {
                int code = srs_error_code(err);
                srs_error_reset(err);
                return srs_api_response_code(w, r, code);
            }
        }
    } else {
        return srs_go_http_error(w, SRS_CONSTS_HTTP_MethodNotAllowed);
    }
    
    return srs_api_response(w, r, obj->dumps());
}

SrsGoApiClients::SrsGoApiClients()
{
}

SrsGoApiClients::~SrsGoApiClients()
{
}

srs_error_t SrsGoApiClients::serve_http(ISrsHttpResponseWriter* w, ISrsHttpMessage* r)
{
    srs_error_t err = srs_success;
    
    SrsStatistic* stat = SrsStatistic::instance();
    
    // path: {pattern}{client_id}
    // e.g. /api/v1/clients/100     pattern= /api/v1/clients/, client_id=100
<<<<<<< HEAD
    std::string client_id = r->parse_rest_id(entry->pattern);
    
    SrsStatisticClient* client = NULL;
    if (client_id != "" && (client = stat->find_client(client_id)) == NULL) {
=======
    string cid = r->parse_rest_id(entry->pattern);
    
    SrsStatisticClient* client = NULL;
    if (!cid.empty() && (client = stat->find_client(cid)) == NULL) {
>>>>>>> fb7c0518
        return srs_api_response_code(w, r, ERROR_RTMP_CLIENT_NOT_FOUND);
    }
    
    SrsJsonObject* obj = SrsJsonAny::object();
    SrsAutoFree(SrsJsonObject, obj);
    
    obj->set("code", SrsJsonAny::integer(ERROR_SUCCESS));
    obj->set("server", SrsJsonAny::str(stat->server_id().c_str()));
    
    if (r->is_http_get()) {
        if (!client) {
            SrsJsonArray* data = SrsJsonAny::array();
            obj->set("clients", data);
            
            std::string rstart = r->query_get("start");
            std::string rcount = r->query_get("count");
            int start = srs_max(0, atoi(rstart.c_str()));
            int count = srs_max(10, atoi(rcount.c_str()));
            if ((err = stat->dumps_clients(data, start, count)) != srs_success) {
                int code = srs_error_code(err);
                srs_error_reset(err);
                return srs_api_response_code(w, r, code);
            }
        } else {
            SrsJsonObject* data = SrsJsonAny::object();
            obj->set("client", data);;
            
            if ((err = client->dumps(data)) != srs_success) {
                int code = srs_error_code(err);
                srs_error_reset(err);
                return srs_api_response_code(w, r, code);
            }
        }
    } else if (r->is_http_delete()) {
        if (!client) {
            return srs_api_response_code(w, r, ERROR_RTMP_CLIENT_NOT_FOUND);
        }

        client->conn->expire();
<<<<<<< HEAD
        srs_warn("kickoff client id=%s ok", client_id.c_str());
=======
        srs_warn("kickoff client id=%s ok", cid.c_str());
>>>>>>> fb7c0518
    } else {
        return srs_go_http_error(w, SRS_CONSTS_HTTP_MethodNotAllowed);
    }
    
    return srs_api_response(w, r, obj->dumps());
}

SrsGoApiRaw::SrsGoApiRaw(SrsServer* svr)
{
    server = svr;
    
    raw_api = _srs_config->get_raw_api();
    allow_reload = _srs_config->get_raw_api_allow_reload();
    allow_query = _srs_config->get_raw_api_allow_query();
    allow_update = _srs_config->get_raw_api_allow_update();
    
    _srs_config->subscribe(this);
}

SrsGoApiRaw::~SrsGoApiRaw()
{
    _srs_config->unsubscribe(this);
}

srs_error_t SrsGoApiRaw::serve_http(ISrsHttpResponseWriter* w, ISrsHttpMessage* r)
{
    srs_error_t err = srs_success;
    
    std::string rpc = r->query_get("rpc");
    
    // the object to return for request.
    SrsJsonObject* obj = SrsJsonAny::object();
    SrsAutoFree(SrsJsonObject, obj);
    obj->set("code", SrsJsonAny::integer(ERROR_SUCCESS));
    
    // for rpc=raw, to query the raw api config for http api.
    if (rpc == "raw") {
        // query global scope.
        if ((err = _srs_config->raw_to_json(obj)) != srs_success) {
            int code = srs_error_code(err);
            srs_error_reset(err);
            return srs_api_response_code(w, r, code);
        }
        
        return srs_api_response(w, r, obj->dumps());
    }
    
    // whether enabled the HTTP RAW API.
    if (!raw_api) {
        return srs_api_response_code(w, r, ERROR_SYSTEM_CONFIG_RAW_DISABLED);
    }
    
    //////////////////////////////////////////////////////////////////////////
    // the rpc is required.
    // the allowd rpc method check.
    if (rpc.empty() || (rpc != "reload" && rpc != "query" && rpc != "raw" && rpc != "update")) {
        return srs_api_response_code(w, r, ERROR_SYSTEM_CONFIG_RAW);
    }
    
    // for rpc=reload, trigger the server to reload the config.
    if (rpc == "reload") {
        if (!allow_reload) {
            return srs_api_response_code(w, r, ERROR_SYSTEM_CONFIG_RAW_DISABLED);
        }
        
        server->on_signal(SRS_SIGNAL_RELOAD);
        return srs_api_response_code(w, r, ERROR_SUCCESS);
    }
    
    // for rpc=query, to get the configs of server.
    //      @param scope the scope to query for config, it can be:
    //              global, the configs belongs to the root, donot includes any sub directives.
    //              minimal, the minimal summary of server, for preview stream to got the port serving.
    //              vhost, the configs for specified vhost by @param vhost.
    //      @param vhost the vhost name for @param scope is vhost to query config.
    //              for the default vhost, must be __defaultVhost__
    if (rpc == "query") {
        if (!allow_query) {
            return srs_api_response_code(w, r, ERROR_SYSTEM_CONFIG_RAW_DISABLED);
        }
        
        std::string scope = r->query_get("scope");
        std::string vhost = r->query_get("vhost");
        if (scope.empty() || (scope != "global" && scope != "vhost" && scope != "minimal")) {
            return srs_api_response_code(w, r, ERROR_SYSTEM_CONFIG_RAW_NOT_ALLOWED);
        }
        
        if (scope == "vhost") {
            // query vhost scope.
            if (vhost.empty()) {
                return srs_api_response_code(w, r, ERROR_SYSTEM_CONFIG_RAW_PARAMS);
            }
            
            SrsConfDirective* root = _srs_config->get_root();
            SrsConfDirective* conf = root->get("vhost", vhost);
            if (!conf) {
                return srs_api_response_code(w, r, ERROR_SYSTEM_CONFIG_RAW_PARAMS);
            }
            
            SrsJsonObject* data = SrsJsonAny::object();
            obj->set("vhost", data);
            if ((err = _srs_config->vhost_to_json(conf, data)) != srs_success) {
                int code = srs_error_code(err);
                srs_error_reset(err);
                return srs_api_response_code(w, r, code);
            }
        } else if (scope == "minimal") {
            SrsJsonObject* data = SrsJsonAny::object();
            obj->set("minimal", data);
            
            // query minimal scope.
            if ((err = _srs_config->minimal_to_json(data)) != srs_success) {
                int code = srs_error_code(err);
                srs_error_reset(err);
                return srs_api_response_code(w, r, code);
            }
        } else {
            SrsJsonObject* data = SrsJsonAny::object();
            obj->set("global", data);
            
            // query global scope.
            if ((err = _srs_config->global_to_json(data)) != srs_success) {
                int code = srs_error_code(err);
                srs_error_reset(err);
                return srs_api_response_code(w, r, code);
            }
        }
        
        return srs_api_response(w, r, obj->dumps());
    }
    
    // for rpc=update, to update the configs of server.
    //      @scope the scope to update for config.
    //      @value the updated value for scope.
    //      @param the extra param for scope.
    //      @data the extra data for scope.
    // possible updates:
    //      @scope          @value              value-description
    //      listen          1935,1936           the port list.
    //      pid             ./objs/srs.pid      the pid file of srs.
    //      chunk_size      60000               the global RTMP chunk_size.
    //      ff_log_dir      ./objs              the dir for ffmpeg log.
    //      srs_log_tank    file                the tank to log, file or console.
    //      srs_log_level   trace               the level of log, verbose, info, trace, warn, error.
    //      srs_log_file    ./objs/srs.log      the log file when tank is file.
    //      max_connections 1000                the max connections of srs.
    //      utc_time        false               whether enable utc time.
    //      pithy_print_ms  10000               the pithy print interval in ms.
    // vhost specified updates:
    //      @scope          @value              @param              @data               description
    //      vhost           ossrs.net           create              -                   create vhost ossrs.net
    //      vhost           ossrs.net           update              new.ossrs.net       the new name to update vhost
    // dvr specified updates:
    //      @scope          @value              @param              @data               description
    //      dvr             ossrs.net           enable              live/livestream     enable the dvr of stream
    //      dvr             ossrs.net           disable             live/livestream     disable the dvr of stream
    if (rpc == "update") {
        if (!allow_update) {
            return srs_api_response_code(w, r, ERROR_SYSTEM_CONFIG_RAW_DISABLED);
        }
        
        std::string scope = r->query_get("scope");
        std::string value = r->query_get("value");
        if (scope.empty()) {
            return srs_api_response_code(w, r, ERROR_SYSTEM_CONFIG_RAW_NOT_ALLOWED);
        }
        if (scope != "listen" && scope != "pid" && scope != "chunk_size"
            && scope != "ff_log_dir" && scope != "srs_log_tank" && scope != "srs_log_level"
            && scope != "srs_log_file" && scope != "max_connections" && scope != "utc_time"
            && scope != "pithy_print_ms" && scope != "vhost" && scope != "dvr"
            ) {
            return srs_api_response_code(w, r, ERROR_SYSTEM_CONFIG_RAW_NOT_ALLOWED);
        }
        
        bool applied = false;
        string extra = "";
        if (scope == "listen") {
            vector<string> eps = srs_string_split(value, ",");
            
            bool invalid = eps.empty();
            for (int i = 0; i < (int)eps.size(); i++) {
                string ep = eps.at(i);
                int port = ::atoi(ep.c_str());
                if (port <= 2 || port >= 65535) {
                    invalid = true;
                    break;
                }
            }
            if (invalid) {
                return srs_api_response_code(w, r, ERROR_SYSTEM_CONFIG_RAW_PARAMS);
            }
            
            if ((err = _srs_config->raw_set_listen(eps, applied)) != srs_success) {
                int code = srs_error_code(err);
                srs_error_reset(err);
                return srs_api_response_code(w, r, code);
            }
        } else if (scope == "pid") {
            if (value.empty() || !srs_string_starts_with(value, "./", "/tmp/", "/var/") || !srs_string_ends_with(value, ".pid")) {
                return srs_api_response_code(w, r, ERROR_SYSTEM_CONFIG_RAW_PARAMS);
            }
            
            if ((err = _srs_config->raw_set_pid(value, applied)) != srs_success) {
                int code = srs_error_code(err);
                srs_error_reset(err);
                return srs_api_response_code(w, r, code);
            }
        } else if (scope == "chunk_size") {
            int csv = ::atoi(value.c_str());
            if (csv < 128 || csv > 65535 || !srs_is_digit_number(value)) {
                return srs_api_response_code(w, r, ERROR_SYSTEM_CONFIG_RAW_PARAMS);
            }
            
            if ((err = _srs_config->raw_set_chunk_size(value, applied)) != srs_success) {
                int code = srs_error_code(err);
                srs_error_reset(err);
                return srs_api_response_code(w, r, code);
            }
        } else if (scope == "ff_log_dir") {
            if (value.empty() || (value != "/dev/null" && !srs_string_starts_with(value, "./", "/tmp/", "/var/"))) {
                return srs_api_response_code(w, r, ERROR_SYSTEM_CONFIG_RAW_PARAMS);
            }
            
            if ((err = _srs_config->raw_set_ff_log_dir(value, applied)) != srs_success) {
                int code = srs_error_code(err);
                srs_error_reset(err);
                return srs_api_response_code(w, r, code);
            }
        } else if (scope == "srs_log_tank") {
            if (value.empty() || (value != "file" && value != "console")) {
                return srs_api_response_code(w, r, ERROR_SYSTEM_CONFIG_RAW_PARAMS);
            }
            
            if ((err = _srs_config->raw_set_srs_log_tank(value, applied)) != srs_success) {
                int code = srs_error_code(err);
                srs_error_reset(err);
                return srs_api_response_code(w, r, code);
            }
        } else if (scope == "srs_log_level") {
            if (value != "verbose" && value != "info" && value != "trace" && value != "warn" && value != "error") {
                return srs_api_response_code(w, r, ERROR_SYSTEM_CONFIG_RAW_PARAMS);
            }
            
            if ((err = _srs_config->raw_set_srs_log_level(value, applied)) != srs_success) {
                int code = srs_error_code(err);
                srs_error_reset(err);
                return srs_api_response_code(w, r, code);
            }
        } else if (scope == "srs_log_file") {
            if (value.empty() || !srs_string_starts_with(value, "./", "/tmp/", "/var/") || !srs_string_ends_with(value, ".log")) {
                return srs_api_response_code(w, r, ERROR_SYSTEM_CONFIG_RAW_PARAMS);
            }
            
            if ((err = _srs_config->raw_set_srs_log_file(value, applied)) != srs_success) {
                int code = srs_error_code(err);
                srs_error_reset(err);
                return srs_api_response_code(w, r, code);
            }
        } else if (scope == "max_connections") {
            int mcv = ::atoi(value.c_str());
            if (mcv < 10 || mcv > 65535 || !srs_is_digit_number(value)) {
                return srs_api_response_code(w, r, ERROR_SYSTEM_CONFIG_RAW_PARAMS);
            }
            
            if ((err = _srs_config->raw_set_max_connections(value, applied)) != srs_success) {
                int code = srs_error_code(err);
                srs_error_reset(err);
                return srs_api_response_code(w, r, code);
            }
        } else if (scope == "utc_time") {
            if (!srs_is_boolean(value)) {
                return srs_api_response_code(w, r, ERROR_SYSTEM_CONFIG_RAW_PARAMS);
            }
            
            if ((err = _srs_config->raw_set_utc_time(srs_config_bool2switch(value), applied)) != srs_success) {
                return srs_api_response_code(w, r, srs_error_wrap(err, "raw api update utc_time=%s", value.c_str()));
            }
        } else if (scope == "pithy_print_ms") {
            int ppmv = ::atoi(value.c_str());
            if (ppmv < 100 || ppmv > 300000 || !srs_is_digit_number(value)) {
                return srs_api_response_code(w, r, ERROR_SYSTEM_CONFIG_RAW_PARAMS);
            }
            
            if ((err = _srs_config->raw_set_pithy_print_ms(value, applied)) != srs_success) {
                int code = srs_error_code(err);
                srs_error_reset(err);
                return srs_api_response_code(w, r, code);
            }
        } else if (scope == "vhost") {
            std::string param = r->query_get("param");
            std::string data = r->query_get("data");
            if (param != "create" && param != "update" && param != "delete" && param != "disable" && param != "enable") {
                return srs_api_response_code(w, r, ERROR_SYSTEM_CONFIG_RAW_NOT_ALLOWED);
            }
            extra += " " + param;
            
            if (param == "create") {
                // when create, the vhost must not exists.
                if (param.empty() || _srs_config->get_vhost(value, false)) {
                    return srs_api_response_code(w, r, ERROR_SYSTEM_CONFIG_RAW_PARAMS);
                }
                
                if ((err = _srs_config->raw_create_vhost(value, applied)) != srs_success) {
                    int code = srs_error_code(err);
                    srs_error_reset(err);
                    return srs_api_response_code(w, r, code);
                }
            } else if (param == "update") {
                extra += " to " + data;
                
                // when update, the vhost must exists and disabled.
                SrsConfDirective* vhost = _srs_config->get_vhost(value, false);
                if (data.empty() || data == value || param.empty() || !vhost || _srs_config->get_vhost_enabled(vhost)) {
                    return srs_api_response_code(w, r, ERROR_SYSTEM_CONFIG_RAW_PARAMS);
                }
                
                if ((err = _srs_config->raw_update_vhost(value, data, applied)) != srs_success) {
                    int code = srs_error_code(err);
                    srs_error_reset(err);
                    return srs_api_response_code(w, r, code);
                }
            } else if (param == "delete") {
                // when delete, the vhost must exists and disabled.
                SrsConfDirective* vhost = _srs_config->get_vhost(value, false);
                if (param.empty() || !vhost || _srs_config->get_vhost_enabled(vhost)) {
                    return srs_api_response_code(w, r, ERROR_SYSTEM_CONFIG_RAW_PARAMS);
                }
                
                if ((err = _srs_config->raw_delete_vhost(value, applied)) != srs_success) {
                    int code = srs_error_code(err);
                    srs_error_reset(err);
                    return srs_api_response_code(w, r, code);
                }
            } else if (param == "disable") {
                // when disable, the vhost must exists and enabled.
                SrsConfDirective* vhost = _srs_config->get_vhost(value, false);
                if (param.empty() || !vhost || !_srs_config->get_vhost_enabled(vhost)) {
                    return srs_api_response_code(w, r, ERROR_SYSTEM_CONFIG_RAW_PARAMS);
                }
                
                if ((err = _srs_config->raw_disable_vhost(value, applied)) != srs_success) {
                    int code = srs_error_code(err);
                    srs_error_reset(err);
                    return srs_api_response_code(w, r, code);
                }
            } else if (param == "enable") {
                // when enable, the vhost must exists and disabled.
                SrsConfDirective* vhost = _srs_config->get_vhost(value, false);
                if (param.empty() || !vhost || _srs_config->get_vhost_enabled(vhost)) {
                    return srs_api_response_code(w, r, ERROR_SYSTEM_CONFIG_RAW_PARAMS);
                }
                
                if ((err = _srs_config->raw_enable_vhost(value, applied)) != srs_success) {
                    int code = srs_error_code(err);
                    srs_error_reset(err);
                    return srs_api_response_code(w, r, code);
                }
            } else {
                // TODO: support other param.
            }
        } else if (scope == "dvr") {
            std::string action = r->query_get("param");
            std::string stream = r->query_get("data");
            extra += "/" + stream + " to " + action;
            
            if (action != "enable" && action != "disable") {
                return srs_api_response_code(w, r, ERROR_SYSTEM_CONFIG_RAW_NOT_ALLOWED);
            }
            
            if (!_srs_config->get_dvr_enabled(value)) {
                return srs_api_response_code(w, r, ERROR_SYSTEM_CONFIG_RAW_NOT_ALLOWED);
            }
            
            if (action == "enable") {
                if ((err = _srs_config->raw_enable_dvr(value, stream, applied)) != srs_success) {
                    int code = srs_error_code(err);
                    srs_error_reset(err);
                    return srs_api_response_code(w, r, code);
                }
            } else {
                if ((err = _srs_config->raw_disable_dvr(value, stream, applied)) != srs_success) {
                    int code = srs_error_code(err);
                    srs_error_reset(err);
                    return srs_api_response_code(w, r, code);
                }
            }
        } else {
            // TODO: support other scope.
        }
        
        // whether the config applied.
        if (applied) {
            server->on_signal(SRS_SIGNAL_PERSISTENCE_CONFIG);
            srs_trace("raw api update %s=%s%s ok.", scope.c_str(), value.c_str(), extra.c_str());
        } else {
            srs_warn("raw api update not applied %s=%s%s.", scope.c_str(), value.c_str(), extra.c_str());
        }
        
        return srs_api_response(w, r, obj->dumps());
    }
    
    return err;
}

srs_error_t SrsGoApiRaw::on_reload_http_api_raw_api()
{
    raw_api = _srs_config->get_raw_api();
    allow_reload = _srs_config->get_raw_api_allow_reload();
    allow_query = _srs_config->get_raw_api_allow_query();
    allow_update = _srs_config->get_raw_api_allow_update();
    
    return srs_success;
}

SrsGoApiClusters::SrsGoApiClusters()
{
}

SrsGoApiClusters::~SrsGoApiClusters()
{
}

srs_error_t SrsGoApiClusters::serve_http(ISrsHttpResponseWriter* w, ISrsHttpMessage* r)
{
    SrsJsonObject* obj = SrsJsonAny::object();
    SrsAutoFree(SrsJsonObject, obj);
    
    obj->set("code", SrsJsonAny::integer(ERROR_SUCCESS));
    SrsJsonObject* data = SrsJsonAny::object();
    obj->set("data", data);
    
    string ip = r->query_get("ip");
    string vhost = r->query_get("vhost");
    string app = r->query_get("app");
    string stream = r->query_get("stream");
    string coworker = r->query_get("coworker");
    data->set("query", SrsJsonAny::object()
              ->set("ip", SrsJsonAny::str(ip.c_str()))
              ->set("vhost", SrsJsonAny::str(vhost.c_str()))
              ->set("app", SrsJsonAny::str(app.c_str()))
              ->set("stream", SrsJsonAny::str(stream.c_str())));
    
    SrsCoWorkers* coworkers = SrsCoWorkers::instance();
    data->set("origin", coworkers->dumps(vhost, coworker, app, stream));
    
    return srs_api_response(w, r, obj->dumps());
}

SrsGoApiPerf::SrsGoApiPerf()
{
}

SrsGoApiPerf::~SrsGoApiPerf()
{
}

srs_error_t SrsGoApiPerf::serve_http(ISrsHttpResponseWriter* w, ISrsHttpMessage* r)
{
    srs_error_t err = srs_success;

    SrsJsonObject* obj = SrsJsonAny::object();
    SrsAutoFree(SrsJsonObject, obj);

    obj->set("code", SrsJsonAny::integer(ERROR_SUCCESS));
    SrsJsonObject* data = SrsJsonAny::object();
    obj->set("data", data);

    SrsStatistic* stat = SrsStatistic::instance();

    string target = r->query_get("target");
    string reset = r->query_get("reset");
    srs_trace("query target=%s, reset=%s, rtc_stat_enabled=%d", target.c_str(), reset.c_str(),
        _srs_config->get_rtc_server_perf_stat());

    if (true) {
        SrsJsonObject* p = SrsJsonAny::object();
        data->set("query", p);

        p->set("target", SrsJsonAny::str(target.c_str()));
        p->set("reset", SrsJsonAny::str(reset.c_str()));
        p->set("help", SrsJsonAny::str("?target=avframes|rtc|rtp|writev_iovs|bytes"));
        p->set("help2", SrsJsonAny::str("?reset=all"));
    }

    if (!reset.empty()) {
        stat->reset_perf();
        return srs_api_response(w, r, obj->dumps());
    }

    if (target.empty() || target == "avframes") {
        SrsJsonObject* p = SrsJsonAny::object();
        data->set("avframes", p);
        if ((err = stat->dumps_perf_msgs(p)) != srs_success) {
            int code = srs_error_code(err); srs_error_reset(err);
            return srs_api_response_code(w, r, code);
        }
    }

    if (target.empty() || target == "rtc") {
        SrsJsonObject* p = SrsJsonAny::object();
        data->set("rtc", p);
        if ((err = stat->dumps_perf_rtc_packets(p)) != srs_success) {
            int code = srs_error_code(err); srs_error_reset(err);
            return srs_api_response_code(w, r, code);
        }
    }

    if (target.empty() || target == "rtp") {
        SrsJsonObject* p = SrsJsonAny::object();
        data->set("rtp", p);
        if ((err = stat->dumps_perf_rtp_packets(p)) != srs_success) {
            int code = srs_error_code(err); srs_error_reset(err);
            return srs_api_response_code(w, r, code);
        }
    }

    if (target.empty() || target == "writev_iovs") {
        SrsJsonObject* p = SrsJsonAny::object();
        data->set("writev_iovs", p);
        if ((err = stat->dumps_perf_writev_iovs(p)) != srs_success) {
            int code = srs_error_code(err); srs_error_reset(err);
            return srs_api_response_code(w, r, code);
        }
    }

    if (target.empty() || target == "bytes") {
        SrsJsonObject* p = SrsJsonAny::object();
        data->set("bytes", p);
        if ((err = stat->dumps_perf_bytes(p)) != srs_success) {
            int code = srs_error_code(err); srs_error_reset(err);
            return srs_api_response_code(w, r, code);
        }
    }

    return srs_api_response(w, r, obj->dumps());
}

SrsGoApiError::SrsGoApiError()
{
}

SrsGoApiError::~SrsGoApiError()
{
}

srs_error_t SrsGoApiError::serve_http(ISrsHttpResponseWriter* w, ISrsHttpMessage* r)
{
    return srs_api_response_code(w, r, 100);
}

#ifdef SRS_GB28181
SrsGoApiGb28181::SrsGoApiGb28181()
{
}

SrsGoApiGb28181::~SrsGoApiGb28181()
{
}

srs_error_t SrsGoApiGb28181::serve_http(ISrsHttpResponseWriter* w, ISrsHttpMessage* r)
{
    srs_error_t err = srs_success;

    if ((err = do_serve_http(w, r)) != srs_success) {
        srs_warn("Server GB28181 err %s", srs_error_desc(err).c_str());
        int code = srs_error_code(err); srs_error_reset(err);
        return srs_api_response_code(w, r, code);
    }

    return err;
}

srs_error_t SrsGoApiGb28181::do_serve_http(ISrsHttpResponseWriter* w, ISrsHttpMessage* r)
{
    srs_error_t err = srs_success;

    SrsJsonObject* obj = SrsJsonAny::object();
    SrsAutoFree(SrsJsonObject, obj);
    
    obj->set("code", SrsJsonAny::integer(ERROR_SUCCESS));
    SrsJsonObject* data = SrsJsonAny::object();
    obj->set("data", data);
    
    string id = r->query_get("id");
    string action = r->query_get("action");
    string vhost = r->query_get("vhost");
    string app = r->query_get("app");
    string stream = r->query_get("stream");
    //fixed, random
    string port_mode = r->query_get("port_mode");
   
    if (!_srs_gb28181) {
        return srs_error_new(ERROR_GB28181_SERVER_NOT_RUN, "no gb28181 engine");
    }

    if(action == "create_channel"){
        if (id.empty()){
            return srs_error_new(ERROR_GB28181_VALUE_EMPTY, "no id");
        }

        SrsGb28181StreamChannel channel;
        channel.set_channel_id(id);
        channel.set_app(app);
        channel.set_stream(stream);
        channel.set_port_mode(port_mode);

        if ((err = _srs_gb28181->create_stream_channel(&channel)) != srs_success) {
            return srs_error_wrap(err, "create stream channel");
        }

        data->set("query", SrsJsonAny::object()
          ->set("id", SrsJsonAny::str(channel.get_channel_id().c_str()))
          ->set("ip", SrsJsonAny::str(channel.get_ip().c_str()))
          ->set("rtmp_port", SrsJsonAny::integer(channel.get_rtmp_port()))
          ->set("app", SrsJsonAny::str(channel.get_app().c_str()))
          ->set("stream", SrsJsonAny::str(channel.get_stream().c_str()))
          ->set("rtp_port", SrsJsonAny::integer(channel.get_rtp_port()))
          ->set("ssrc", SrsJsonAny::integer(channel.get_ssrc())));
        return srs_api_response(w, r, obj->dumps());

    } else if(action == "delete_channel"){
       if (id.empty()){
            return srs_error_new(ERROR_GB28181_VALUE_EMPTY, "no id");
        }

        if ((err = _srs_gb28181->delete_stream_channel(id)) != srs_success) {
            return srs_error_wrap(err, "delete stream channel");
        }

        return srs_api_response_code(w, r, 0);
    } else if(action == "query_channel") {
        SrsJsonArray* arr = SrsJsonAny::array();
        data->set("channels", arr);

        if ((err = _srs_gb28181->query_stream_channel(id, arr)) != srs_success) {
            return srs_error_wrap(err, "query stream channel");
        }

        return srs_api_response(w, r, obj->dumps());
    } else if(action == "sip_invite"){
        string chid = r->query_get("chid");
        if (id.empty() || chid.empty()){
            return srs_error_new(ERROR_GB28181_VALUE_EMPTY, "no id or chid");
        }

        string ssrc = r->query_get("ssrc");
        string rtp_port = r->query_get("rtp_port");
        string ip = r->query_get("ip");

        int _port = strtoul(rtp_port.c_str(), NULL, 10);
        uint32_t _ssrc = (uint32_t)(strtoul(ssrc.c_str(), NULL, 10));

        if ((err = _srs_gb28181->notify_sip_invite(id, ip, _port, _ssrc, chid)) != srs_success) {
            return srs_error_wrap(err, "notify sip invite");
        }

        return srs_api_response_code(w, r, 0);
    } else if(action == "sip_bye"){
        string chid = r->query_get("chid");
        if (id.empty() || chid.empty()){
            return srs_error_new(ERROR_GB28181_VALUE_EMPTY, "no id or chid");
        }

        if ((err = _srs_gb28181->notify_sip_bye(id, chid)) != srs_success) {
            return srs_error_wrap(err, "notify sip bye");
        }

        return srs_api_response_code(w, r, 0);
    } else if(action == "sip_ptz"){
        string chid = r->query_get("chid");
        string ptzcmd = r->query_get("ptzcmd");
        string speed = r->query_get("speed");
        string priority = r->query_get("priority");
        if (id.empty() || chid.empty() || ptzcmd.empty() || speed.empty()){
            return srs_error_new(ERROR_GB28181_VALUE_EMPTY, "no id or chid or ptzcmd or speed");
        }

        uint8_t _speed = (uint8_t)(strtoul(speed.c_str(), NULL, 10));
        int _priority = (int)(strtoul(priority.c_str(), NULL, 10));

        if ((err = _srs_gb28181->notify_sip_ptz(id, chid, ptzcmd, _speed, _priority)) != srs_success) {
            return srs_error_wrap(err, "notify sip ptz");
        }

        return srs_api_response_code(w, r, 0);
    } else if(action == "sip_raw_data"){
        if (id.empty()){
            return srs_error_new(ERROR_GB28181_VALUE_EMPTY, "no id");
        }

        std::string body;
        r->body_read_all(body);

        if ((err = _srs_gb28181->notify_sip_raw_data(id, body)) != srs_success) {
            return srs_error_wrap(err, "notify sip raw data");
        }

        return srs_api_response_code(w, r, 0);
    } else if(action == "sip_unregister"){
        if (id.empty()){
            return srs_error_new(ERROR_GB28181_VALUE_EMPTY, "no id");
        }

        if ((err = _srs_gb28181->notify_sip_unregister(id)) != srs_success) {
            return srs_error_wrap(err, "notify sip unregister");
        }

        return srs_api_response_code(w, r, 0);
    } else if(action == "sip_query_catalog"){
        if (id.empty()){
            return srs_error_new(ERROR_GB28181_VALUE_EMPTY, "no id");
        }

        if ((err = _srs_gb28181->notify_sip_query_catalog(id)) != srs_success) {
            return srs_error_wrap(err, "notify sip query catelog");
        }

        return srs_api_response_code(w, r, 0);
    } else if(action == "sip_query_session"){
        SrsJsonArray* arr = SrsJsonAny::array();
        data->set("sessions", arr);

        if ((err = _srs_gb28181->query_sip_session(id, arr)) != srs_success) {
            return srs_error_wrap(err, "notify sip session");
        }

        return srs_api_response(w, r, obj->dumps());
    } else {
        return srs_error_new(ERROR_GB28181_ACTION_INVALID, "action %s", action.c_str());
    }
}
#endif

#ifdef SRS_GPERF
#include <gperftools/malloc_extension.h>

SrsGoApiTcmalloc::SrsGoApiTcmalloc()
{
}

SrsGoApiTcmalloc::~SrsGoApiTcmalloc()
{
}

srs_error_t SrsGoApiTcmalloc::serve_http(ISrsHttpResponseWriter* w, ISrsHttpMessage* r)
{
    srs_error_t err = srs_success;

    string page = r->query_get("page");
    srs_trace("query page=%s", page.c_str());

    if (page == "summary") {
        char buffer[32 * 1024];
        MallocExtension::instance()->GetStats(buffer, sizeof(buffer));

        string data(buffer);
        if ((err = w->write((char*)data.data(), (int)data.length())) != srs_success) {
            return srs_error_wrap(err, "write");
        }

        return err;
    }

    // By default, response the json style response.
    SrsJsonObject* obj = SrsJsonAny::object();
    SrsAutoFree(SrsJsonObject, obj);

    obj->set("code", SrsJsonAny::integer(ERROR_SUCCESS));
    SrsJsonObject* data = SrsJsonAny::object();
    obj->set("data", data);

    if (true) {
        SrsJsonObject* p = SrsJsonAny::object();
        data->set("query", p);

        p->set("page", SrsJsonAny::str(page.c_str()));
        p->set("help", SrsJsonAny::str("?page=summary|detail"));
    }

    size_t value = 0;

    // @see https://gperftools.github.io/gperftools/tcmalloc.html
    data->set("release_rate", SrsJsonAny::number(MallocExtension::instance()->GetMemoryReleaseRate()));

    if (true) {
        SrsJsonObject* p = SrsJsonAny::object();
        data->set("generic", p);

        MallocExtension::instance()->GetNumericProperty("generic.current_allocated_bytes", &value);
        p->set("current_allocated_bytes", SrsJsonAny::integer(value));

        MallocExtension::instance()->GetNumericProperty("generic.heap_size", &value);
        p->set("heap_size", SrsJsonAny::integer(value));
    }

    if (true) {
        SrsJsonObject* p = SrsJsonAny::object();
        data->set("tcmalloc", p);

        MallocExtension::instance()->GetNumericProperty("tcmalloc.pageheap_free_bytes", &value);
        p->set("pageheap_free_bytes", SrsJsonAny::integer(value));

        MallocExtension::instance()->GetNumericProperty("tcmalloc.pageheap_unmapped_bytes", &value);
        p->set("pageheap_unmapped_bytes", SrsJsonAny::integer(value));

        MallocExtension::instance()->GetNumericProperty("tcmalloc.slack_bytes", &value);
        p->set("slack_bytes", SrsJsonAny::integer(value));

        MallocExtension::instance()->GetNumericProperty("tcmalloc.max_total_thread_cache_bytes", &value);
        p->set("max_total_thread_cache_bytes", SrsJsonAny::integer(value));

        MallocExtension::instance()->GetNumericProperty("tcmalloc.current_total_thread_cache_bytes", &value);
        p->set("current_total_thread_cache_bytes", SrsJsonAny::integer(value));
    }

    return srs_api_response(w, r, obj->dumps());
}
#endif

SrsHttpApi::SrsHttpApi(bool https, ISrsResourceManager* cm, srs_netfd_t fd, SrsHttpServeMux* m, string cip, int port)
{
    // Create a identify for this client.
    _srs_context->set_id(_srs_context->generate_id());

    manager = cm;
    skt = new SrsTcpConnection(fd);

    if (https) {
        ssl = new SrsSslConnection(skt);
        conn = new SrsHttpConn(this, ssl, m, cip, port);
    } else {
        ssl = NULL;
        conn = new SrsHttpConn(this, skt, m, cip, port);
    }

    _srs_config->subscribe(this);
}

SrsHttpApi::~SrsHttpApi()
{
    _srs_config->unsubscribe(this);

    srs_freep(conn);
    srs_freep(ssl);
    srs_freep(skt);
}

srs_error_t SrsHttpApi::on_start()
{
    srs_error_t err = srs_success;

    if ((err = conn->set_jsonp(true)) != srs_success) {
        return srs_error_wrap(err, "set jsonp");
    }

    if (ssl) {
        srs_utime_t starttime = srs_update_system_time();
        string crt_file = _srs_config->get_https_api_ssl_cert();
        string key_file = _srs_config->get_https_api_ssl_key();
        if ((err = ssl->handshake(key_file, crt_file)) != srs_success) {
            return srs_error_wrap(err, "handshake");
        }

        int cost = srsu2msi(srs_update_system_time() - starttime);
        srs_trace("https: api server done, use key %s and cert %s, cost=%dms",
            key_file.c_str(), crt_file.c_str(), cost);
    }

    return err;
}

srs_error_t SrsHttpApi::on_http_message(ISrsHttpMessage* r, SrsHttpResponseWriter* w)
{
    srs_error_t err = srs_success;

    // After parsed the message, set the schema to https.
    if (ssl) {
        SrsHttpMessage* hm = dynamic_cast<SrsHttpMessage*>(r);
        hm->set_https(true);
    }

    // TODO: For each API session, we use short-term HTTP connection.
    //SrsHttpHeader* hdr = w->header();
    //hdr->set("Connection", "Close");

    return err;
}

srs_error_t SrsHttpApi::on_message_done(ISrsHttpMessage* r, SrsHttpResponseWriter* w)
{
    srs_error_t err = srs_success;

    // read all rest bytes in request body.
    char buf[SRS_HTTP_READ_CACHE_BYTES];
    ISrsHttpResponseReader* br = r->body_reader();
    while (!br->eof()) {
        if ((err = br->read(buf, SRS_HTTP_READ_CACHE_BYTES, NULL)) != srs_success) {
            return srs_error_wrap(err, "read response");
        }
    }

    return err;
}

srs_error_t SrsHttpApi::on_conn_done(srs_error_t r0)
{
    // Because we use manager to manage this object,
    // not the http connection object, so we must remove it here.
    manager->remove(this);

    // For HTTP-API timeout, we think it's done successfully,
    // because there may be no request or response for HTTP-API.
    if (srs_error_code(r0) == ERROR_SOCKET_TIMEOUT) {
        srs_freep(r0);
        return srs_success;
    }

    return r0;
}

std::string SrsHttpApi::desc()
{
    if (ssl) {
        return "HttpsConn";
    }
    return "HttpConn";
}

void SrsHttpApi::remark(int64_t* in, int64_t* out)
{
    conn->remark(in, out);
}

srs_error_t SrsHttpApi::on_reload_http_api_crossdomain()
{
    bool v = _srs_config->get_http_api_crossdomain();
    return conn->set_crossdomain_enabled(v);
}

srs_error_t SrsHttpApi::start()
{
    srs_error_t err = srs_success;

    bool v = _srs_config->get_http_api_crossdomain();
    if ((err = conn->set_crossdomain_enabled(v)) != srs_success) {
        return srs_error_wrap(err, "set cors=%d", v);
    }

    if ((err = skt->initialize()) != srs_success) {
        return srs_error_wrap(err, "init socket");
    }

    return conn->start();
}

string SrsHttpApi::remote_ip()
{
    return conn->remote_ip();
}

const SrsContextId& SrsHttpApi::get_id()
{
    return conn->get_id();
}
<|MERGE_RESOLUTION|>--- conflicted
+++ resolved
@@ -699,17 +699,10 @@
     
     // path: {pattern}{vhost_id}
     // e.g. /api/v1/vhosts/100     pattern= /api/v1/vhosts/, vhost_id=100
-<<<<<<< HEAD
-    std::string vid = r->parse_rest_id(entry->pattern);
-    SrsStatisticVhost* vhost = NULL;
-    
-    if (vid != "" && (vhost = stat->find_vhost(vid)) == NULL) {
-=======
     string vid = r->parse_rest_id(entry->pattern);
     SrsStatisticVhost* vhost = NULL;
     
     if (!vid.empty() && (vhost = stat->find_vhost_by_id(vid)) == NULL) {
->>>>>>> fb7c0518
         return srs_api_response_code(w, r, ERROR_RTMP_VHOST_NOT_FOUND);
     }
     
@@ -762,17 +755,10 @@
     
     // path: {pattern}{stream_id}
     // e.g. /api/v1/streams/100     pattern= /api/v1/streams/, stream_id=100
-<<<<<<< HEAD
-    std::string sid = r->parse_rest_id(entry->pattern);
-    
-    SrsStatisticStream* stream = NULL;
-    if (sid != "" && (stream = stat->find_stream(sid)) == NULL) {
-=======
     string sid = r->parse_rest_id(entry->pattern);
     
     SrsStatisticStream* stream = NULL;
     if (!sid.empty() && (stream = stat->find_stream(sid)) == NULL) {
->>>>>>> fb7c0518
         return srs_api_response_code(w, r, ERROR_RTMP_STREAM_NOT_FOUND);
     }
     
@@ -825,17 +811,10 @@
     
     // path: {pattern}{client_id}
     // e.g. /api/v1/clients/100     pattern= /api/v1/clients/, client_id=100
-<<<<<<< HEAD
-    std::string client_id = r->parse_rest_id(entry->pattern);
+    string client_id = r->parse_rest_id(entry->pattern);
     
     SrsStatisticClient* client = NULL;
-    if (client_id != "" && (client = stat->find_client(client_id)) == NULL) {
-=======
-    string cid = r->parse_rest_id(entry->pattern);
-    
-    SrsStatisticClient* client = NULL;
-    if (!cid.empty() && (client = stat->find_client(cid)) == NULL) {
->>>>>>> fb7c0518
+    if (!client_id.empty() && (client = stat->find_client(client_id)) == NULL) {
         return srs_api_response_code(w, r, ERROR_RTMP_CLIENT_NOT_FOUND);
     }
     
@@ -875,11 +854,7 @@
         }
 
         client->conn->expire();
-<<<<<<< HEAD
         srs_warn("kickoff client id=%s ok", client_id.c_str());
-=======
-        srs_warn("kickoff client id=%s ok", cid.c_str());
->>>>>>> fb7c0518
     } else {
         return srs_go_http_error(w, SRS_CONSTS_HTTP_MethodNotAllowed);
     }
