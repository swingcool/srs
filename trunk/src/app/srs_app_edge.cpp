/**
 * The MIT License (MIT)
 *
 * Copyright (c) 2013-2018 Winlin
 *
 * Permission is hereby granted, free of charge, to any person obtaining a copy of
 * this software and associated documentation files (the "Software"), to deal in
 * the Software without restriction, including without limitation the rights to
 * use, copy, modify, merge, publish, distribute, sublicense, and/or sell copies of
 * the Software, and to permit persons to whom the Software is furnished to do so,
 * subject to the following conditions:
 *
 * The above copyright notice and this permission notice shall be included in all
 * copies or substantial portions of the Software.
 *
 * THE SOFTWARE IS PROVIDED "AS IS", WITHOUT WARRANTY OF ANY KIND, EXPRESS OR
 * IMPLIED, INCLUDING BUT NOT LIMITED TO THE WARRANTIES OF MERCHANTABILITY, FITNESS
 * FOR A PARTICULAR PURPOSE AND NONINFRINGEMENT. IN NO EVENT SHALL THE AUTHORS OR
 * COPYRIGHT HOLDERS BE LIABLE FOR ANY CLAIM, DAMAGES OR OTHER LIABILITY, WHETHER
 * IN AN ACTION OF CONTRACT, TORT OR OTHERWISE, ARISING FROM, OUT OF OR IN
 * CONNECTION WITH THE SOFTWARE OR THE USE OR OTHER DEALINGS IN THE SOFTWARE.
 */

#include <srs_app_edge.hpp>

#include <stdlib.h>
#include <sys/socket.h>
#include <netinet/in.h>
#include <arpa/inet.h>

using namespace std;

#include <srs_kernel_error.hpp>
#include <srs_rtmp_stack.hpp>
#include <srs_protocol_io.hpp>
#include <srs_app_config.hpp>
#include <srs_protocol_utility.hpp>
#include <srs_app_st.hpp>
#include <srs_app_source.hpp>
#include <srs_app_pithy_print.hpp>
#include <srs_core_autofree.hpp>
#include <srs_protocol_kbps.hpp>
#include <srs_rtmp_msg_array.hpp>
#include <srs_app_utility.hpp>
#include <srs_protocol_amf0.hpp>
#include <srs_kernel_utility.hpp>
#include <srs_kernel_balance.hpp>
#include <srs_app_rtmp_conn.hpp>

// when edge timeout, retry next.
#define SRS_EDGE_INGESTER_TMMS (5*1000)

// when edge error, wait for quit
#define SRS_EDGE_FORWARDER_TMMS (150)

SrsEdgeUpstream::SrsEdgeUpstream()
{
}

SrsEdgeUpstream::~SrsEdgeUpstream()
{
}

SrsEdgeRtmpUpstream::SrsEdgeRtmpUpstream(string r)
{
    redirect = r;
    sdk = NULL;
}

SrsEdgeRtmpUpstream::~SrsEdgeRtmpUpstream()
{
    close();
}

srs_error_t SrsEdgeRtmpUpstream::connect(SrsRequest* r, SrsLbRoundRobin* lb)
{
    srs_error_t err = srs_success;
    
    SrsRequest* req = r;
    
    std::string url;
    if (true) {
        SrsConfDirective* conf = _srs_config->get_vhost_edge_origin(req->vhost);
        
        // @see https://github.com/ossrs/srs/issues/79
        // when origin is error, for instance, server is shutdown,
        // then user remove the vhost then reload, the conf is empty.
        if (!conf) {
            return srs_error_new(ERROR_EDGE_VHOST_REMOVED, "vhost %s removed", req->vhost.c_str());
        }
        
        // select the origin.
        std::string server = lb->select(conf->args);
        int port = SRS_CONSTS_RTMP_DEFAULT_PORT;
        srs_parse_hostport(server, server, port);
        
        // override the origin info by redirect.
        if (!redirect.empty()) {
            int _port;
            string _schema, _vhost, _app, _stream, _param, _host;
            srs_discovery_tc_url(redirect, _schema, _host, _vhost, _app, _stream, _port, _param);
            
            srs_warn("RTMP redirect %s:%d to %s:%d stream=%s", server.c_str(), port, _host.c_str(), _port, _stream.c_str());
            server = _host;
            port = _port;
        }
        
        // support vhost tranform for edge,
        // @see https://github.com/ossrs/srs/issues/372
        std::string vhost = _srs_config->get_vhost_edge_transform_vhost(req->vhost);
        vhost = srs_string_replace(vhost, "[vhost]", req->vhost);
        
        url = srs_generate_rtmp_url(server, port, vhost, req->app, req->stream);
    }
    
    srs_freep(sdk);
    int64_t cto = SRS_EDGE_INGESTER_TMMS;
    int64_t sto = SRS_CONSTS_RTMP_PULSE_TMMS;
    sdk = new SrsSimpleRtmpClient(url, cto, sto);
    
    if ((err = sdk->connect()) != srs_success) {
        return srs_error_wrap(err, "edge pull %s failed, cto=%" PRId64 ", sto=%" PRId64, url.c_str(), cto, sto);
    }
    
    if ((err = sdk->play()) != srs_success) {
        return srs_error_wrap(err, "edge pull %s stream failed", url.c_str());
    }
    
    return err;
}

srs_error_t SrsEdgeRtmpUpstream::recv_message(SrsCommonMessage** pmsg)
{
    return sdk->recv_message(pmsg);
}

srs_error_t SrsEdgeRtmpUpstream::decode_message(SrsCommonMessage* msg, SrsPacket** ppacket)
{
    return sdk->decode_message(msg, ppacket);
}

void SrsEdgeRtmpUpstream::close()
{
    srs_freep(sdk);
}

void SrsEdgeRtmpUpstream::set_recv_timeout(int64_t tm)
{
    sdk->set_recv_timeout(tm);
}

void SrsEdgeRtmpUpstream::kbps_sample(const char* label, int64_t age)
{
    sdk->kbps_sample(label, age);
}

SrsEdgeIngester::SrsEdgeIngester()
{
    source = NULL;
    edge = NULL;
    req = NULL;
    
    upstream = new SrsEdgeRtmpUpstream(redirect);
    lb = new SrsLbRoundRobin();
    trd = new SrsDummyCoroutine();
}

SrsEdgeIngester::~SrsEdgeIngester()
{
    stop();
    
    srs_freep(upstream);
    srs_freep(lb);
    srs_freep(trd);
}

srs_error_t SrsEdgeIngester::initialize(SrsSource* s, SrsPlayEdge* e, SrsRequest* r)
{
    source = s;
    edge = e;
    req = r;
    
    return srs_success;
}

srs_error_t SrsEdgeIngester::start()
{
    srs_error_t err = srs_success;
    
    if ((err = source->on_publish()) != srs_success) {
        return srs_error_wrap(err, "notify source");
    }
    
    srs_freep(trd);
    trd = new SrsSTCoroutine("edge-igs", this);
    
    if ((err = trd->start()) != srs_success) {
        return srs_error_wrap(err, "coroutine");
    }
    
    return err;
}

void SrsEdgeIngester::stop()
{
    trd->stop();
    upstream->close();
    
    // notice to unpublish.
    if (source) {
        source->on_unpublish();
    }
}

string SrsEdgeIngester::get_curr_origin()
{
    return lb->selected();
}

// when error, edge ingester sleep for a while and retry.
#define SRS_EDGE_INGESTER_CIMS (3*1000)

srs_error_t SrsEdgeIngester::cycle()
{
    srs_error_t err = srs_success;
    
    while (true) {
        if ((err = do_cycle()) != srs_success) {
            srs_warn("EdgeIngester: Ignore error, %s", srs_error_desc(err).c_str());
            srs_freep(err);
        }
        
        if ((err = trd->pull()) != srs_success) {
            return srs_error_wrap(err, "edge ingester");
        }
        
        srs_usleep(SRS_EDGE_INGESTER_CIMS * 1000);
    }
    
    return err;
}

srs_error_t SrsEdgeIngester::do_cycle()
{
    srs_error_t err = srs_success;
    
    while (true) {
        if ((err = trd->pull()) != srs_success) {
            return srs_error_wrap(err, "do cycle pull");
        }
        
        srs_freep(upstream);
        upstream = new SrsEdgeRtmpUpstream(redirect);
        
        // we only use the redict once.
        // reset the redirect to empty, for maybe the origin changed.
        redirect = "";
        
        if ((err = source->on_source_id_changed(_srs_context->get_id())) != srs_success) {
            return srs_error_wrap(err, "on source id changed");
        }
        
        if ((err = upstream->connect(req, lb)) != srs_success) {
            return srs_error_wrap(err, "connect upstream");
        }
        
        if ((err = edge->on_ingest_play()) != srs_success) {
            return srs_error_wrap(err, "notify edge play");
        }
        
        err = ingest();
        
        // retry for rtmp 302 immediately.
        if (srs_error_code(err) == ERROR_CONTROL_REDIRECT) {
            srs_error_reset(err);
            continue;
        }
        
        if (srs_is_client_gracefully_close(err)) {
            srs_warn("origin disconnected, retry, error %s", srs_error_desc(err).c_str());
            srs_error_reset(err);
        }
        break;
    }
    
    return err;
}

srs_error_t SrsEdgeIngester::ingest()
{
    srs_error_t err = srs_success;
    
    SrsPithyPrint* pprint = SrsPithyPrint::create_edge();
    SrsAutoFree(SrsPithyPrint, pprint);
    
    // set to larger timeout to read av data from origin.
    upstream->set_recv_timeout(SRS_EDGE_INGESTER_TMMS);
    
    while (true) {
        srs_error_t err = srs_success;
        if ((err = trd->pull()) != srs_success) {
            return srs_error_wrap(err, "thread quit");
        }
        
        pprint->elapse();
        
        // pithy print
        if (pprint->can_print()) {
            upstream->kbps_sample(SRS_CONSTS_LOG_EDGE_PLAY, pprint->age());
        }
        
        // read from client.
        SrsCommonMessage* msg = NULL;
        if ((err = upstream->recv_message(&msg)) != srs_success) {
            return srs_error_wrap(err, "recv message");
        }
        
        srs_assert(msg);
        SrsAutoFree(SrsCommonMessage, msg);
        
        if ((err = process_publish_message(msg)) != srs_success) {
            return srs_error_wrap(err, "process message");
        }
    }
    
    return err;
}

srs_error_t SrsEdgeIngester::process_publish_message(SrsCommonMessage* msg)
{
    srs_error_t err = srs_success;
    
    // process audio packet
    if (msg->header.is_audio()) {
        if ((err = source->on_audio(msg)) != srs_success) {
            return srs_error_wrap(err, "source consume audio");
        }
    }
    
    // process video packet
    if (msg->header.is_video()) {
        if ((err = source->on_video(msg)) != srs_success) {
            return srs_error_wrap(err, "source consume video");
        }
    }
    
    // process aggregate packet
    if (msg->header.is_aggregate()) {
        if ((err = source->on_aggregate(msg)) != srs_success) {
            return srs_error_wrap(err, "source consume aggregate");
        }
        return err;
    }
    
    // process onMetaData
    if (msg->header.is_amf0_data() || msg->header.is_amf3_data()) {
        SrsPacket* pkt = NULL;
        if ((err = upstream->decode_message(msg, &pkt)) != srs_success) {
            return srs_error_wrap(err, "decode message");
        }
        SrsAutoFree(SrsPacket, pkt);
        
        if (dynamic_cast<SrsOnMetaDataPacket*>(pkt)) {
            SrsOnMetaDataPacket* metadata = dynamic_cast<SrsOnMetaDataPacket*>(pkt);
            if ((err = source->on_meta_data(msg, metadata)) != srs_success) {
                return srs_error_wrap(err, "source consume metadata");
            }
            return err;
        }
        
        return err;
    }
    
    // call messages, for example, reject, redirect.
    if (msg->header.is_amf0_command() || msg->header.is_amf3_command()) {
        SrsPacket* pkt = NULL;
        if ((err = upstream->decode_message(msg, &pkt)) != srs_success) {
            return srs_error_wrap(err, "decode message");
        }
        SrsAutoFree(SrsPacket, pkt);
        
        // RTMP 302 redirect
        if (dynamic_cast<SrsCallPacket*>(pkt)) {
            SrsCallPacket* call = dynamic_cast<SrsCallPacket*>(pkt);
            if (!call->arguments->is_object()) {
                return err;
            }
            
            SrsAmf0Any* prop = NULL;
            SrsAmf0Object* evt = call->arguments->to_object();
            
            if ((prop = evt->ensure_property_string("level")) == NULL) {
                return err;
            } else if (prop->to_str() != StatusLevelError) {
                return err;
            }
            
            if ((prop = evt->get_property("ex")) == NULL || !prop->is_object()) {
                return err;
            }
            SrsAmf0Object* ex = prop->to_object();
            
            if ((prop = ex->ensure_property_string("redirect")) == NULL) {
                return err;
            }
            redirect = prop->to_str();
            
            return srs_error_new(ERROR_CONTROL_REDIRECT, "RTMP 302 redirect to %s", redirect.c_str());
        }
    }
    
    return err;
}

SrsEdgeForwarder::SrsEdgeForwarder()
{
    edge = NULL;
    req = NULL;
    send_error_code = ERROR_SUCCESS;
    
    sdk = NULL;
    lb = new SrsLbRoundRobin();
    trd = new SrsDummyCoroutine();
    queue = new SrsMessageQueue();
}

SrsEdgeForwarder::~SrsEdgeForwarder()
{
    stop();
    
    srs_freep(lb);
    srs_freep(trd);
    srs_freep(queue);
}

void SrsEdgeForwarder::set_queue_size(double queue_size)
{
    return queue->set_queue_size(queue_size);
}

srs_error_t SrsEdgeForwarder::initialize(SrsSource* s, SrsPublishEdge* e, SrsRequest* r)
{
    source = s;
    edge = e;
    req = r;
    
    return srs_success;
}

srs_error_t SrsEdgeForwarder::start()
{
    srs_error_t err = srs_success;
    
    // reset the error code.
    send_error_code = ERROR_SUCCESS;
    
    std::string url;
    if (true) {
        SrsConfDirective* conf = _srs_config->get_vhost_edge_origin(req->vhost);
        srs_assert(conf);
        
        // select the origin.
        std::string server = lb->select(conf->args);
        int port = SRS_CONSTS_RTMP_DEFAULT_PORT;
        srs_parse_hostport(server, server, port);
        
        // support vhost tranform for edge,
        // @see https://github.com/ossrs/srs/issues/372
        std::string vhost = _srs_config->get_vhost_edge_transform_vhost(req->vhost);
        vhost = srs_string_replace(vhost, "[vhost]", req->vhost);
        
        url = srs_generate_rtmp_url(server, port, vhost, req->app, req->stream);
    }
    
    // open socket.
    srs_freep(sdk);
    int64_t cto = SRS_EDGE_FORWARDER_TMMS;
    int64_t sto = SRS_CONSTS_RTMP_TMMS;
    sdk = new SrsSimpleRtmpClient(url, cto, sto);
    
    if ((err = sdk->connect()) != srs_success) {
        return srs_error_wrap(err, "sdk connect %s failed, cto=%" PRId64 ", sto=%" PRId64, url.c_str(), cto, sto);
    }
    
    if ((err = sdk->publish()) != srs_success) {
        return srs_error_wrap(err, "sdk publish");
    }
    
<<<<<<< HEAD
    srs_freep(trd);
    trd = new SrsSTCoroutine("edge-fwr", this);
    
    if ((err = trd->start()) != srs_success) {
        return srs_error_wrap(err, "coroutine");
=======
    string stream = req->stream;
    // Pass params in stream, @see https://github.com/ossrs/srs/issues/1031#issuecomment-409745733
    if (!req->param.empty()) {
        if (req->param.find("?") != 0) {
            stream += "?";
        }
        stream += req->param;
    }
    
    if ((ret = client->publish(stream, stream_id)) != ERROR_SUCCESS) {
        srs_error("publish failed, stream=%s, stream_id=%d. ret=%d", stream.c_str(), stream_id, ret);
        return ret;
>>>>>>> 586899a0
    }
    srs_trace("publish stream %s", stream.c_str());
    
    return err;
}

void SrsEdgeForwarder::stop()
{
    trd->stop();
    queue->clear();
    srs_freep(sdk);
}

// when error, edge ingester sleep for a while and retry.
#define SRS_EDGE_FORWARDER_CIMS (3*1000)

srs_error_t SrsEdgeForwarder::cycle()
{
    srs_error_t err = srs_success;
    
    while (true) {
        if ((err = do_cycle()) != srs_success) {
            return srs_error_wrap(err, "do cycle");
        }
        
        if ((err = trd->pull()) != srs_success) {
            return srs_error_wrap(err, "thread pull");
        }
    
        srs_usleep(SRS_EDGE_FORWARDER_CIMS * 1000);
    }
    
    return err;
}

#define SYS_MAX_EDGE_SEND_MSGS 128

srs_error_t SrsEdgeForwarder::do_cycle()
{
    srs_error_t err = srs_success;
    
    sdk->set_recv_timeout(SRS_CONSTS_RTMP_PULSE_TMMS);
    
    SrsPithyPrint* pprint = SrsPithyPrint::create_edge();
    SrsAutoFree(SrsPithyPrint, pprint);
    
    SrsMessageArray msgs(SYS_MAX_EDGE_SEND_MSGS);
    
    while (true) {
        if ((err = trd->pull()) != srs_success) {
            return srs_error_wrap(err, "edge forward pull");
        }
        
        if (send_error_code != ERROR_SUCCESS) {
            srs_usleep(SRS_EDGE_FORWARDER_TMMS * 1000);
            continue;
        }
        
        // read from client.
        if (true) {
            SrsCommonMessage* msg = NULL;
            err = sdk->recv_message(&msg);
            
            srs_verbose("edge loop recv message. ret=%d", ret);
            if (err != srs_success && srs_error_code(err) != ERROR_SOCKET_TIMEOUT) {
                srs_error("edge push get server control message failed. err=%s", srs_error_desc(err).c_str());
                send_error_code = srs_error_code(err);
                srs_error_reset(err);
                continue;
            }
            
            srs_error_reset(err);
            srs_freep(msg);
        }
        
        // forward all messages.
        // each msg in msgs.msgs must be free, for the SrsMessageArray never free them.
        int count = 0;
        if ((err = queue->dump_packets(msgs.max, msgs.msgs, count)) != srs_success) {
            return srs_error_wrap(err, "queue dumps packets");
        }
        
        pprint->elapse();
        
        // pithy print
        if (pprint->can_print()) {
            sdk->kbps_sample(SRS_CONSTS_LOG_EDGE_PUBLISH, pprint->age(), count);
        }
        
        // ignore when no messages.
        if (count <= 0) {
            srs_verbose("edge no packets to push.");
            continue;
        }
        
        // sendout messages, all messages are freed by send_and_free_messages().
        if ((err = sdk->send_and_free_messages(msgs.msgs, count)) != srs_success) {
            return srs_error_wrap(err, "send messages");
        }
    }
    
    return err;
}

srs_error_t SrsEdgeForwarder::proxy(SrsCommonMessage* msg)
{
    srs_error_t err = srs_success;
    
    if (send_error_code != ERROR_SUCCESS) {
        return srs_error_new(send_error_code, "edge forwarder");
    }
    
    // the msg is auto free by source,
    // so we just ignore, or copy then send it.
    if (msg->size <= 0
        || msg->header.is_set_chunk_size()
        || msg->header.is_window_ackledgement_size()
        || msg->header.is_ackledgement()) {
        return err;
    }
    
    SrsSharedPtrMessage copy;
    if ((err = copy.create(msg)) != srs_success) {
        return srs_error_wrap(err, "create message");
    }
    
    copy.stream_id = sdk->sid();
    if ((err = queue->enqueue(copy.copy())) != srs_success) {
        return srs_error_wrap(err, "enqueue message");
    }
    
    return err;
}

SrsPlayEdge::SrsPlayEdge()
{
    state = SrsEdgeStateInit;
    ingester = new SrsEdgeIngester();
}

SrsPlayEdge::~SrsPlayEdge()
{
    srs_freep(ingester);
}

srs_error_t SrsPlayEdge::initialize(SrsSource* source, SrsRequest* req)
{
    srs_error_t err = srs_success;
    
    if ((err = ingester->initialize(source, this, req)) != srs_success) {
        return srs_error_wrap(err, "ingester(pull)");
    }
    
    return err;
}

srs_error_t SrsPlayEdge::on_client_play()
{
    srs_error_t err = srs_success;
    
    // start ingest when init state.
    if (state == SrsEdgeStateInit) {
        state = SrsEdgeStatePlay;
        err = ingester->start();
    }
    
    return err;
}

void SrsPlayEdge::on_all_client_stop()
{
    // when all client disconnected,
    // and edge is ingesting origin stream, abort it.
    if (state == SrsEdgeStatePlay || state == SrsEdgeStateIngestConnected) {
        ingester->stop();
        
        SrsEdgeState pstate = state;
        state = SrsEdgeStateInit;
        srs_trace("edge change from %d to state %d (init).", pstate, state);
        
        return;
    }
}

string SrsPlayEdge::get_curr_origin()
{
    return ingester->get_curr_origin();
}

srs_error_t SrsPlayEdge::on_ingest_play()
{
    srs_error_t err = srs_success;
    
    // when already connected(for instance, reconnect for error), ignore.
    if (state == SrsEdgeStateIngestConnected) {
        return err;
    }
    
    srs_assert(state == SrsEdgeStatePlay);
    
    SrsEdgeState pstate = state;
    state = SrsEdgeStateIngestConnected;
    srs_trace("edge change from %d to state %d (pull).", pstate, state);
    
    return err;
}

SrsPublishEdge::SrsPublishEdge()
{
    state = SrsEdgeStateInit;
    forwarder = new SrsEdgeForwarder();
}

SrsPublishEdge::~SrsPublishEdge()
{
    srs_freep(forwarder);
}

void SrsPublishEdge::set_queue_size(double queue_size)
{
    return forwarder->set_queue_size(queue_size);
}

srs_error_t SrsPublishEdge::initialize(SrsSource* source, SrsRequest* req)
{
    srs_error_t err = srs_success;
    
    if ((err = forwarder->initialize(source, this, req)) != srs_success) {
        return srs_error_wrap(err, "forwarder(push)");
    }
    
    return err;
}

bool SrsPublishEdge::can_publish()
{
    return state != SrsEdgeStatePublish;
}

srs_error_t SrsPublishEdge::on_client_publish()
{
    srs_error_t err = srs_success;
    
    // error when not init state.
    if (state != SrsEdgeStateInit) {
        return srs_error_new(ERROR_RTMP_EDGE_PUBLISH_STATE, "invalid state");
    }
    
    // @see https://github.com/ossrs/srs/issues/180
    // to avoid multiple publish the same stream on the same edge,
    // directly enter the publish stage.
    if (true) {
        SrsEdgeState pstate = state;
        state = SrsEdgeStatePublish;
        srs_trace("edge change from %d to state %d (push).", pstate, state);
    }
    
    // start to forward stream to origin.
    err = forwarder->start();
    
    // @see https://github.com/ossrs/srs/issues/180
    // when failed, revert to init
    if (err != srs_success) {
        SrsEdgeState pstate = state;
        state = SrsEdgeStateInit;
        srs_trace("edge revert from %d to state %d (push), error %s", pstate, state, srs_error_desc(err).c_str());
    }
    
    return err;
}

srs_error_t SrsPublishEdge::on_proxy_publish(SrsCommonMessage* msg)
{
    return forwarder->proxy(msg);
}

void SrsPublishEdge::on_proxy_unpublish()
{
    if (state == SrsEdgeStatePublish) {
        forwarder->stop();
    }
    
    SrsEdgeState pstate = state;
    state = SrsEdgeStateInit;
    srs_trace("edge change from %d to state %d (init).", pstate, state);
}
<|MERGE_RESOLUTION|>--- conflicted
+++ resolved
@@ -472,6 +472,14 @@
         url = srs_generate_rtmp_url(server, port, vhost, req->app, req->stream);
     }
     
+    // Pass params in stream, @see https://github.com/ossrs/srs/issues/1031#issuecomment-409745733
+    if (!req->param.empty()) {
+        if (req->param.find("?") != 0) {
+            url += "?";
+        }
+        url += req->param;
+    }
+    
     // open socket.
     srs_freep(sdk);
     int64_t cto = SRS_EDGE_FORWARDER_TMMS;
@@ -486,28 +494,13 @@
         return srs_error_wrap(err, "sdk publish");
     }
     
-<<<<<<< HEAD
     srs_freep(trd);
     trd = new SrsSTCoroutine("edge-fwr", this);
     
     if ((err = trd->start()) != srs_success) {
         return srs_error_wrap(err, "coroutine");
-=======
-    string stream = req->stream;
-    // Pass params in stream, @see https://github.com/ossrs/srs/issues/1031#issuecomment-409745733
-    if (!req->param.empty()) {
-        if (req->param.find("?") != 0) {
-            stream += "?";
-        }
-        stream += req->param;
-    }
-    
-    if ((ret = client->publish(stream, stream_id)) != ERROR_SUCCESS) {
-        srs_error("publish failed, stream=%s, stream_id=%d. ret=%d", stream.c_str(), stream_id, ret);
-        return ret;
->>>>>>> 586899a0
-    }
-    srs_trace("publish stream %s", stream.c_str());
+    }
+    srs_trace("edge-fwr publish url %s", url.c_str());
     
     return err;
 }
