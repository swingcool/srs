/*
The MIT License (MIT)

Copyright (c) 2013 winlin
Copyright (c) 2013 wenjiejit

Permission is hereby granted, free of charge, to any person obtaining a copy of
this software and associated documentation files (the "Software"), to deal in
the Software without restriction, including without limitation the rights to
use, copy, modify, merge, publish, distribute, sublicense, and/or sell copies of
the Software, and to permit persons to whom the Software is furnished to do so,
subject to the following conditions:

The above copyright notice and this permission notice shall be included in all
copies or substantial portions of the Software.

THE SOFTWARE IS PROVIDED "AS IS", WITHOUT WARRANTY OF ANY KIND, EXPRESS OR
IMPLIED, INCLUDING BUT NOT LIMITED TO THE WARRANTIES OF MERCHANTABILITY, FITNESS
FOR A PARTICULAR PURPOSE AND NONINFRINGEMENT. IN NO EVENT SHALL THE AUTHORS OR
COPYRIGHT HOLDERS BE LIABLE FOR ANY CLAIM, DAMAGES OR OTHER LIABILITY, WHETHER
IN AN ACTION OF CONTRACT, TORT OR OTHERWISE, ARISING FROM, OUT OF OR IN
CONNECTION WITH THE SOFTWARE OR THE USE OR OTHER DEALINGS IN THE SOFTWARE.
*/

#include <srs_core_rtmp.hpp>

#include <srs_core_log.hpp>
#include <srs_core_error.hpp>
#include <srs_core_socket.hpp>
#include <srs_core_protocol.hpp>
#include <srs_core_autofree.hpp>
#include <srs_core_amf0.hpp>
#include <srs_core_handshake.hpp>
#include <srs_core_config.hpp>

using namespace std;

/**
* the signature for packets to client.
*/
#define RTMP_SIG_FMS_VER 					"3,5,3,888"
#define RTMP_SIG_AMF0_VER 					0
#define RTMP_SIG_CLIENT_ID 					"ASAICiss"

/**
* onStatus consts.
*/
#define StatusLevel 						"level"
#define StatusCode 							"code"
#define StatusDescription 					"description"
#define StatusDetails 						"details"
#define StatusClientId 						"clientid"
// status value
#define StatusLevelStatus 					"status"
// status error
#define StatusLevelError                    "error"
// code value
#define StatusCodeConnectSuccess 			"NetConnection.Connect.Success"
#define StatusCodeConnectRejected 			"NetConnection.Connect.Rejected"
#define StatusCodeStreamReset 				"NetStream.Play.Reset"
#define StatusCodeStreamStart 				"NetStream.Play.Start"
#define StatusCodeStreamPause 				"NetStream.Pause.Notify"
#define StatusCodeStreamUnpause 			"NetStream.Unpause.Notify"
#define StatusCodePublishStart 				"NetStream.Publish.Start"
#define StatusCodeDataStart 				"NetStream.Data.Start"
#define StatusCodeUnpublishSuccess 			"NetStream.Unpublish.Success"

// FMLE
#define RTMP_AMF0_COMMAND_ON_FC_PUBLISH		"onFCPublish"
#define RTMP_AMF0_COMMAND_ON_FC_UNPUBLISH	"onFCUnpublish"

// default stream id for response the createStream request.
#define SRS_DEFAULT_SID 					1

SrsRequest::SrsRequest()
    : objectEncoding(RTMP_SIG_AMF0_VER)
{
}

SrsRequest::~SrsRequest()
{
}

SrsRequest* SrsRequest::copy()
{
	SrsRequest* cp = new SrsRequest();
	
	cp->app = app;
	cp->objectEncoding = objectEncoding;
	cp->pageUrl = pageUrl;
	cp->port = port;
	cp->schema = schema;
	cp->stream = stream;
	cp->swfUrl = swfUrl;
	cp->tcUrl = tcUrl;
	cp->vhost = vhost;
	
	return cp;
}

int SrsRequest::discovery_app()
{
	int ret = ERROR_SUCCESS;
	
	size_t pos = std::string::npos;
	std::string url = tcUrl;
	
	if ((pos = url.find("://")) != std::string::npos) {
		schema = url.substr(0, pos);
		url = url.substr(schema.length() + 3);
		srs_verbose("discovery schema=%s", schema.c_str());
	}
	
	if ((pos = url.find("/")) != std::string::npos) {
		vhost = url.substr(0, pos);
		url = url.substr(vhost.length() + 1);
		srs_verbose("discovery vhost=%s", vhost.c_str());
	}

	port = RTMP_DEFAULT_PORTS;
	if ((pos = vhost.find(":")) != std::string::npos) {
		port = vhost.substr(pos + 1);
		vhost = vhost.substr(0, pos);
		srs_verbose("discovery vhost=%s, port=%s", vhost.c_str(), port.c_str());
    }

	app = url;
	srs_vhost_resolve(vhost, app);

    // reslove bw check key
    std::string app_str = url;
    if ((pos = app_str.find("key=")) != std::string::npos){
        std::string temp_key = app_str.substr(pos + strlen("key="));
        for(unsigned int i = 0; i < temp_key.size(); ++i){
            char c = temp_key[i];
            if(c != '&')
                bw_key.push_back(c);
            else break;
        }
    }

	strip();

	// resolve the vhost from config
	SrsConfDirective* parsed_vhost = config->get_vhost(vhost);
	if (parsed_vhost) {
		vhost = parsed_vhost->arg0();
	}

	// TODO: discovery the params of vhost.
	
	srs_info("discovery app success. schema=%s, vhost=%s, port=%s, app=%s",
		schema.c_str(), vhost.c_str(), port.c_str(), app.c_str());
	
	if (schema.empty() || vhost.empty() || port.empty() || app.empty()) {
		ret = ERROR_RTMP_REQ_TCURL;
		srs_error("discovery tcUrl failed. "
			"tcUrl=%s, schema=%s, vhost=%s, port=%s, app=%s, ret=%d",
			tcUrl.c_str(), schema.c_str(), vhost.c_str(), port.c_str(), app.c_str(), ret);
		return ret;
	}
	
	strip();
	
	return ret;
}

string SrsRequest::get_stream_url()
{
	std::string url = "";
	
	url += vhost;
	url += "/";
	url += app;
	url += "/";
	url += stream;

	return url;
}

void SrsRequest::strip()
{
	trim(vhost, "/ \n\r\t");
	trim(app, "/ \n\r\t");
	trim(stream, "/ \n\r\t");
}

std::string& SrsRequest::trim(string& str, string chs)
{
	for (int i = 0; i < (int)chs.length(); i++) {
		char ch = chs.at(i);
		
		for (std::string::iterator it = str.begin(); it != str.end();) {
			if (ch == *it) {
				it = str.erase(it);
			} else {
				++it;
			}
		}
	}
	
	return str;
}

SrsResponse::SrsResponse()
{
	stream_id = SRS_DEFAULT_SID;
}

SrsResponse::~SrsResponse()
{
}

SrsRtmpClient::SrsRtmpClient(st_netfd_t _stfd)
{
	stfd = _stfd;
	protocol = new SrsProtocol(stfd);
}

SrsRtmpClient::~SrsRtmpClient()
{
	srs_freep(protocol);
}

void SrsRtmpClient::set_recv_timeout(int64_t timeout_us)
{
	protocol->set_recv_timeout(timeout_us);
}

void SrsRtmpClient::set_send_timeout(int64_t timeout_us)
{
	protocol->set_send_timeout(timeout_us);
}

int64_t SrsRtmpClient::get_recv_bytes()
{
	return protocol->get_recv_bytes();
}

int64_t SrsRtmpClient::get_send_bytes()
{
	return protocol->get_send_bytes();
}

int SrsRtmpClient::get_recv_kbps()
{
	return protocol->get_recv_kbps();
}

int SrsRtmpClient::get_send_kbps()
{
	return protocol->get_send_kbps();
}

int SrsRtmpClient::recv_message(SrsCommonMessage** pmsg)
{
	return protocol->recv_message(pmsg);
}

int SrsRtmpClient::send_message(ISrsMessage* msg)
{
	return protocol->send_message(msg);
}

int SrsRtmpClient::handshake()
{
	int ret = ERROR_SUCCESS;
	
    SrsSocket skt(stfd);
    
    skt.set_recv_timeout(protocol->get_recv_timeout());
    skt.set_send_timeout(protocol->get_send_timeout());
    
    SrsComplexHandshake complex_hs;
    SrsSimpleHandshake simple_hs;
    if ((ret = simple_hs.handshake_with_server(skt, complex_hs)) != ERROR_SUCCESS) {
        return ret;
    }
    
    return ret;
}

int SrsRtmpClient::connect_app(const std::string &app, const std::string &tc_url)
{
	int ret = ERROR_SUCCESS;
	
	// Connect(vhost, app)
	if (true) {
		SrsCommonMessage* msg = new SrsCommonMessage();
		SrsConnectAppPacket* pkt = new SrsConnectAppPacket();
		msg->set_packet(pkt, 0);
		
		pkt->command_object = new SrsAmf0Object();
		pkt->command_object->set("app", new SrsAmf0String(app.c_str()));
		pkt->command_object->set("swfUrl", new SrsAmf0String());
		pkt->command_object->set("tcUrl", new SrsAmf0String(tc_url.c_str()));
		pkt->command_object->set("fpad", new SrsAmf0Boolean(false));
		pkt->command_object->set("capabilities", new SrsAmf0Number(239));
		pkt->command_object->set("audioCodecs", new SrsAmf0Number(3575));
		pkt->command_object->set("videoCodecs", new SrsAmf0Number(252));
		pkt->command_object->set("videoFunction", new SrsAmf0Number(1));
		pkt->command_object->set("pageUrl", new SrsAmf0String());
		pkt->command_object->set("objectEncoding", new SrsAmf0Number(0));
		
		if ((ret = protocol->send_message(msg)) != ERROR_SUCCESS) {
			return ret;
		}
	}
	
	// Set Window Acknowledgement size(2500000)
	if (true) {
		SrsCommonMessage* msg = new SrsCommonMessage();
		SrsSetWindowAckSizePacket* pkt = new SrsSetWindowAckSizePacket();
	
		pkt->ackowledgement_window_size = 2500000;
		msg->set_packet(pkt, 0);
		
		if ((ret = protocol->send_message(msg)) != ERROR_SUCCESS) {
			return ret;
		}
	}
	
	// expect connect _result
	SrsCommonMessage* msg = NULL;
	SrsConnectAppResPacket* pkt = NULL;
	if ((ret = srs_rtmp_expect_message<SrsConnectAppResPacket>(protocol, &msg, &pkt)) != ERROR_SUCCESS) {
		srs_error("expect connect app response message failed. ret=%d", ret);
		return ret;
	}
	SrsAutoFree(SrsCommonMessage, msg, false);
	srs_info("get connect app response message");
	
    return ret;
}

int SrsRtmpClient::create_stream(int& stream_id)
{
	int ret = ERROR_SUCCESS;
	
	// CreateStream
	if (true) {
		SrsCommonMessage* msg = new SrsCommonMessage();
		SrsCreateStreamPacket* pkt = new SrsCreateStreamPacket();
	
		msg->set_packet(pkt, 0);
		
		if ((ret = protocol->send_message(msg)) != ERROR_SUCCESS) {
			return ret;
		}
	}

	// CreateStream _result.
	if (true) {
		SrsCommonMessage* msg = NULL;
		SrsCreateStreamResPacket* pkt = NULL;
		if ((ret = srs_rtmp_expect_message<SrsCreateStreamResPacket>(protocol, &msg, &pkt)) != ERROR_SUCCESS) {
			srs_error("expect create stream response message failed. ret=%d", ret);
			return ret;
		}
		SrsAutoFree(SrsCommonMessage, msg, false);
		srs_info("get create stream response message");

		stream_id = (int)pkt->stream_id;
	}
	
	return ret;
}

int SrsRtmpClient::play(const std::string &stream, int stream_id)
{
	int ret = ERROR_SUCCESS;

	// Play(stream)
	if (true) {
		SrsCommonMessage* msg = new SrsCommonMessage();
		SrsPlayPacket* pkt = new SrsPlayPacket();
	
		pkt->stream_name = stream;
		msg->set_packet(pkt, stream_id);
		
		if ((ret = protocol->send_message(msg)) != ERROR_SUCCESS) {
			srs_error("send play stream failed. "
				"stream=%s, stream_id=%d, ret=%d", 
				stream.c_str(), stream_id, ret);
			return ret;
		}
	}
	
	// SetBufferLength(1000ms)
	int buffer_length_ms = 1000;
	if (true) {
		SrsCommonMessage* msg = new SrsCommonMessage();
		SrsUserControlPacket* pkt = new SrsUserControlPacket();
	
		pkt->event_type = SrcPCUCSetBufferLength;
		pkt->event_data = stream_id;
		pkt->extra_data = buffer_length_ms;
		msg->set_packet(pkt, 0);
		
		if ((ret = protocol->send_message(msg)) != ERROR_SUCCESS) {
			srs_error("send set buffer length failed. "
				"stream=%s, stream_id=%d, bufferLength=%d, ret=%d", 
				stream.c_str(), stream_id, buffer_length_ms, ret);
			return ret;
		}
	}
	
	return ret;
}

int SrsRtmpClient::publish(const std::string &stream, int stream_id)
{
	int ret = ERROR_SUCCESS;

	// publish(stream)
	if (true) {
		SrsCommonMessage* msg = new SrsCommonMessage();
		SrsPublishPacket* pkt = new SrsPublishPacket();
	
		pkt->stream_name = stream;
		msg->set_packet(pkt, stream_id);
		
		if ((ret = protocol->send_message(msg)) != ERROR_SUCCESS) {
			srs_error("send publish message failed. "
				"stream=%s, stream_id=%d, ret=%d", 
				stream.c_str(), stream_id, ret);
			return ret;
		}
	}
	
	return ret;
}

SrsRtmp::SrsRtmp(st_netfd_t client_stfd)
{
	protocol = new SrsProtocol(client_stfd);
	stfd = client_stfd;
}

SrsRtmp::~SrsRtmp()
{
	srs_freep(protocol);
}

SrsProtocol* SrsRtmp::get_protocol()
{
	return protocol;
}

void SrsRtmp::set_recv_timeout(int64_t timeout_us)
{
	protocol->set_recv_timeout(timeout_us);
}

int64_t SrsRtmp::get_recv_timeout()
{
	return protocol->get_recv_timeout();
}

void SrsRtmp::set_send_timeout(int64_t timeout_us)
{
	protocol->set_send_timeout(timeout_us);
}

int64_t SrsRtmp::get_send_timeout()
{
	return protocol->get_send_timeout();
}

int64_t SrsRtmp::get_recv_bytes()
{
	return protocol->get_recv_bytes();
}

int64_t SrsRtmp::get_send_bytes()
{
	return protocol->get_send_bytes();
}

int SrsRtmp::get_recv_kbps()
{
	return protocol->get_recv_kbps();
}

int SrsRtmp::get_send_kbps()
{
	return protocol->get_send_kbps();
}

int SrsRtmp::recv_message(SrsCommonMessage** pmsg)
{
	return protocol->recv_message(pmsg);
}

int SrsRtmp::send_message(ISrsMessage* msg)
{
	return protocol->send_message(msg);
}

int SrsRtmp::handshake()
{
	int ret = ERROR_SUCCESS;
	
    SrsSocket skt(stfd);
    
    skt.set_recv_timeout(protocol->get_recv_timeout());
    skt.set_send_timeout(protocol->get_send_timeout());
    
    SrsComplexHandshake complex_hs;
    SrsSimpleHandshake simple_hs;
    if ((ret = simple_hs.handshake_with_client(skt, complex_hs)) != ERROR_SUCCESS) {
        return ret;
    }
    
    return ret;
}

int SrsRtmp::connect_app(SrsRequest* req)
{
	int ret = ERROR_SUCCESS;
	
	SrsCommonMessage* msg = NULL;
	SrsConnectAppPacket* pkt = NULL;
	if ((ret = srs_rtmp_expect_message<SrsConnectAppPacket>(protocol, &msg, &pkt)) != ERROR_SUCCESS) {
		srs_error("expect connect app message failed. ret=%d", ret);
		return ret;
	}
	SrsAutoFree(SrsCommonMessage, msg, false);
	srs_info("get connect app message");
	
	SrsAmf0Any* prop = NULL;
	
	if ((prop = pkt->command_object->ensure_property_string("tcUrl")) == NULL) {
		ret = ERROR_RTMP_REQ_CONNECT;
		srs_error("invalid request, must specifies the tcUrl. ret=%d", ret);
		return ret;
	}
	req->tcUrl = srs_amf0_convert<SrsAmf0String>(prop)->value;
	
	if ((prop = pkt->command_object->ensure_property_string("pageUrl")) != NULL) {
		req->pageUrl = srs_amf0_convert<SrsAmf0String>(prop)->value;
	}
	
	if ((prop = pkt->command_object->ensure_property_string("swfUrl")) != NULL) {
		req->swfUrl = srs_amf0_convert<SrsAmf0String>(prop)->value;
	}
	
	if ((prop = pkt->command_object->ensure_property_number("objectEncoding")) != NULL) {
		req->objectEncoding = srs_amf0_convert<SrsAmf0Number>(prop)->value;
	}
	
	srs_info("get connect app message params success.");
	
	return req->discovery_app();
}

int SrsRtmp::set_window_ack_size(int ack_size)
{
	int ret = ERROR_SUCCESS;
	
	SrsCommonMessage* msg = new SrsCommonMessage();
	SrsSetWindowAckSizePacket* pkt = new SrsSetWindowAckSizePacket();
	
	pkt->ackowledgement_window_size = ack_size;
	msg->set_packet(pkt, 0);
	
	if ((ret = protocol->send_message(msg)) != ERROR_SUCCESS) {
		srs_error("send ack size message failed. ret=%d", ret);
		return ret;
	}
	srs_info("send ack size message success. ack_size=%d", ack_size);
	
	return ret;
}

int SrsRtmp::set_peer_bandwidth(int bandwidth, int type)
{
	int ret = ERROR_SUCCESS;
	
	SrsCommonMessage* msg = new SrsCommonMessage();
	SrsSetPeerBandwidthPacket* pkt = new SrsSetPeerBandwidthPacket();
	
	pkt->bandwidth = bandwidth;
	pkt->type = type;
	msg->set_packet(pkt, 0);
	
	if ((ret = protocol->send_message(msg)) != ERROR_SUCCESS) {
		srs_error("send set bandwidth message failed. ret=%d", ret);
		return ret;
	}
	srs_info("send set bandwidth message "
		"success. bandwidth=%d, type=%d", bandwidth, type);
	
	return ret;
}

<<<<<<< HEAD
int SrsRtmp::response_connect_app(SrsRequest *req, const char *ip)
=======
int SrsRtmp::response_connect_app(SrsRequest *req, const char* server_ip)
>>>>>>> 5636fc7c
{
	int ret = ERROR_SUCCESS;
	
	SrsCommonMessage* msg = new SrsCommonMessage();
	SrsConnectAppResPacket* pkt = new SrsConnectAppResPacket();
	
	pkt->props->set("fmsVer", new SrsAmf0String("FMS/"RTMP_SIG_FMS_VER));
	pkt->props->set("capabilities", new SrsAmf0Number(127));
	pkt->props->set("mode", new SrsAmf0Number(1));
	
	pkt->info->set(StatusLevel, new SrsAmf0String(StatusLevelStatus));
    pkt->info->set(StatusCode, new SrsAmf0String(StatusCodeConnectSuccess));
	pkt->info->set(StatusDescription, new SrsAmf0String("Connection succeeded"));
	pkt->info->set("objectEncoding", new SrsAmf0Number(req->objectEncoding));
	SrsASrsAmf0EcmaArray* data = new SrsASrsAmf0EcmaArray();
	pkt->info->set("data", data);
	
	data->set("srs_version", new SrsAmf0String(RTMP_SIG_FMS_VER));
	data->set("srs_server", new SrsAmf0String(RTMP_SIG_SRS_KEY" "RTMP_SIG_SRS_VERSION" ("RTMP_SIG_SRS_URL_SHORT")"));
	data->set("srs_license", new SrsAmf0String(RTMP_SIG_SRS_LICENSE));
	data->set("srs_role", new SrsAmf0String(RTMP_SIG_SRS_ROLE));
	data->set("srs_url", new SrsAmf0String(RTMP_SIG_SRS_URL));
	data->set("srs_version", new SrsAmf0String(RTMP_SIG_SRS_VERSION));
	data->set("srs_site", new SrsAmf0String(RTMP_SIG_SRS_WEB));
	data->set("srs_email", new SrsAmf0String(RTMP_SIG_SRS_EMAIL));
	data->set("srs_copyright", new SrsAmf0String(RTMP_SIG_SRS_COPYRIGHT));
<<<<<<< HEAD

    if (ip) {
        data->set("srs_server_ip", new SrsAmf0String(ip));
    }

    data->set("srs_contributor", new SrsAmf0String(RTMP_SIG_SRS_CONTRIBUTOR));

=======
	data->set("srs_contributor", new SrsAmf0String(RTMP_SIG_SRS_CONTRIBUTOR));
	
    if (server_ip) {
        data->set("srs_server_ip", new SrsAmf0String(server_ip));
    }
	
>>>>>>> 5636fc7c
	msg->set_packet(pkt, 0);
	
	if ((ret = protocol->send_message(msg)) != ERROR_SUCCESS) {
		srs_error("send connect app response message failed. ret=%d", ret);
		return ret;
	}
	srs_info("send connect app response message success.");
	
    return ret;
}

<<<<<<< HEAD
int SrsRtmp::response_connect_reject(SrsRequest *req, const std::string &description)
{
    int ret = ERROR_SUCCESS;

    SrsCommonMessage* msg = new SrsCommonMessage();
=======
void SrsRtmp::response_connect_reject(SrsRequest *req, const char* desc)
{
    int ret = ERROR_SUCCESS;

>>>>>>> 5636fc7c
    SrsConnectAppResPacket* pkt = new SrsConnectAppResPacket();
    pkt->command_name = "_error";
    pkt->props->set(StatusLevel, new SrsAmf0String(StatusLevelError));
    pkt->props->set(StatusCode, new SrsAmf0String(StatusCodeConnectRejected));
<<<<<<< HEAD
    pkt->props->set(StatusDescription, new SrsAmf0String(description.c_str()));
    //pkt->props->set("objectEncoding", new SrsAmf0Number(req->objectEncoding));

    msg->set_packet(pkt, 0);

    if ((ret = protocol->send_message(msg)) != ERROR_SUCCESS) {
        srs_error("send connect app response rejected message failed. ret=%d", ret);
        return ret;
    }
    srs_info("send connect app response rejected message success.");

    return ret;
=======
    pkt->props->set(StatusDescription, new SrsAmf0String(desc));
    //pkt->props->set("objectEncoding", new SrsAmf0Number(req->objectEncoding));

    SrsCommonMessage* msg = (new SrsCommonMessage())->set_packet(pkt, 0);
    if ((ret = protocol->send_message(msg)) != ERROR_SUCCESS) {
        srs_error("send connect app response rejected message failed. ret=%d", ret);
        return;
    }
    srs_info("send connect app response rejected message success.");

    return;
>>>>>>> 5636fc7c
}

int SrsRtmp::on_bw_done()
{
	int ret = ERROR_SUCCESS;
	
	SrsCommonMessage* msg = new SrsCommonMessage();
	SrsOnBWDonePacket* pkt = new SrsOnBWDonePacket();
	
	msg->set_packet(pkt, 0);
	
	if ((ret = protocol->send_message(msg)) != ERROR_SUCCESS) {
		srs_error("send onBWDone message failed. ret=%d", ret);
		return ret;
	}
	srs_info("send onBWDone message success.");
	
	return ret;
}

int SrsRtmp::identify_client(int stream_id, SrsClientType& type, std::string& stream_name)
{
	type = SrsClientUnknown;
	int ret = ERROR_SUCCESS;
	
	while (true) {
		SrsCommonMessage* msg = NULL;
		if ((ret = protocol->recv_message(&msg)) != ERROR_SUCCESS) {
			srs_error("recv identify client message failed. ret=%d", ret);
			return ret;
		}

		SrsAutoFree(SrsCommonMessage, msg, false);

		if (!msg->header.is_amf0_command() && !msg->header.is_amf3_command()) {
			srs_trace("identify ignore messages except "
				"AMF0/AMF3 command message. type=%#x", msg->header.message_type);
			continue;
		}
		
		if ((ret = msg->decode_packet(protocol)) != ERROR_SUCCESS) {
			srs_error("identify decode message failed. ret=%d", ret);
			return ret;
		}
		
		SrsPacket* pkt = msg->get_packet();
		if (dynamic_cast<SrsCreateStreamPacket*>(pkt)) {
			srs_info("identify client by create stream, play or flash publish.");
			return identify_create_stream_client(
				dynamic_cast<SrsCreateStreamPacket*>(pkt), stream_id, type, stream_name);
		}
		if (dynamic_cast<SrsFMLEStartPacket*>(pkt)) {
			srs_info("identify client by releaseStream, fmle publish.");
			return identify_fmle_publish_client(
				dynamic_cast<SrsFMLEStartPacket*>(pkt), type, stream_name);
		}
		
		srs_trace("ignore AMF0/AMF3 command message.");
	}
	
	return ret;
}

int SrsRtmp::set_chunk_size(int chunk_size)
{
	int ret = ERROR_SUCCESS;
	
	SrsCommonMessage* msg = new SrsCommonMessage();
	SrsSetChunkSizePacket* pkt = new SrsSetChunkSizePacket();
	
	pkt->chunk_size = chunk_size;
	msg->set_packet(pkt, 0);
	
	if ((ret = protocol->send_message(msg)) != ERROR_SUCCESS) {
		srs_error("send set chunk size message failed. ret=%d", ret);
		return ret;
	}
	srs_info("send set chunk size message success. chunk_size=%d", chunk_size);
	
	return ret;
}

int SrsRtmp::start_play(int stream_id)
{
	int ret = ERROR_SUCCESS;
	
	// StreamBegin
	if (true) {
		SrsCommonMessage* msg = new SrsCommonMessage();
		SrsUserControlPacket* pkt = new SrsUserControlPacket();
		
		pkt->event_type = SrcPCUCStreamBegin;
		pkt->event_data = stream_id;
		msg->set_packet(pkt, 0);
		
		if ((ret = protocol->send_message(msg)) != ERROR_SUCCESS) {
			srs_error("send PCUC(StreamBegin) message failed. ret=%d", ret);
			return ret;
		}
		srs_info("send PCUC(StreamBegin) message success.");
	}
	
	// onStatus(NetStream.Play.Reset)
	if (true) {
		SrsCommonMessage* msg = new SrsCommonMessage();
		SrsOnStatusCallPacket* pkt = new SrsOnStatusCallPacket();
		
		pkt->data->set(StatusLevel, new SrsAmf0String(StatusLevelStatus));
		pkt->data->set(StatusCode, new SrsAmf0String(StatusCodeStreamReset));
		pkt->data->set(StatusDescription, new SrsAmf0String("Playing and resetting stream."));
		pkt->data->set(StatusDetails, new SrsAmf0String("stream"));
		pkt->data->set(StatusClientId, new SrsAmf0String(RTMP_SIG_CLIENT_ID));
		
		msg->set_packet(pkt, stream_id);
		
		if ((ret = protocol->send_message(msg)) != ERROR_SUCCESS) {
			srs_error("send onStatus(NetStream.Play.Reset) message failed. ret=%d", ret);
			return ret;
		}
		srs_info("send onStatus(NetStream.Play.Reset) message success.");
	}
	
	// onStatus(NetStream.Play.Start)
	if (true) {
		SrsCommonMessage* msg = new SrsCommonMessage();
		SrsOnStatusCallPacket* pkt = new SrsOnStatusCallPacket();
		
		pkt->data->set(StatusLevel, new SrsAmf0String(StatusLevelStatus));
		pkt->data->set(StatusCode, new SrsAmf0String(StatusCodeStreamStart));
		pkt->data->set(StatusDescription, new SrsAmf0String("Started playing stream."));
		pkt->data->set(StatusDetails, new SrsAmf0String("stream"));
		pkt->data->set(StatusClientId, new SrsAmf0String(RTMP_SIG_CLIENT_ID));
		
		msg->set_packet(pkt, stream_id);
		
		if ((ret = protocol->send_message(msg)) != ERROR_SUCCESS) {
			srs_error("send onStatus(NetStream.Play.Reset) message failed. ret=%d", ret);
			return ret;
		}
		srs_info("send onStatus(NetStream.Play.Reset) message success.");
	}
	
	// |RtmpSampleAccess(false, false)
	if (true) {
		SrsCommonMessage* msg = new SrsCommonMessage();
		SrsSampleAccessPacket* pkt = new SrsSampleAccessPacket();
		
		msg->set_packet(pkt, stream_id);
		
		if ((ret = protocol->send_message(msg)) != ERROR_SUCCESS) {
			srs_error("send |RtmpSampleAccess(false, false) message failed. ret=%d", ret);
			return ret;
		}
		srs_info("send |RtmpSampleAccess(false, false) message success.");
	}
	
	// onStatus(NetStream.Data.Start)
	if (true) {
		SrsCommonMessage* msg = new SrsCommonMessage();
		SrsOnStatusDataPacket* pkt = new SrsOnStatusDataPacket();
		
		pkt->data->set(StatusCode, new SrsAmf0String(StatusCodeDataStart));
		
		msg->set_packet(pkt, stream_id);
		
		if ((ret = protocol->send_message(msg)) != ERROR_SUCCESS) {
			srs_error("send onStatus(NetStream.Data.Start) message failed. ret=%d", ret);
			return ret;
		}
		srs_info("send onStatus(NetStream.Data.Start) message success.");
	}
	
	srs_info("start play success.");
	
	return ret;
}

int SrsRtmp::on_play_client_pause(int stream_id, bool is_pause)
{
	int ret = ERROR_SUCCESS;
	
	if (is_pause) {
		// onStatus(NetStream.Pause.Notify)
		if (true) {
			SrsCommonMessage* msg = new SrsCommonMessage();
			SrsOnStatusCallPacket* pkt = new SrsOnStatusCallPacket();
			
			pkt->data->set(StatusLevel, new SrsAmf0String(StatusLevelStatus));
			pkt->data->set(StatusCode, new SrsAmf0String(StatusCodeStreamPause));
			pkt->data->set(StatusDescription, new SrsAmf0String("Paused stream."));
			
			msg->set_packet(pkt, stream_id);
			
			if ((ret = protocol->send_message(msg)) != ERROR_SUCCESS) {
				srs_error("send onStatus(NetStream.Pause.Notify) message failed. ret=%d", ret);
				return ret;
			}
			srs_info("send onStatus(NetStream.Pause.Notify) message success.");
		}
		// StreamEOF
		if (true) {
			SrsCommonMessage* msg = new SrsCommonMessage();
			SrsUserControlPacket* pkt = new SrsUserControlPacket();
			
			pkt->event_type = SrcPCUCStreamEOF;
			pkt->event_data = stream_id;
			msg->set_packet(pkt, 0);
			
			if ((ret = protocol->send_message(msg)) != ERROR_SUCCESS) {
				srs_error("send PCUC(StreamEOF) message failed. ret=%d", ret);
				return ret;
			}
			srs_info("send PCUC(StreamEOF) message success.");
		}
	} else {
		// onStatus(NetStream.Unpause.Notify)
		if (true) {
			SrsCommonMessage* msg = new SrsCommonMessage();
			SrsOnStatusCallPacket* pkt = new SrsOnStatusCallPacket();
			
			pkt->data->set(StatusLevel, new SrsAmf0String(StatusLevelStatus));
			pkt->data->set(StatusCode, new SrsAmf0String(StatusCodeStreamUnpause));
			pkt->data->set(StatusDescription, new SrsAmf0String("Unpaused stream."));
			
			msg->set_packet(pkt, stream_id);
			
			if ((ret = protocol->send_message(msg)) != ERROR_SUCCESS) {
				srs_error("send onStatus(NetStream.Unpause.Notify) message failed. ret=%d", ret);
				return ret;
			}
			srs_info("send onStatus(NetStream.Unpause.Notify) message success.");
		}
		// StreanBegin
		if (true) {
			SrsCommonMessage* msg = new SrsCommonMessage();
			SrsUserControlPacket* pkt = new SrsUserControlPacket();
			
			pkt->event_type = SrcPCUCStreamBegin;
			pkt->event_data = stream_id;
			msg->set_packet(pkt, 0);
			
			if ((ret = protocol->send_message(msg)) != ERROR_SUCCESS) {
				srs_error("send PCUC(StreanBegin) message failed. ret=%d", ret);
				return ret;
			}
			srs_info("send PCUC(StreanBegin) message success.");
		}
	}
	
	return ret;
}

int SrsRtmp::start_fmle_publish(int stream_id)
{
	int ret = ERROR_SUCCESS;
	
	// FCPublish
	double fc_publish_tid = 0;
	if (true) {
		SrsCommonMessage* msg = NULL;
		SrsFMLEStartPacket* pkt = NULL;
		if ((ret = srs_rtmp_expect_message<SrsFMLEStartPacket>(protocol, &msg, &pkt)) != ERROR_SUCCESS) {
			srs_error("recv FCPublish message failed. ret=%d", ret);
			return ret;
		}
		srs_info("recv FCPublish request message success.");
		
		SrsAutoFree(SrsCommonMessage, msg, false);
		fc_publish_tid = pkt->transaction_id;
	}
	// FCPublish response
	if (true) {
		SrsCommonMessage* msg = new SrsCommonMessage();
		SrsFMLEStartResPacket* pkt = new SrsFMLEStartResPacket(fc_publish_tid);
		
		msg->set_packet(pkt, 0);
		
		if ((ret = protocol->send_message(msg)) != ERROR_SUCCESS) {
			srs_error("send FCPublish response message failed. ret=%d", ret);
			return ret;
		}
		srs_info("send FCPublish response message success.");
	}
	
	// createStream
	double create_stream_tid = 0;
	if (true) {
		SrsCommonMessage* msg = NULL;
		SrsCreateStreamPacket* pkt = NULL;
		if ((ret = srs_rtmp_expect_message<SrsCreateStreamPacket>(protocol, &msg, &pkt)) != ERROR_SUCCESS) {
			srs_error("recv createStream message failed. ret=%d", ret);
			return ret;
		}
		srs_info("recv createStream request message success.");
		
		SrsAutoFree(SrsCommonMessage, msg, false);
		create_stream_tid = pkt->transaction_id;
	}
	// createStream response
	if (true) {
		SrsCommonMessage* msg = new SrsCommonMessage();
		SrsCreateStreamResPacket* pkt = new SrsCreateStreamResPacket(create_stream_tid, stream_id);
		
		msg->set_packet(pkt, 0);
		
		if ((ret = protocol->send_message(msg)) != ERROR_SUCCESS) {
			srs_error("send createStream response message failed. ret=%d", ret);
			return ret;
		}
		srs_info("send createStream response message success.");
	}
	
	// publish
	if (true) {
		SrsCommonMessage* msg = NULL;
		SrsPublishPacket* pkt = NULL;
		if ((ret = srs_rtmp_expect_message<SrsPublishPacket>(protocol, &msg, &pkt)) != ERROR_SUCCESS) {
			srs_error("recv publish message failed. ret=%d", ret);
			return ret;
		}
		srs_info("recv publish request message success.");
		
		SrsAutoFree(SrsCommonMessage, msg, false);
	}
	// publish response onFCPublish(NetStream.Publish.Start)
	if (true) {
		SrsCommonMessage* msg = new SrsCommonMessage();
		SrsOnStatusCallPacket* pkt = new SrsOnStatusCallPacket();
		
		pkt->command_name = RTMP_AMF0_COMMAND_ON_FC_PUBLISH;
		pkt->data->set(StatusCode, new SrsAmf0String(StatusCodePublishStart));
		pkt->data->set(StatusDescription, new SrsAmf0String("Started publishing stream."));
		
		msg->set_packet(pkt, stream_id);
		
		if ((ret = protocol->send_message(msg)) != ERROR_SUCCESS) {
			srs_error("send onFCPublish(NetStream.Publish.Start) message failed. ret=%d", ret);
			return ret;
		}
		srs_info("send onFCPublish(NetStream.Publish.Start) message success.");
	}
	// publish response onStatus(NetStream.Publish.Start)
	if (true) {
		SrsCommonMessage* msg = new SrsCommonMessage();
		SrsOnStatusCallPacket* pkt = new SrsOnStatusCallPacket();
		
		pkt->data->set(StatusLevel, new SrsAmf0String(StatusLevelStatus));
		pkt->data->set(StatusCode, new SrsAmf0String(StatusCodePublishStart));
		pkt->data->set(StatusDescription, new SrsAmf0String("Started publishing stream."));
		pkt->data->set(StatusClientId, new SrsAmf0String(RTMP_SIG_CLIENT_ID));
		
		msg->set_packet(pkt, stream_id);
		
		if ((ret = protocol->send_message(msg)) != ERROR_SUCCESS) {
			srs_error("send onStatus(NetStream.Publish.Start) message failed. ret=%d", ret);
			return ret;
		}
		srs_info("send onStatus(NetStream.Publish.Start) message success.");
	}
	
	srs_info("FMLE publish success.");
	
	return ret;
}

int SrsRtmp::fmle_unpublish(int stream_id, double unpublish_tid)
{
	int ret = ERROR_SUCCESS;
	
	// publish response onFCUnpublish(NetStream.unpublish.Success)
	if (true) {
		SrsCommonMessage* msg = new SrsCommonMessage();
		SrsOnStatusCallPacket* pkt = new SrsOnStatusCallPacket();
		
		pkt->command_name = RTMP_AMF0_COMMAND_ON_FC_UNPUBLISH;
		pkt->data->set(StatusCode, new SrsAmf0String(StatusCodeUnpublishSuccess));
		pkt->data->set(StatusDescription, new SrsAmf0String("Stop publishing stream."));
		
		msg->set_packet(pkt, stream_id);
		
		if ((ret = protocol->send_message(msg)) != ERROR_SUCCESS) {
			srs_error("send onFCUnpublish(NetStream.unpublish.Success) message failed. ret=%d", ret);
			return ret;
		}
		srs_info("send onFCUnpublish(NetStream.unpublish.Success) message success.");
	}
	// FCUnpublish response
	if (true) {
		SrsCommonMessage* msg = new SrsCommonMessage();
		SrsFMLEStartResPacket* pkt = new SrsFMLEStartResPacket(unpublish_tid);
		
		msg->set_packet(pkt, stream_id);
		
		if ((ret = protocol->send_message(msg)) != ERROR_SUCCESS) {
			srs_error("send FCUnpublish response message failed. ret=%d", ret);
			return ret;
		}
		srs_info("send FCUnpublish response message success.");
	}
	// publish response onStatus(NetStream.Unpublish.Success)
	if (true) {
		SrsCommonMessage* msg = new SrsCommonMessage();
		SrsOnStatusCallPacket* pkt = new SrsOnStatusCallPacket();
		
		pkt->data->set(StatusLevel, new SrsAmf0String(StatusLevelStatus));
		pkt->data->set(StatusCode, new SrsAmf0String(StatusCodeUnpublishSuccess));
		pkt->data->set(StatusDescription, new SrsAmf0String("Stream is now unpublished"));
		pkt->data->set(StatusClientId, new SrsAmf0String(RTMP_SIG_CLIENT_ID));
		
		msg->set_packet(pkt, stream_id);
		
		if ((ret = protocol->send_message(msg)) != ERROR_SUCCESS) {
			srs_error("send onStatus(NetStream.Unpublish.Success) message failed. ret=%d", ret);
			return ret;
		}
		srs_info("send onStatus(NetStream.Unpublish.Success) message success.");
	}
	
	srs_info("FMLE unpublish success.");
	
	return ret;
}

int SrsRtmp::start_flash_publish(int stream_id)
{
	int ret = ERROR_SUCCESS;
	
	// publish response onStatus(NetStream.Publish.Start)
	if (true) {
		SrsCommonMessage* msg = new SrsCommonMessage();
		SrsOnStatusCallPacket* pkt = new SrsOnStatusCallPacket();
		
		pkt->data->set(StatusLevel, new SrsAmf0String(StatusLevelStatus));
		pkt->data->set(StatusCode, new SrsAmf0String(StatusCodePublishStart));
		pkt->data->set(StatusDescription, new SrsAmf0String("Started publishing stream."));
		pkt->data->set(StatusClientId, new SrsAmf0String(RTMP_SIG_CLIENT_ID));
		
		msg->set_packet(pkt, stream_id);
		
		if ((ret = protocol->send_message(msg)) != ERROR_SUCCESS) {
			srs_error("send onStatus(NetStream.Publish.Start) message failed. ret=%d", ret);
			return ret;
		}
		srs_info("send onStatus(NetStream.Publish.Start) message success.");
	}
	
	srs_info("flash publish success.");
	
    return ret;
}

int SrsRtmp::start_bandwidth_check(int limit_kbps)
{
    int ret = ERROR_SUCCESS;

    int play_duration_ms        = 3000;
    int play_interval_ms        = 0;
    int play_actual_duration_ms = 0;
    int play_bytes              = 0;

    int publish_duration_ms        = 3000;
    int publish_interval_ms        = 0;
    int publish_actual_duration_ms = 0;
    int publish_bytes              = 0;

    int64_t start_time = srs_get_system_time_ms();
    if ((ret = bandwidth_check_play(play_duration_ms, play_interval_ms,
                                   play_actual_duration_ms, play_bytes, limit_kbps) != ERROR_SUCCESS)
            || (ret = bandwidth_check_publish(publish_duration_ms, publish_interval_ms,
                                   publish_actual_duration_ms, publish_bytes, limit_kbps)) != ERROR_SUCCESS) {

        srs_error("band width check failed. ret = %d", ret);

        return ret;
    }

    int64_t end_time = srs_get_system_time_ms();
    int play_kbps = play_bytes * 8 / play_actual_duration_ms;
    int publish_kbps = publish_bytes * 8 / publish_actual_duration_ms;

    // send finished msg
    SrsCommonMessage* finish_msg = new SrsCommonMessage();
    SrsOnStatusCallPacket* finish_pkt = new SrsOnStatusCallPacket;
    finish_pkt->command_name = SRS_BW_CHECK_FINISHED;
    finish_pkt->data->set("code",           new SrsAmf0Number(0));
    finish_pkt->data->set("start_time",     new SrsAmf0Number(start_time));
    finish_pkt->data->set("end_time",       new SrsAmf0Number(end_time));
    finish_pkt->data->set("play_kbps",      new SrsAmf0Number(play_kbps));
    finish_pkt->data->set("publish_kbps",   new SrsAmf0Number(publish_kbps));
    finish_pkt->data->set("play_bytes",     new SrsAmf0Number(play_bytes));
    finish_pkt->data->set("play_time",      new SrsAmf0Number(play_actual_duration_ms));
    finish_pkt->data->set("publish_bytes",  new SrsAmf0Number(publish_bytes));
    finish_pkt->data->set("publish_time",   new SrsAmf0Number(publish_actual_duration_ms));

    finish_msg->set_packet(finish_pkt, 0);
    if ((ret = protocol->send_message(finish_msg)) != ERROR_SUCCESS) {
        srs_error("send bandwidth check finish message failed. ret=%d", ret);
        return ret;
    }
    srs_trace("BW check finished.");

    return ret;
}

int SrsRtmp::identify_create_stream_client(SrsCreateStreamPacket* req, int stream_id, SrsClientType& type, string& stream_name)
{
	int ret = ERROR_SUCCESS;
	
	if (true) {
		SrsCommonMessage* msg = new SrsCommonMessage();
		SrsCreateStreamResPacket* pkt = new SrsCreateStreamResPacket(req->transaction_id, stream_id);
		
		msg->set_packet(pkt, 0);
		
		if ((ret = protocol->send_message(msg)) != ERROR_SUCCESS) {
			srs_error("send createStream response message failed. ret=%d", ret);
			return ret;
		}
		srs_info("send createStream response message success.");
	}
	
	while (true) {
		SrsCommonMessage* msg = NULL;
		if ((ret = protocol->recv_message(&msg)) != ERROR_SUCCESS) {
			srs_error("recv identify client message failed. ret=%d", ret);
			return ret;
		}

		SrsAutoFree(SrsCommonMessage, msg, false);

		if (!msg->header.is_amf0_command() && !msg->header.is_amf3_command()) {
			srs_trace("identify ignore messages except "
				"AMF0/AMF3 command message. type=%#x", msg->header.message_type);
			continue;
		}
		
		if ((ret = msg->decode_packet(protocol)) != ERROR_SUCCESS) {
			srs_error("identify decode message failed. ret=%d", ret);
			return ret;
		}
		
		SrsPacket* pkt = msg->get_packet();
		if (dynamic_cast<SrsPlayPacket*>(pkt)) {
			SrsPlayPacket* play = dynamic_cast<SrsPlayPacket*>(pkt);
			type = SrsClientPlay;
			stream_name = play->stream_name;
			srs_trace("identity client type=play, stream_name=%s", stream_name.c_str());
			return ret;
		}
		if (dynamic_cast<SrsPublishPacket*>(pkt)) {
			srs_info("identify client by publish, falsh publish.");
			return identify_flash_publish_client(
				dynamic_cast<SrsPublishPacket*>(pkt), type, stream_name);
		}
		
		srs_trace("ignore AMF0/AMF3 command message.");
	}
	
	return ret;
}

int SrsRtmp::identify_fmle_publish_client(SrsFMLEStartPacket* req, SrsClientType& type, string& stream_name)
{
	int ret = ERROR_SUCCESS;
	
	type = SrsClientFMLEPublish;
	stream_name = req->stream_name;
	
	// releaseStream response
	if (true) {
		SrsCommonMessage* msg = new SrsCommonMessage();
		SrsFMLEStartResPacket* pkt = new SrsFMLEStartResPacket(req->transaction_id);
		
		msg->set_packet(pkt, 0);
		
		if ((ret = protocol->send_message(msg)) != ERROR_SUCCESS) {
			srs_error("send releaseStream response message failed. ret=%d", ret);
			return ret;
		}
		srs_info("send releaseStream response message success.");
	}
	
	return ret;
}

int SrsRtmp::identify_flash_publish_client(SrsPublishPacket* req, SrsClientType& type, string& stream_name)
{
	int ret = ERROR_SUCCESS;
	
	type = SrsClientFlashPublish;
	stream_name = req->stream_name;
	
    return ret;
}

int SrsRtmp::bandwidth_check_play(int duration_ms, int interval_ms, int &actual_duration_ms,
                                  int &play_bytes, int max_play_kbps)
{
    int ret = ERROR_SUCCESS;

    // send start play command to client
    SrsCommonMessage* start_play_msg = new SrsCommonMessage();
    SrsOnStatusCallPacket* start_play_packet = new SrsOnStatusCallPacket;
    start_play_packet->command_name = SRS_BW_CHECK_START_PLAY;
    start_play_packet->data->set("duration_ms", new SrsAmf0Number(duration_ms));
    start_play_packet->data->set("interval_ms", new SrsAmf0Number(interval_ms));

    start_play_msg->set_packet(start_play_packet, 0);
    if ((ret = protocol->send_message(start_play_msg)) != ERROR_SUCCESS) {
        srs_error("send bandwidth check start play message failed. ret=%d", ret);
        return ret;
    }
    srs_trace("BW check begin.");

    // recv client's starting play response
    while (true) {
        SrsCommonMessage* msg = 0;
        if ( (ret = protocol->recv_message(&msg)) != ERROR_SUCCESS) {
            srs_error("recv client's starting play response failed. ret= %d", ret);
            return ret;
        }

        msg->decode_packet(protocol);
        SrsOnStatusCallPacket* pkt = dynamic_cast<SrsOnStatusCallPacket*>(msg->get_packet());
        if(pkt && (pkt->command_name == SRS_BW_CHECK_STARTING_PLAY))
            break;
    }
    srs_trace("BW check recv play begin response.");

    // send play data to client
    int64_t current_time = srs_get_system_time_ms();
    int size = 1024;
    char random_data[size];
    memset(random_data, 0x01, size);

    int interval = 0;
    while ( (srs_get_system_time_ms() - current_time) < duration_ms ) {
        st_usleep(interval);
        SrsCommonMessage* msg = new SrsCommonMessage;
        SrsOnStatusCallPacket* pkt = new SrsOnStatusCallPacket;
        pkt->command_name = SRS_BW_CHECK_PLAYING;

        int object_num = 1;
        for (int i = 0; i < object_num; ++i) {
            char buf[32];
            sprintf(buf, "%d", i);
            pkt->data->set(buf, new SrsAmf0String(random_data));
        }
        object_num += 1;
        msg->set_packet(pkt, 0);

        play_bytes += pkt->get_payload_length();

        if ((ret = protocol->send_message(msg)) != ERROR_SUCCESS) {
            srs_error("send bandwidth check play messages failed. ret=%d", ret);
            return ret;
        }

        // sleep while current kbps <= max_play_kbps
        int kbps = 0;
        while (true) {
            if(srs_get_system_time_ms() - current_time != 0)
                kbps = play_bytes * 8 / (srs_get_system_time_ms() - current_time);

            if (kbps > max_play_kbps) {
                st_usleep(500);
            } else {
                break;
            }
        }
    }
    actual_duration_ms = srs_get_system_time_ms() - current_time;
    srs_trace("BW check send play bytes over.");

    // notify client to stop play
    SrsCommonMessage* stop_play_msg = new SrsCommonMessage;
    SrsOnStatusCallPacket* stop_play_pkt = new SrsOnStatusCallPacket;
    stop_play_pkt->command_name = SRS_BW_CHECK_STOP_PLAY;
    stop_play_pkt->data->set("duration_ms", new SrsAmf0Number(duration_ms));
    stop_play_pkt->data->set("interval_ms", new SrsAmf0Number(interval_ms));
    stop_play_pkt->data->set("duration_delta", new SrsAmf0Number(actual_duration_ms));
    stop_play_pkt->data->set("bytes_delta", new SrsAmf0Number(play_bytes));

    stop_play_msg->set_packet(stop_play_pkt, 0);

    if ((ret = protocol->send_message(stop_play_msg)) != ERROR_SUCCESS) {
        srs_error("send bandwidth check stop play message failed. ret=%d", ret);
        return ret;
    }
    srs_trace("BW check stop play bytes.");

    // recv client's stop play response.
    while (true) {
        SrsCommonMessage* msg = 0;
        if ((ret = protocol->recv_message(&msg)) != ERROR_SUCCESS) {
            srs_error("recv client's stop play response failed. ret = %d", ret);
            return ret;
        }

        msg->decode_packet(protocol);
        SrsOnStatusCallPacket* pkt = dynamic_cast<SrsOnStatusCallPacket*>(msg->get_packet());
        if(pkt && (pkt->command_name == SRS_BW_CHECK_STOPPED_PLAY))
            break;
    }
    srs_trace("BW check recv stop play response.");

    return ret;
}

int SrsRtmp::bandwidth_check_publish(int duration_ms, int interval_ms, int &actual_duration_ms,
                                     int &publish_bytes, int max_pub_kbps)
{
    int ret = ERROR_SUCCESS;

    // notify client to start publish
    SrsCommonMessage* start_publish_msg = new SrsCommonMessage;
    SrsOnStatusCallPacket* start_publish_pkt = new SrsOnStatusCallPacket;
    start_publish_pkt->command_name = SRS_BW_CHECK_START_PUBLISH;
    start_publish_pkt->data->set("duration_ms", new SrsAmf0Number(duration_ms));
    start_publish_pkt->data->set("interval_ms", new SrsAmf0Number(interval_ms));

    start_publish_msg->set_packet(start_publish_pkt, 0);
    if ((ret = protocol->send_message(start_publish_msg)) != ERROR_SUCCESS) {
        srs_error("send bandwidth check start publish message failed. ret=%d", ret);
        return ret;
    }
    srs_trace("BW check publish begin.");

    // read client's notification of starting publish
    while (true) {
        SrsCommonMessage* msg = 0;
        if ((ret = protocol->recv_message(&msg)) != ERROR_SUCCESS) {
            srs_error("recv client's notification of starting publish failed. ret = %d", ret);
            return ret;
        }

        msg->decode_packet(protocol);
        SrsOnStatusCallPacket* pkt = dynamic_cast<SrsOnStatusCallPacket*>(msg->get_packet());
        if(pkt && (pkt->command_name == SRS_BW_CHECK_STARTING_PUBLISH))
            break;
    }
    srs_trace("BW check recv publish begin response.");

    // recv publish msgs until @duration_ms ms
    int64_t current_time = srs_get_system_time_ms();
    while ( (srs_get_system_time_ms() - current_time) < duration_ms ) {
        st_usleep(0);
        SrsCommonMessage* msg = NULL;
        if ((ret = protocol->recv_message(&msg)) != ERROR_SUCCESS) {
            srs_error("recv message failed. ret=%d", ret);
            return ret;
        }
        SrsAutoFree(SrsCommonMessage, msg, false);

        publish_bytes += msg->header.payload_length;

        int kbps = 0;
        while (true) {
            if(srs_get_system_time_ms() - current_time != 0)
                kbps = publish_bytes * 8 / (srs_get_system_time_ms() - current_time);

            if (kbps > max_pub_kbps) {
                st_usleep(500);
            } else {
                break;
            }
        }
    }
    actual_duration_ms = srs_get_system_time_ms() -  current_time;
    srs_trace("BW check recv publish data over.");

    // notify client to stop publish
    SrsCommonMessage* stop_publish_msg = new SrsCommonMessage;
    SrsOnStatusCallPacket* stop_publish_pkt = new SrsOnStatusCallPacket;
    stop_publish_pkt->command_name = SRS_BW_CHECK_STOP_PUBLISH;
    stop_publish_pkt->data->set("duration_ms", new SrsAmf0Number(duration_ms));
    stop_publish_pkt->data->set("interval_ms", new SrsAmf0Number(interval_ms));
    stop_publish_pkt->data->set("duration_delta", new SrsAmf0Number(actual_duration_ms));
    stop_publish_pkt->data->set("bytes_delta", new SrsAmf0Number(publish_bytes));

    stop_publish_msg->set_packet(stop_publish_pkt, 0);
    if ((ret = protocol->send_message(stop_publish_msg)) != ERROR_SUCCESS) {
        srs_error("send bandwidth check stop publish message failed. ret=%d", ret);
        return ret;
    }
    srs_trace("BW check stop pulish.");

    // recv left msg
    while (true) {
        if((ret = st_netfd_poll(stfd, POLLIN, 1000*500)) == ERROR_SUCCESS) {
            SrsCommonMessage* msg = 0;

            if ((ret = protocol->recv_message(&msg)) != ERROR_SUCCESS) {
                srs_error("recv client's left msg failed, ret = %d", ret);
                return ret;
            }
        } else {
            ret = ERROR_SUCCESS;
            break;
        }
    }

    return ret;
}
<|MERGE_RESOLUTION|>--- conflicted
+++ resolved
@@ -594,11 +594,7 @@
 	return ret;
 }
 
-<<<<<<< HEAD
-int SrsRtmp::response_connect_app(SrsRequest *req, const char *ip)
-=======
 int SrsRtmp::response_connect_app(SrsRequest *req, const char* server_ip)
->>>>>>> 5636fc7c
 {
 	int ret = ERROR_SUCCESS;
 	
@@ -625,22 +621,12 @@
 	data->set("srs_site", new SrsAmf0String(RTMP_SIG_SRS_WEB));
 	data->set("srs_email", new SrsAmf0String(RTMP_SIG_SRS_EMAIL));
 	data->set("srs_copyright", new SrsAmf0String(RTMP_SIG_SRS_COPYRIGHT));
-<<<<<<< HEAD
-
-    if (ip) {
-        data->set("srs_server_ip", new SrsAmf0String(ip));
-    }
-
-    data->set("srs_contributor", new SrsAmf0String(RTMP_SIG_SRS_CONTRIBUTOR));
-
-=======
 	data->set("srs_contributor", new SrsAmf0String(RTMP_SIG_SRS_CONTRIBUTOR));
 	
     if (server_ip) {
         data->set("srs_server_ip", new SrsAmf0String(server_ip));
     }
 	
->>>>>>> 5636fc7c
 	msg->set_packet(pkt, 0);
 	
 	if ((ret = protocol->send_message(msg)) != ERROR_SUCCESS) {
@@ -652,36 +638,14 @@
     return ret;
 }
 
-<<<<<<< HEAD
-int SrsRtmp::response_connect_reject(SrsRequest *req, const std::string &description)
+void SrsRtmp::response_connect_reject(SrsRequest *req, const char* desc)
 {
     int ret = ERROR_SUCCESS;
 
-    SrsCommonMessage* msg = new SrsCommonMessage();
-=======
-void SrsRtmp::response_connect_reject(SrsRequest *req, const char* desc)
-{
-    int ret = ERROR_SUCCESS;
-
->>>>>>> 5636fc7c
     SrsConnectAppResPacket* pkt = new SrsConnectAppResPacket();
     pkt->command_name = "_error";
     pkt->props->set(StatusLevel, new SrsAmf0String(StatusLevelError));
     pkt->props->set(StatusCode, new SrsAmf0String(StatusCodeConnectRejected));
-<<<<<<< HEAD
-    pkt->props->set(StatusDescription, new SrsAmf0String(description.c_str()));
-    //pkt->props->set("objectEncoding", new SrsAmf0Number(req->objectEncoding));
-
-    msg->set_packet(pkt, 0);
-
-    if ((ret = protocol->send_message(msg)) != ERROR_SUCCESS) {
-        srs_error("send connect app response rejected message failed. ret=%d", ret);
-        return ret;
-    }
-    srs_info("send connect app response rejected message success.");
-
-    return ret;
-=======
     pkt->props->set(StatusDescription, new SrsAmf0String(desc));
     //pkt->props->set("objectEncoding", new SrsAmf0Number(req->objectEncoding));
 
@@ -693,7 +657,6 @@
     srs_info("send connect app response rejected message success.");
 
     return;
->>>>>>> 5636fc7c
 }
 
 int SrsRtmp::on_bw_done()
