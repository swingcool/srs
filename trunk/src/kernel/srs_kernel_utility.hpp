/**
 * The MIT License (MIT)
 *
 * Copyright (c) 2013-2018 Winlin
 *
 * Permission is hereby granted, free of charge, to any person obtaining a copy of
 * this software and associated documentation files (the "Software"), to deal in
 * the Software without restriction, including without limitation the rights to
 * use, copy, modify, merge, publish, distribute, sublicense, and/or sell copies of
 * the Software, and to permit persons to whom the Software is furnished to do so,
 * subject to the following conditions:
 *
 * The above copyright notice and this permission notice shall be included in all
 * copies or substantial portions of the Software.
 *
 * THE SOFTWARE IS PROVIDED "AS IS", WITHOUT WARRANTY OF ANY KIND, EXPRESS OR
 * IMPLIED, INCLUDING BUT NOT LIMITED TO THE WARRANTIES OF MERCHANTABILITY, FITNESS
 * FOR A PARTICULAR PURPOSE AND NONINFRINGEMENT. IN NO EVENT SHALL THE AUTHORS OR
 * COPYRIGHT HOLDERS BE LIABLE FOR ANY CLAIM, DAMAGES OR OTHER LIABILITY, WHETHER
 * IN AN ACTION OF CONTRACT, TORT OR OTHERWISE, ARISING FROM, OUT OF OR IN
 * CONNECTION WITH THE SOFTWARE OR THE USE OR OTHER DEALINGS IN THE SOFTWARE.
 */

#ifndef SRS_KERNEL_UTILITY_HPP
#define SRS_KERNEL_UTILITY_HPP

#include <srs_core.hpp>

#include <string>
#include <vector>

class SrsBuffer;
class SrsBitBuffer;

// compare
#define srs_min(a, b) (((a) < (b))? (a) : (b))
#define srs_max(a, b) (((a) < (b))? (b) : (a))

// read nalu uev.
extern srs_error_t srs_avc_nalu_read_uev(SrsBitBuffer* stream, int32_t& v);
extern srs_error_t srs_avc_nalu_read_bit(SrsBitBuffer* stream, int8_t& v);

// get current system time in ms, use cache to avoid performance problem
extern int64_t srs_get_system_time_ms();
extern int64_t srs_get_system_startup_time_ms();
// the deamon st-thread will update it.
extern int64_t srs_update_system_time_ms();

// the any address for listener,
// it's "0.0.0.0" for ipv4, and "::" for ipv6.
extern std::string srs_any_address4listener();

// dns resolve utility, return the resolved ip address.
extern std::string srs_dns_resolve(std::string host, int& family);

// split the host:port to host and port.
// @remark the hostport format in <host[:port]>, where port is optional.
extern void srs_parse_hostport(const std::string& hostport, std::string& host, int& port);

// parse the endpoint to ip and port.
// @remark hostport format in <[ip:]port>, where ip is default to "0.0.0.0".
extern void srs_parse_endpoint(std::string hostport, std::string& ip, int& port);

// parse the int64 value to string.
extern std::string srs_int2str(int64_t value);
// parse the float value to string, precise is 2.
extern std::string srs_float2str(double value);
// convert bool to switch value, true to "on", false to "off".
extern std::string srs_bool2switch(bool v);

// whether system is little endian
extern bool srs_is_little_endian();

// replace old_str to new_str of str
extern std::string srs_string_replace(std::string str, std::string old_str, std::string new_str);
// trim char in trim_chars of str
extern std::string srs_string_trim_end(std::string str, std::string trim_chars);
// trim char in trim_chars of str
extern std::string srs_string_trim_start(std::string str, std::string trim_chars);
// remove char in remove_chars of str
extern std::string srs_string_remove(std::string str, std::string remove_chars);
// whether string end with
extern bool srs_string_ends_with(std::string str, std::string flag);
extern bool srs_string_ends_with(std::string str, std::string flag0, std::string flag1);
extern bool srs_string_ends_with(std::string str, std::string flag0, std::string flag1, std::string flag2);
extern bool srs_string_ends_with(std::string str, std::string flag0, std::string flag1, std::string flag2, std::string flag3);
// whether string starts with
extern bool srs_string_starts_with(std::string str, std::string flag);
extern bool srs_string_starts_with(std::string str, std::string flag0, std::string flag1);
extern bool srs_string_starts_with(std::string str, std::string flag0, std::string flag1, std::string flag2);
extern bool srs_string_starts_with(std::string str, std::string flag0, std::string flag1, std::string flag2, std::string flag3);
// whether string contains with
extern bool srs_string_contains(std::string str, std::string flag);
extern bool srs_string_contains(std::string str, std::string flag0, std::string flag1);
extern bool srs_string_contains(std::string str, std::string flag0, std::string flag1, std::string flag2);
// find the min match in str for flags.
extern std::string srs_string_min_match(std::string str, std::vector<std::string> flags);
// split the string by flag to array.
extern std::vector<std::string> srs_string_split(std::string str, std::string flag);
extern std::vector<std::string> srs_string_split(std::string str, std::vector<std::string> flags);

/**
 * compare the memory in bytes.
 * @return true if completely equal; otherwise, false.
 */
extern bool srs_bytes_equals(void* pa, void* pb, int size);

// create dir recursively
extern srs_error_t srs_create_dir_recursively(std::string dir);

// whether path exists.
extern bool srs_path_exists(std::string path);
// get the dirname of path, for instance, dirname("/live/livestream")="/live"
extern std::string srs_path_dirname(std::string path);
// get the basename of path, for instance, basename("/live/livestream")="livestream"
extern std::string srs_path_basename(std::string path);
// get the filename of path, for instance, filename("livestream.flv")="livestream"
extern std::string srs_path_filename(std::string path);
// get the file extension of path, for instance, filext("live.flv")=".flv"
extern std::string srs_path_filext(std::string path);

/**
 * whether stream starts with the avc NALU in "AnnexB"
 * from ISO_IEC_14496-10-AVC-2003.pdf, page 211.
 * start code must be "N[00] 00 00 01" where N>=0
 * @param pnb_start_code output the size of start code, must >=3.
 *       NULL to ignore.
 */
extern bool srs_avc_startswith_annexb(SrsBuffer* stream, int* pnb_start_code = NULL);

/**
 * whether stream starts with the aac ADTS
 * from ISO_IEC_14496-3-AAC-2001.pdf, page 75, 1.A.2.2 ADTS.
 * start code must be '1111 1111 1111'B, that is 0xFFF
 */
extern bool srs_aac_startswith_adts(SrsBuffer* stream);

/**
 * cacl the crc32 of bytes in buf, for ffmpeg.
 */
extern uint32_t srs_crc32_mpegts(const void* buf, int size);

/**
 * calc the crc32 of bytes in buf by IEEE, for zip.
 */
extern uint32_t srs_crc32_ieee(const void* buf, int size, uint32_t previous = 0);

/**
 * Decode a base64-encoded string.
 */
extern srs_error_t srs_av_base64_decode(std::string cipher, std::string& plaintext);

/**
 * Calculate the output size needed to base64-encode x bytes to a
 * null-terminated string.
 */
#define SRS_AV_BASE64_SIZE(x) (((x)+2) / 3 * 4 + 1)

/**
 * convert hex string to data.
 * for example, p=config='139056E5A0'
 * output hex to data={0x13, 0x90, 0x56, 0xe5, 0xa0}
 */
<<<<<<< HEAD
extern int ff_hex_to_data(uint8_t* data, const char* p);
/**
 * convert data string to hex.
 */
extern char *srs_data_to_hex(char *buff, const uint8_t *src, int s);
=======
extern int srs_hex_to_data(uint8_t* data, const char* p, int size);
>>>>>>> a61bfb20

/**
 * generate the c0 chunk header for msg.
 * @param cache, the cache to write header.
 * @param nb_cache, the size of cache.
 * @return the size of header. 0 if cache not enough.
 */
extern int srs_chunk_header_c0(int perfer_cid, uint32_t timestamp, int32_t payload_length, int8_t message_type, int32_t stream_id, char* cache, int nb_cache);

/**
 * generate the c3 chunk header for msg.
 * @param cache, the cache to write header.
 * @param nb_cache, the size of cache.
 * @return the size of header. 0 if cache not enough.
 */
extern int srs_chunk_header_c3(int perfer_cid, uint32_t timestamp, char* cache, int nb_cache);

#endif
<|MERGE_RESOLUTION|>--- conflicted
+++ resolved
@@ -161,15 +161,12 @@
  * for example, p=config='139056E5A0'
  * output hex to data={0x13, 0x90, 0x56, 0xe5, 0xa0}
  */
-<<<<<<< HEAD
-extern int ff_hex_to_data(uint8_t* data, const char* p);
+extern int srs_hex_to_data(uint8_t* data, const char* p, int size);
+
 /**
  * convert data string to hex.
  */
-extern char *srs_data_to_hex(char *buff, const uint8_t *src, int s);
-=======
-extern int srs_hex_to_data(uint8_t* data, const char* p, int size);
->>>>>>> a61bfb20
+extern char *srs_data_to_hex(char *des, const uint8_t *src, int len);
 
 /**
  * generate the c0 chunk header for msg.
