--- conflicted
+++ resolved
@@ -447,13 +447,8 @@
 
 # generate phony header
 cat << END > ${SRS_WORKDIR}/${SRS_MAKEFILE}
-<<<<<<< HEAD
-.PHONY: default _default install help clean destroy server srs_ingest_hls utest _prepare_dir $__mphonys
+.PHONY: default all _default install help clean destroy server srs_ingest_hls utest _prepare_dir $__mphonys
 .PHONY: clean_srs clean_modules clean_openssl clean_srtp2 clean_opus clean_ffmpeg clean_st
-=======
-.PHONY: default all _default install help clean destroy server srs_ingest_hls utest _prepare_dir $__mphonys
-.PHONY: clean_srs clean_modules clean_openssl clean_nginx clean_cherrypy clean_srtp2 clean_opus clean_ffmpeg clean_st
->>>>>>> bc063945
 .PHONY: st ffmpeg
 
 GCC = ${SRS_TOOL_CC}
