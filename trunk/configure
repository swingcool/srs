#!/bin/bash

#####################################################################################
# the main output dir, all configure and make output are in this dir.
#####################################################################################
# create the main objs
SRS_WORKDIR="."
SRS_OBJS_DIR="objs"
SRS_OBJS="${SRS_WORKDIR}/${SRS_OBJS_DIR}"
SRS_MAKEFILE="Makefile"

# linux shell color support.
RED="\\033[31m"
GREEN="\\033[32m"
YELLOW="\\033[33m"
BLACK="\\033[0m"

#####################################################################################
# parse user options, set the variables like:
# srs features: SRS_SSL/SRS_HLS/SRS_HTTP_CALLBACK/......
# build options: SRS_JOBS
#####################################################################################
# parse options, exit with error when parse options invalid.
. auto/options.sh

# setup variables when options parsed.
. auto/setup_variables.sh

# We don't need to cleanup the exists files.
rm -f ${SRS_WORKDIR}/${SRS_MAKEFILE}

# create objs
mkdir -p ${SRS_OBJS}/${SRS_PLATFORM}

# for export srs-librtmp, change target to it.
. auto/generate-srs-librtmp-project.sh

# apply user options.
. auto/depends.sh

# the auto generated variables.
. auto/auto_headers.sh

#####################################################################################
# generate Makefile.
#####################################################################################
# ubuntu echo in Makefile cannot display color, use bash instead
SRS_BUILD_SUMMARY="_srs_build_summary.sh"

# srs-librtmp sample entry
SrsLibrtmpSampleEntry="nossl"
if [ $SRS_SSL = YES ]; then SrsLibrtmpSampleEntry="ssl";fi
# utest make entry, (cd utest; make)
SrsUtestMakeEntry="@echo -e \"ignore utest for it's disabled\""
if [ $SRS_UTEST = YES ]; then SrsUtestMakeEntry="(cd ${SRS_OBJS_DIR}/${SRS_PLATFORM}/utest && \$(MAKE))"; fi

#####################################################################################
# finger out modules to install.
# where srs module is a dir which contains a config file.
SRS_MODULES=()
__mfiles=`find modules -name "config"` && for __mfile in $__mfiles; do
    SRS_MODULES+=("`dirname $__mfile`")
done

# variables for makefile for all modules.
__mphonys="" && __mdefaults="" && __mcleanups="" && __makefiles=""
# add each modules for application
for SRS_MODULE in ${SRS_MODULES[*]}; do
    echo "install module at: $SRS_MODULE"
    . $SRS_MODULE/config
    if [[ $SRS_MODULE_MAKEFILE != "" ]]; then
        __makefiles="$__makefiles $SRS_MODULE_MAKEFILE"
    fi
    if [[ 0 -ne ${#SRS_MODULE_MAIN[@]} ]]; then
        __mphonys="$__mphonys $SRS_MODULE_NAME"
        __mdefaults="$__mdefaults $SRS_MODULE_NAME"
        __mcleanups="$__mcleanups $SRS_MODULE_NAME"
    fi
done

# generate extra phony for each modules.
cat << END > ${SRS_OBJS}/${SRS_MAKEFILE}

.PHONY: $__mphonys

END

#####################################################################################
# build tools or compiler args.
# enable gdb debug
GDBDebug=" -g -O0"
# the warning level.
WarnLevel=" -Wall"
# the compile standard.
CppStd="-ansi"
if [[ $SRS_SRT == YES ]]; then
    CppStd="-std=c++11"
fi
# for library compile
if [[ $SRS_EXPORT_LIBRTMP_PROJECT == YES ]]; then
    LibraryCompile=" -fPIC"
fi
# performance of gprof
SrsGprof=""; SrsGprofLink=""; if [ $SRS_GPROF = YES ]; then SrsGprof=" -pg -lc_p"; SrsGprofLink=" -pg"; fi
# performance of gperf
SrsGperf=""; SrsGperfLink=""; if [ $SRS_GPERF = YES ]; then SrsGperfLink=" -lpthread"; fi
# the cxx flag generated.
CXXFLAGS="${CXXFLAGS} ${CppStd}${WarnLevel}${GDBDebug}${LibraryCompile}${SrsGprof}"
if [ $SRS_GPERF = YES ]; then
    CXXFLAGS="${CXXFLAGS} -fno-builtin-malloc -fno-builtin-calloc -fno-builtin-realloc -fno-builtin-free";
fi
# For coverage.
if [[ $SRS_GCOV == YES ]]; then
    SrsGcov="-fprofile-arcs -ftest-coverage"
fi
if [[ $SRS_GCOV == YES ]]; then
    CXXFLAGS="${CXXFLAGS} ${SrsGcov}";
fi
# User configed options.
if [[ $SRS_EXTRA_FLAGS != '' ]]; then
    CXXFLAGS="${CXXFLAGS} $SRS_EXTRA_FLAGS";
fi
# Start to generate the Makefile.
cat << END >> ${SRS_OBJS}/${SRS_MAKEFILE}
GCC = ${SRS_TOOL_CC}
CXX = ${SRS_TOOL_CXX}
AR = ${SRS_TOOL_AR}
ARFLAGS = -rs
LINK = ${SRS_TOOL_CXX}
CXXFLAGS = ${CXXFLAGS}

.PHONY: default srs srs_ingest_hls librtmp

default:

END

#####################################################################################
# Libraries, external library to build in srs,
# header(.h): add to ModuleLibIncs if need the specified library. for example, LibSTRoot
# library(.a): add to ModuleLibFiles if binary need the specifeid library. for example, LibSTfile
#
# st(state-threads) the basic network library for SRS.
LibSTRoot="${SRS_OBJS_DIR}/st"; LibSTfile="${LibSTRoot}/libst.a"
if [[ $SRS_SHARED_ST == YES ]]; then LibSTfile="-lst"; fi
# srtp
if [[ $SRS_RTC == YES ]]; then
  LibSrtpRoot="${SRS_OBJS_DIR}/srtp2/include"; LibSrtpFile="${SRS_OBJS_DIR}/srtp2/lib/libsrtp2.a"
fi
# FFMPEG for WebRTC transcoding, such as aac to opus.
if [[ $SRS_RTC == YES ]]; then
  LibFfmpegRoot="${SRS_OBJS_DIR}/ffmpeg/include"; LibFfmpegFile="${SRS_OBJS_DIR}/ffmpeg/lib/libavcodec.a ${SRS_OBJS_DIR}/ffmpeg/lib/libswresample.a ${SRS_OBJS_DIR}/ffmpeg/lib/libavutil.a"
  LibFfmpegRoot="${LibFfmpegRoot} ${SRS_OBJS_DIR}/opus/include"; LibFfmpegFile="${LibFfmpegFile} ${SRS_OBJS_DIR}/opus/lib/libopus.a"
fi
# openssl-1.1.0e, for the RTMP complex handshake.
LibSSLRoot="";LibSSLfile=""
if [[ $SRS_SSL == YES && $SRS_USE_SYS_SSL == NO ]]; then
    LibSSLRoot="${SRS_OBJS_DIR}/openssl/include"; LibSSLfile="${SRS_OBJS_DIR}/openssl/lib/libssl.a ${SRS_OBJS_DIR}/openssl/lib/libcrypto.a";
fi
# gperftools-2.1, for mem check and mem/cpu profile
LibGperfRoot=""; LibGperfFile=""
if [ $SRS_GPERF = YES ]; then
    LibGperfRoot="${SRS_OBJS_DIR}/gperf/include"; LibGperfFile="${SRS_OBJS_DIR}/gperf/lib/libtcmalloc_and_profiler.a";
fi
if [ $SRS_GPERF_MD = YES ]; then
    LibGperfFile="${SRS_OBJS_DIR}/gperf/lib/libtcmalloc_debug.a";
fi
# srt code path
if [[ $SRS_SRT == YES ]]; then
    LibSRTRoot="${SRS_WORKDIR}/src/srt"; LibSRTfile="${SRS_OBJS_DIR}/srt/lib/libsrt.a"
    if [[ $SRS_SHARED_SRT == YES ]]; then LibSRTfile="-lsrt"; fi
fi
# the link options, always use static link
SrsLinkOptions="-ldl";
if [[ $SRS_SRT == YES || $SRS_RTC == YES ]]; then
    SrsLinkOptions="${SrsLinkOptions} -lpthread";
fi
if [[ $SRS_SSL == YES && $SRS_USE_SYS_SSL == YES ]]; then
    SrsLinkOptions="${SrsLinkOptions} -lssl -lcrypto";
fi
# if static specified, add static
# TODO: FIXME: remove static.
if [ $SRS_STATIC = YES ]; then
    SrsLinkOptions="${SrsLinkOptions} -static";
fi
# For coverage.
if [[ $SRS_GCOV == YES ]]; then
    SrsLinkOptions="${SrsLinkOptions} ${SrsGcov}";
fi
# For FFMPEG/RTC.
if [[ $SRS_RTC == YES && $SRS_NASM == NO ]]; then
    SrsLinkOptions="${SrsLinkOptions} -lrt";
fi

#####################################################################################
# Modules, compile each module, then link to binary
#
#Core, depends only on system apis.
MODULE_ID="CORE"
MODULE_DEPENDS=()
ModuleLibIncs=(${SRS_OBJS_DIR})
MODULE_FILES=("srs_core" "srs_core_version4" "srs_core_autofree" "srs_core_performance"
		"srs_core_mem_watch" "srs_core_time")
CORE_INCS="src/core"; MODULE_DIR=${CORE_INCS} . auto/modules.sh
CORE_OBJS="${MODULE_OBJS[@]}"
#
#Kernel, depends on core, provides error/log/config, nothing about stream information.
MODULE_ID="KERNEL" 
MODULE_DEPENDS=("CORE") 
ModuleLibIncs=(${SRS_OBJS_DIR} ${LibSSLRoot})
MODULE_FILES=("srs_kernel_error" "srs_kernel_log" "srs_kernel_buffer"
        "srs_kernel_utility" "srs_kernel_flv" "srs_kernel_codec" "srs_kernel_io"
        "srs_kernel_consts" "srs_kernel_aac" "srs_kernel_mp3" "srs_kernel_ts"
        "srs_kernel_stream" "srs_kernel_balance" "srs_kernel_mp4" "srs_kernel_file")
if [[ $SRS_RTC == YES ]]; then
    MODULE_FILES+=("srs_kernel_rtp")
fi
KERNEL_INCS="src/kernel"; MODULE_DIR=${KERNEL_INCS} . auto/modules.sh
KERNEL_OBJS="${MODULE_OBJS[@]}"
#
#RTMP/HTTP/Raw Protocol, depends on core/kernel, provides rtmp/htttp protocol features.
MODULE_ID="PROTOCOL" 
MODULE_DEPENDS=("CORE" "KERNEL") 
ModuleLibIncs=(${SRS_OBJS_DIR} ${LibSSLRoot})
MODULE_FILES=("srs_protocol_amf0" "srs_protocol_io" "srs_rtmp_stack"
        "srs_rtmp_handshake" "srs_protocol_utility" "srs_rtmp_msg_array" "srs_protocol_stream"
        "srs_raw_avc" "srs_rtsp_stack" "srs_sip_stack" "srs_http_stack" "srs_protocol_kbps" "srs_protocol_json"
        "srs_protocol_format")
if [[ $SRS_RTC == YES ]]; then
    MODULE_FILES+=("srs_stun_stack")
fi
PROTOCOL_INCS="src/protocol"; MODULE_DIR=${PROTOCOL_INCS} . auto/modules.sh
PROTOCOL_OBJS="${MODULE_OBJS[@]}"
#
#srt protocol features.
if [ $SRS_SRT = YES ]; then
    MODULE_ID="SRT"
    MODULE_DEPENDS=("CORE" "KERNEL" "PROTOCOL" "SERVICE" "APP")
    ModuleLibIncs=(${SRS_OBJS_DIR})
    MODULE_FILES=("srt_server" "srt_handle" "srt_conn" "srt_to_rtmp" "ts_demux" "srt_data")
    SRT_INCS=${LibSRTRoot}; MODULE_DIR=${LibSRTRoot} . auto/modules.sh
    SRT_OBJS="${MODULE_OBJS[@]}"
fi

#
#Service Module, for both Server and Client Modules.
if [ $SRS_EXPORT_LIBRTMP_PROJECT = NO ]; then
    MODULE_ID="SERVICE"
    MODULE_DEPENDS=("CORE" "KERNEL" "PROTOCOL")
    ModuleLibIncs=(${LibSTRoot} ${SRS_OBJS_DIR} ${LibSSLRoot})
    if [[ $SRS_RTC == YES ]]; then
        ModuleLibIncs+=("${LibFfmpegRoot[*]}" ${LibSrtpRoot})
    fi
    MODULE_FILES=("srs_service_log" "srs_service_st" "srs_service_http_client"
        "srs_service_http_conn" "srs_service_rtmp_conn" "srs_service_utility"
        "srs_service_conn")
    DEFINES=""
    SERVICE_INCS="src/service"; MODULE_DIR=${SERVICE_INCS} . auto/modules.sh
    SERVICE_OBJS="${MODULE_OBJS[@]}"
fi
#
#App Module, for SRS server only.
if [ $SRS_EXPORT_LIBRTMP_PROJECT = NO ]; then
    MODULE_ID="APP" 
    MODULE_DEPENDS=("CORE" "KERNEL" "PROTOCOL" "SERVICE")
    ModuleLibIncs=(${LibSTRoot} ${SRS_OBJS_DIR} ${LibSSLRoot})
    if [[ $SRS_RTC == YES ]]; then
        ModuleLibIncs+=("${LibFfmpegRoot[*]}" ${LibSrtpRoot})
    fi
    MODULE_FILES=("srs_app_server" "srs_app_conn" "srs_app_rtmp_conn" "srs_app_source" 
            "srs_app_refer" "srs_app_hls" "srs_app_forward" "srs_app_encoder" "srs_app_http_stream"
            "srs_app_thread" "srs_app_bandwidth" "srs_app_st" "srs_app_log" "srs_app_config" 
            "srs_app_pithy_print" "srs_app_reload" "srs_app_http_api" "srs_app_http_conn" "srs_app_http_hooks" 
            "srs_app_ingest" "srs_app_ffmpeg" "srs_app_utility" "srs_app_edge"
            "srs_app_heartbeat" "srs_app_empty" "srs_app_http_client" "srs_app_http_static"
            "srs_app_recv_thread" "srs_app_security" "srs_app_statistic" "srs_app_hds"
            "srs_app_mpegts_udp" "srs_app_rtsp" "srs_app_listener" "srs_app_async_call"
            "srs_app_caster_flv" "srs_app_process" "srs_app_ng_exec"
            "srs_app_hourglass" "srs_app_dash" "srs_app_fragment" "srs_app_dvr"
<<<<<<< HEAD
            "srs_app_coworkers" "srs_app_hybrid")
    if [[ $SRS_RTC == YES ]]; then
        MODULE_FILES+=("srs_app_rtc" "srs_app_rtc_conn" "srs_app_dtls" "srs_app_audio_recode" "srs_app_sdp")
    fi
=======
            "srs_app_coworkers" "srs_app_hybrid" "srs_app_gb28181" "srs_app_gb28181_sip")
>>>>>>> 6012ac4e
    DEFINES=""
    # add each modules for app
    for SRS_MODULE in ${SRS_MODULES[*]}; do
        . $SRS_MODULE/config
        MODULE_FILES+=("${SRS_MODULE_APP[*]}")
        DEFINES="${DEFINES} ${SRS_MODULE_DEFINES}"
    done
    APP_INCS="src/app"; MODULE_DIR=${APP_INCS} . auto/modules.sh
    APP_OBJS="${MODULE_OBJS[@]}"
fi
#
#LIBS Module, build libsrs.a for static link.
MODULE_ID="LIBS" 
MODULE_DEPENDS=("CORE" "KERNEL" "PROTOCOL") 
ModuleLibIncs=(${SRS_OBJS_DIR})
MODULE_FILES=("srs_librtmp" "srs_lib_simple_socket" "srs_lib_bandwidth")
LIBS_INCS="src/libs"; MODULE_DIR=${LIBS_INCS} . auto/modules.sh
LIBS_OBJS="${MODULE_OBJS[@]}"
#
#Server Module, for SRS only.
if [ $SRS_EXPORT_LIBRTMP_PROJECT = NO ]; then
    MODULE_ID="SERVER"
    MODULE_DEPENDS=("CORE" "KERNEL" "PROTOCOL" "SERVICE" "APP")
    if [[ $SRS_SRT == YES ]]; then
        MODULE_DEPENDS+=("SRT")
    fi
    ModuleLibIncs=(${LibSTRoot} ${SRS_OBJS_DIR} ${LibGperfRoot} ${LibSSLRoot})
    if [[ $SRS_RTC == YES ]]; then
        ModuleLibIncs+=("${LibFfmpegRoot[*]}" ${LibSrtpRoot})
    fi
    if [[ $SRS_SRT == YES ]]; then
        ModuleLibIncs+=("${LibSRTRoot[*]}")
    fi
    MODULE_FILES=("srs_main_server")
    SERVER_INCS="src/main"; MODULE_DIR=${SERVER_INCS} . auto/modules.sh
    SERVER_OBJS="${MODULE_OBJS[@]}"
fi
#
#Main Module, for app from modules.
if [ $SRS_EXPORT_LIBRTMP_PROJECT = NO ]; then
    MODULE_ID="MAIN"
    MODULE_DEPENDS=("CORE" "KERNEL" "PROTOCOL" "SERVICE")
    ModuleLibIncs=(${LibSTRoot} ${SRS_OBJS_DIR} ${LibGperfRoot} ${LibSSLRoot})
    if [[ $SRS_RTC == YES ]]; then
        ModuleLibIncs+=("${LibFfmpegRoot[*]}" ${LibSrtpRoot})
    fi
    MODULE_FILES=()
    DEFINES=""
    # add each modules for main
    for SRS_MODULE in ${SRS_MODULES[*]}; do
        . $SRS_MODULE/config
        MODULE_FILES+=("${SRS_MODULE_MAIN[*]}")
        DEFINES="${DEFINES} ${SRS_MODULE_DEFINES}"
    done
    MAIN_INCS="src/main"; MODULE_DIR=${MAIN_INCS} . auto/modules.sh
    MAIN_OBJS="${MODULE_OBJS[@]}"
fi

#####################################################################################
# Binaries, main entrances, link the module and its depends modules,
# then link to a binary, for example, objs/srs
#
# Disable SRS application for exporting librtmp.
if [ $SRS_EXPORT_LIBRTMP_PROJECT = NO ]; then
    # all main entrances
    MAIN_ENTRANCES=("srs_main_server")
    for SRS_MODULE in ${SRS_MODULES[*]}; do
        . $SRS_MODULE/config
        MAIN_ENTRANCES+=("${SRS_MODULE_MAIN[*]}")
    done
    #
    # all depends libraries
    ModuleLibFiles=(${LibSTfile} ${LibSSLfile} ${LibGperfFile})
    if [[ $SRS_RTC == YES ]]; then
        ModuleLibFiles+=("${LibFfmpegFile[*]}" ${LibSrtpFile})
    fi
    if [[ $SRS_SRT == YES ]]; then
        ModuleLibFiles+=("${LibSRTfile[*]}")
    fi
    # all depends objects
    MODULE_OBJS="${CORE_OBJS[@]} ${KERNEL_OBJS[@]} ${PROTOCOL_OBJS[@]} ${SERVICE_OBJS[@]} ${APP_OBJS[@]} ${SERVER_OBJS[@]}"
    ModuleLibIncs=(${LibSTRoot} ${SRS_OBJS_DIR} ${LibGperfRoot} ${LibSSLRoot})
    if [[ $SRS_RTC == YES ]]; then
        ModuleLibIncs+=("${LibFfmpegRoot[*]}" ${LibSrtpRoot})
    fi
    if [[ $SRS_SRT == YES ]]; then
        MODULE_OBJS="${MODULE_OBJS} ${SRT_OBJS[@]}"
    fi
    LINK_OPTIONS="${SrsLinkOptions}${SrsGprofLink}${SrsGperfLink}"
    #
    # srs: srs(simple rtmp server) over st(state-threads)
    BUILD_KEY="srs" APP_MAIN="srs_main_server" APP_NAME="srs" . auto/apps.sh
    #
    # For modules, without the app module.
    MODULE_OBJS="${CORE_OBJS[@]} ${KERNEL_OBJS[@]} ${PROTOCOL_OBJS[@]} ${SERVICE_OBJS[@]} ${MAIN_OBJS[@]}"
    ModuleLibFiles=(${LibSTfile} ${LibSSLfile} ${LibGperfFile})
    if [[ $SRS_RTC == YES ]]; then
        ModuleLibFiles+=("${LibFfmpegFile[*]}" ${LibSrtpFile})
    fi
    #
    for SRS_MODULE in ${SRS_MODULES[*]}; do
        . $SRS_MODULE/config
        # no SRS_MODULE_MAIN
        if [[ 0 -eq ${#SRS_MODULE_MAIN[@]} ]]; then continue; fi
        BUILD_KEY="$SRS_MODULE_NAME" APP_MAIN="${SRS_MODULE_MAIN[0]}" APP_NAME="$SRS_MODULE_NAME" . auto/apps.sh
    done
fi
# srs librtmp
if [ $SRS_LIBRTMP = YES ]; then
    MODULE_OBJS="${CORE_OBJS[@]} ${KERNEL_OBJS[@]} ${PROTOCOL_OBJS[@]} ${LIBS_OBJS[@]}"
    BUILD_KEY="librtmp" LIB_NAME="lib/srs_librtmp" . auto/libs.sh
fi
# For utest on mac.
# @see https://github.com/protocolbuffers/protobuf/issues/51#issuecomment-111044468
if [[ $SRS_OSX == YES ]]; then
    UTEST_EXTRA_DEFINES="-DGTEST_USE_OWN_TR1_TUPLE=1"
fi
#
# utest, the unit-test cases of srs, base on gtest1.6
if [ $SRS_UTEST = YES ]; then
    MODULE_FILES=("srs_utest" "srs_utest_amf0" "srs_utest_protocol" "srs_utest_kernel" "srs_utest_core"
        "srs_utest_config" "srs_utest_rtmp" "srs_utest_http" "srs_utest_avc" "srs_utest_reload"
        "srs_utest_mp4" "srs_utest_service" "srs_utest_app")
    ModuleLibIncs=(${SRS_OBJS_DIR} ${LibSTRoot} ${LibSSLRoot})
    if [[ $SRS_RTC == YES ]]; then
        ModuleLibIncs+=("${LibFfmpegRoot[*]}" ${LibSrtpRoot})
    fi
    if [[ $SRS_SRT == YES ]]; then
        ModuleLibIncs+=("${LibSRTRoot[*]}")
    fi
    ModuleLibFiles=(${LibSTfile} ${LibSSLfile})
    if [[ $SRS_RTC == YES ]]; then
        ModuleLibFiles+=("${LibFfmpegFile[*]}" ${LibSrtpFile})
    fi
    if [[ $SRS_SRT == YES ]]; then
        ModuleLibFiles+=("${LibSRTfile[*]}")
    fi
    MODULE_DEPENDS=("CORE" "KERNEL" "PROTOCOL" "SERVICE" "APP")
    if [[ $SRS_SRT == YES ]]; then
        MODULE_DEPENDS+=("SRT")
    fi
    MODULE_OBJS="${CORE_OBJS[@]} ${KERNEL_OBJS[@]} ${PROTOCOL_OBJS[@]} ${SERVICE_OBJS[@]} ${APP_OBJS[@]} ${SRT_OBJS[@]}"
    LINK_OPTIONS="-lpthread ${SrsLinkOptions}" MODULE_DIR="src/utest" APP_NAME="srs_utest" . auto/utest.sh
fi

#####################################################################################
# generate colorful summary script
. auto/summary.sh

#####################################################################################
# makefile
echo "Generate Makefile"

# backup old makefile.
rm -f ${SRS_WORKDIR}/${SRS_MAKEFILE}.bk &&
mv ${SRS_WORKDIR}/${SRS_MAKEFILE} ${SRS_WORKDIR}/${SRS_MAKEFILE}.bk

# generate phony header
cat << END > ${SRS_WORKDIR}/${SRS_MAKEFILE}
.PHONY: default _default install install-api help clean destroy server srs_ingest_hls librtmp utest _prepare_dir $__mphonys
.PHONY: clean_srs clean_modules clean_openssl clean_nginx clean_cherrypy clean_srtp2 clean_opus
.PHONY: st ffmpeg

# install prefix.
SRS_PREFIX=${SRS_PREFIX}
__REAL_INSTALL=\$(DESTDIR)\$(SRS_PREFIX)

default:
	\$(MAKE) _default

END

# the real entry for all platform:
#       the server, librtmp and utest
# where the bellow will check and disable some entry by only echo.
cat << END >> ${SRS_WORKDIR}/${SRS_MAKEFILE}
_default: server srs_ingest_hls librtmp utest __modules $__mdefaults
	@bash objs/_srs_build_summary.sh

help:
	@echo "Usage: make <help>|<clean>|<destroy>|<server>|<librtmp>|<utest>|<install>|<install-api>|<uninstall>"
	@echo "     help            Display this help menu"
	@echo "     clean           Cleanup project and all depends"
	@echo "     destroy         Cleanup all files for this platform in ${SRS_OBJS_DIR}/${SRS_PLATFORM}"
	@echo "     server          Build the srs and other modules in main"
	@echo "     librtmp         Build the client publish/play library, and samples"
	@echo "     utest           Build the utest for srs"
	@echo "     install         Install srs to the prefix path"
	@echo "     install-api     Install srs and api-server to the prefix path"
	@echo "     uninstall       Uninstall srs from prefix path"
	@echo "To rebuild special module:"
	@echo "     st              Rebuild st-srs in ${SRS_OBJS_DIR}/${SRS_PLATFORM}/st-srs"
	@echo "     ffmpeg          Rebuild ffmpeg in ${SRS_OBJS}/${SRS_PLATFORM}/ffmpeg-4.2-fit"
	@echo "For example:"
	@echo "     make"
	@echo "     make help"

doclean:
	(cd ${SRS_OBJS_DIR} && rm -rf srs srs_utest $__mcleanups)
	(cd ${SRS_OBJS_DIR} && rm -rf src/* include lib)
	(mkdir -p ${SRS_OBJS_DIR}/utest && cd ${SRS_OBJS_DIR}/utest && rm -rf *.o *.a)
	(cd research/librtmp && make clean)
	(cd research/api-server/static-dir && rm -rf crossdomain.xml forward live players)

clean: clean_srs clean_modules
	@echo "You can clean each some components, see make help"

destroy:
	(cd ${SRS_OBJS_DIR} && rm -rf ${SRS_PLATFORM})

clean_srs:
	(cd ${SRS_OBJS_DIR} && rm -rf srs srs_utest)
	(cd ${SRS_OBJS_DIR}/${SRS_PLATFORM} && rm -rf include/* lib/*)
	(cd ${SRS_OBJS_DIR}/${SRS_PLATFORM} && find src -name "*.o" -delete)
	(cd ${SRS_OBJS_DIR}/${SRS_PLATFORM} && find utest -name "*.o" -delete)

clean_modules:
	(cd ${SRS_OBJS_DIR} && rm -rf $__mdefaults)

clean_openssl:
	(cd ${SRS_OBJS_DIR}/${SRS_PLATFORM} && rm -rf openssl*)

clean_srtp2:
	(cd ${SRS_OBJS_DIR}/${SRS_PLATFORM} && rm -rf libsrtp-2.0.0)

clean_opus:
	(cd ${SRS_OBJS_DIR}/${SRS_PLATFORM} && rm -rf opus-1.3.1)

clean_nginx:
	(cd ${SRS_OBJS_DIR} && rm -rf nginx)

clean_cherrypy:
	(cd research/librtmp && make clean)
	(cd research/api-server/static-dir && rm -rf crossdomain.xml forward live players)

st:
	(cd ${SRS_OBJS_DIR} && rm -f srs srs_utest)
	(cd ${SRS_OBJS_DIR}/${SRS_PLATFORM}/st-srs && \$(MAKE) ${_ST_MAKE} EXTRA_CFLAGS="${_ST_EXTRA_CFLAGS}")

ffmpeg:
	(cd ${SRS_OBJS_DIR} && rm -f srs srs_utest)
	(cd ${SRS_OBJS}/${SRS_PLATFORM}/ffmpeg-4.2-fit && \$(MAKE) install-libs)

END

# for Makefile of all modules.
# depends on server, for some modules maybe use srs files.
echo "__modules: server" >> ${SRS_WORKDIR}/${SRS_MAKEFILE}
for MMF in ${__makefiles[*]}; do
    echo "	\$(MAKE) -f $MMF" >> ${SRS_WORKDIR}/${SRS_MAKEFILE}
done
echo "" >> ${SRS_WORKDIR}/${SRS_MAKEFILE}

# if export librtmp, donot build the srs server.
if [ $SRS_EXPORT_LIBRTMP_PROJECT != NO ]; then
    cat << END >> ${SRS_WORKDIR}/${SRS_MAKEFILE}
server: _prepare_dir
	@echo "Ingore srs(simple rtmp server) for srs-librtmp"

END
else
    cat << END >> ${SRS_WORKDIR}/${SRS_MAKEFILE}
server: _prepare_dir
	@echo "Build the srs(simple rtmp server) over ST(state-threads)"
	\$(MAKE) -f ${SRS_OBJS_DIR}/${SRS_MAKEFILE} srs

END
fi
# generate all modules entry
for SRS_MODULE in ${SRS_MODULES[*]}; do
    . $SRS_MODULE/config
    # if export librtmp, donot build the bravo-ingest.
    if [ $SRS_EXPORT_LIBRTMP_PROJECT != NO ]; then
        cat << END >> ${SRS_WORKDIR}/${SRS_MAKEFILE}
$SRS_MODULE_NAME: _prepare_dir server
	@echo "Ingore the $SRS_MODULE_NAME for srs-librtmp"

END
    else
        cat << END >> ${SRS_WORKDIR}/${SRS_MAKEFILE}
$SRS_MODULE_NAME: _prepare_dir server
	@echo "Build the $SRS_MODULE_NAME over SRS"
	\$(MAKE) -f ${SRS_OBJS_DIR}/${SRS_MAKEFILE} $SRS_MODULE_NAME

END
    fi
done

# disable install entry for srs-librtmp
if [ $SRS_EXPORT_LIBRTMP_PROJECT != NO ]; then
    cat << END >> ${SRS_WORKDIR}/${SRS_MAKEFILE}
uninstall: 
	@echo "Disable uninstall for srs-librtmp"

install-api: 
	@echo "Disable install-api for srs-librtmp"

install: 
	@echo "Disable install for srs-librtmp"

END
else
    cat << END >> ${SRS_WORKDIR}/${SRS_MAKEFILE}
uninstall:
	@echo "rmdir \$(SRS_PREFIX)"
	@rm -rf \$(SRS_PREFIX)

install-api: install
	@echo "Now mkdir \$(__REAL_INSTALL)"
	@mkdir -p \$(__REAL_INSTALL)
	@echo "Now copy binary files"
	@mkdir -p \$(__REAL_INSTALL)/research/api-server
	@cp research/api-server/server.py \$(__REAL_INSTALL)/research/api-server
	@mkdir -p \$(__REAL_INSTALL)/objs/ffmpeg/bin
	@cp objs/ffmpeg/bin/ffmpeg \$(__REAL_INSTALL)/objs/ffmpeg/bin
	@echo "Now copy html files"
	@mkdir -p \$(__REAL_INSTALL)/research/api-server/static-dir/players
	@cp research/api-server/static-dir/crossdomain.xml \$(__REAL_INSTALL)/research/api-server/static-dir
	@cp research/api-server/static-dir/index.html \$(__REAL_INSTALL)/research/api-server/static-dir
	@cp -r research/api-server/static-dir/players/* \$(__REAL_INSTALL)/research/api-server/static-dir/players
	@echo "Now copy init.d script files"
	@mkdir -p \$(__REAL_INSTALL)/etc/init.d
	@cp etc/init.d/srs-api \$(__REAL_INSTALL)/etc/init.d
	@sed -i "s|^ROOT=.*|ROOT=\"\$(SRS_PREFIX)\"|g" \$(__REAL_INSTALL)/etc/init.d/srs-api
	@echo ""
	@echo "The api installed, to link and start api:"
	@echo "     sudo ln -sf \$(SRS_PREFIX)/etc/init.d/srs-api /etc/init.d/srs-api"
	@echo "     /etc/init.d/srs-api start"
	@echo "     http://\$(shell bash auto/local_ip.sh):8085"
	@echo "@see: https://github.com/ossrs/srs/wiki/v1_CN_LinuxService"

install:
	@echo "Now mkdir \$(__REAL_INSTALL)"
	@mkdir -p \$(__REAL_INSTALL)
	@echo "Now make the http root dir"
	@mkdir -p \$(__REAL_INSTALL)/objs/nginx/html
	@cp -f research/api-server/static-dir/crossdomain.xml \$(__REAL_INSTALL)/objs/nginx/html
	@echo "Now copy binary files"
	@mkdir -p \$(__REAL_INSTALL)/objs
	@cp -f objs/srs \$(__REAL_INSTALL)/objs
	@echo "Now copy srs conf files"
	@mkdir -p \$(__REAL_INSTALL)/conf
	@cp -f conf/*.conf \$(__REAL_INSTALL)/conf
	@echo "Now copy init.d script files"
	@mkdir -p \$(__REAL_INSTALL)/etc/init.d
	@cp -f etc/init.d/srs \$(__REAL_INSTALL)/etc/init.d
	@sed -i "s|^ROOT=.*|ROOT=\"\$(SRS_PREFIX)\"|g" \$(__REAL_INSTALL)/etc/init.d/srs
	@echo "Now copy systemctl service files"
	@mkdir -p \$(__REAL_INSTALL)/usr/lib/systemd/system
	@cp -f usr/lib/systemd/system/srs.service \$(__REAL_INSTALL)/usr/lib/systemd/system/srs.service
	@echo ""
	@echo "The api installed, to link and start srs, please"
	@echo "For CentOS6:"
	@echo "     sudo ln -sf \$(SRS_PREFIX)/etc/init.d/srs /etc/init.d/srs &&"
	@echo "     /etc/init.d/srs start"
	@echo "For CentOS7:"
	@echo "     sudo ln -sf \$(SRS_PREFIX)/etc/init.d/srs /etc/init.d/srs &&"
	@echo "     sudo cp -f \$(SRS_PREFIX)/usr/lib/systemd/system/srs.service /usr/lib/systemd/system/srs.service && sudo systemctl daemon-reload && sudo systemctl enable srs &&"
	@echo "     sudo systemctl start srs"
	@echo "@see: https://github.com/ossrs/srs/wiki/v3_CN_LinuxService"

END
fi

# generate srs-librtmp entry
if [ $SRS_LIBRTMP = YES ]; then
    cat << END >> ${SRS_WORKDIR}/${SRS_MAKEFILE}
librtmp: server
	@echo "Building the client publish/play library."
	\$(MAKE) -f ${SRS_OBJS_DIR}/${SRS_MAKEFILE} librtmp
	@echo "Building the srs-librtmp example."
	(cd research/librtmp && \$(MAKE) EXTRA_CXXFLAGS="${SrsGcov}" ${SrsLibrtmpSampleEntry})

END
else
    cat << END >> ${SRS_WORKDIR}/${SRS_MAKEFILE}
librtmp: server
	@echo "Ignore srs-librtmp for it's disabled."

END
fi

if [ $SRS_UTEST = YES ]; then
    cat << END >> ${SRS_WORKDIR}/${SRS_MAKEFILE}
utest: server
	@echo "Building the utest for srs"
	${SrsUtestMakeEntry}
	@echo "The utest is built ok."

END
else
    cat << END >> ${SRS_WORKDIR}/${SRS_MAKEFILE}
utest: server
	@echo "Ignore utest for it's disabled."

END
fi

cat << END >> ${SRS_WORKDIR}/${SRS_MAKEFILE}
# the ./configure will generate it.
_prepare_dir:
	@mkdir -p ${SRS_OBJS_DIR}
END

# generate makefile ok, append the tails.
cat ${SRS_WORKDIR}/${SRS_MAKEFILE}.bk >> ${SRS_WORKDIR}/${SRS_MAKEFILE} &&
rm -f ${SRS_WORKDIR}/${SRS_MAKEFILE}.bk

echo 'Configure ok! '

#####################################################################################
# when configure success, prepare build
#####################################################################################
# create objs/logs for ffmpeg to write log.
if [ $SRS_EXPORT_LIBRTMP_PROJECT = NO ]; then
    mkdir -p ${SRS_OBJS}/logs
fi

#####################################################################################
# configure summary
#####################################################################################
# summary
if [ $SRS_EXPORT_LIBRTMP_PROJECT = NO ]; then
    echo ""
    echo "Configure summary:"
    echo "     ${SRS_AUTO_USER_CONFIGURE}"
    echo "     ${SRS_AUTO_CONFIGURE}"
    if [ $SRS_HLS = YES ]; then
        echo -e "${GREEN}HLS is enabled.${BLACK}"
    else
        echo -e "${YELLOW}Warning: HLS is disabled.${BLACK}"
    fi
    if [ $SRS_STREAM_CASTER = YES ]; then
        echo -e "${YELLOW}Experiment: StreamCaster is enabled.${BLACK}"
    else
        echo -e "${GREEN}Note: StreamCaster is disabled.${BLACK}"
    fi
    if [ $SRS_HDS = YES ]; then
        echo -e "${YELLOW}Experiment: HDS is enabled.${BLACK}"
    else
        echo -e "${GREEN}Warning: HDS is disabled.${BLACK}"
    fi
    if [ $SRS_SRT = YES ]; then
        echo -e "${YELLOW}Experiment: SRT is enabled. https://github.com/ossrs/srs/issues/1147${BLACK}"
    else
        echo -e "${GREEN}Warning: SRT is disabled.${BLACK}"
    fi
    if [ $SRS_RTC = YES ]; then
        echo -e "${YELLOW}Experiment: RTC is enabled. https://github.com/ossrs/srs/issues/307${BLACK}"
    else
        echo -e "${GREEN}Warning: RTC is disabled.${BLACK}"
    fi
    if [ $SRS_DVR = YES ]; then
        echo -e "${GREEN}DVR is enabled.${BLACK}"
    else
        echo -e "${YELLOW}Warning: DVR is disabled.${BLACK}"
    fi
    if [ $SRS_SSL = YES ]; then
        echo -e "${GREEN}RTMP complex handshake is enabled${BLACK}"
    else
        echo -e "${YELLOW}Warning: RTMP complex handshake is disabled, flash cann't play h264/aac.${BLACK}"
    fi
    if [ $SRS_TRANSCODE = YES ]; then
        echo -e "${GREEN}The transcoding is enabled${BLACK}"
    else
        echo -e "${YELLOW}Warning: The transcoding is disabled.${BLACK}"
    fi
    if [ $SRS_INGEST = YES ]; then
        echo -e "${GREEN}The ingesting is enabled.${BLACK}"
    else
        echo -e "${YELLOW}Warning: The ingesting is disabled.${BLACK}"
    fi
    if [ $SRS_HTTP_CALLBACK = YES ]; then
        echo -e "${GREEN}The http-callback is enabled${BLACK}"
    else
        echo -e "${YELLOW}Warning: The http-callback is disabled.${BLACK}"
    fi
    if [ $SRS_HTTP_SERVER = YES ]; then
        echo -e "${GREEN}Embeded HTTP server for HTTP-FLV/HLS is enabled.${BLACK}"
    else
        echo -e "${YELLOW}Warning: Embeded HTTP server is disabled, HTTP-FLV is disabled, please use nginx to delivery HLS.${BLACK}"
    fi
    if [ $SRS_HTTP_API = YES ]; then
        echo -e "${GREEN}The HTTP API is enabled${BLACK}"
    else
        echo -e "${YELLOW}Warning: The HTTP API is disabled.${BLACK}"
    fi
    if [ $SRS_LIBRTMP = YES ]; then
        echo -e "${GREEN}The client-side srs-librtmp is enabled.${BLACK}"
    else
        echo -e "${YELLOW}Note: The client-side srs-librtmp is disabled.${BLACK}"
    fi
    if [ $SRS_RESEARCH = YES ]; then
        echo -e "${GREEN}The research tools are enabled.${BLACK}"
    else
        echo -e "${GREEN}Note: The research tools are disabled.${BLACK}"
    fi
    if [ $SRS_UTEST = YES ]; then
        echo -e "${GREEN}The utests are enabled.${BLACK}"
    else
        echo -e "${YELLOW}Note: The utests are disabled.${BLACK}"
    fi
    if [ $SRS_GPERF = YES ]; then
        echo -e "${GREEN}The gperf(tcmalloc) is enabled.${BLACK}"
    else
        echo -e "${GREEN}Note: The gperf(tcmalloc) is disabled.${BLACK}"
    fi
    if [ $SRS_GPERF_MC = YES ]; then
        echo -e "${YELLOW}The gmc(gperf memory check) is enabled, performance may suffer.${BLACK}"
    else
        echo -e "${GREEN}Note: The gmc(gperf memory check) is disabled.${BLACK}"
    fi
    if [ $SRS_GPERF_MD = YES ]; then
        echo -e "${YELLOW}The gmd(gperf memory defense) is enabled, performance may suffer.${BLACK}"
    else
        echo -e "${GREEN}Note: The gmd(gperf memory defense) is disabled.${BLACK}"
    fi
    if [ $SRS_GPERF_MP = YES ]; then
        echo -e "${YELLOW}The gmp(gperf memory profile) is enabled, performance may suffer.${BLACK}"
    else
        echo -e "${GREEN}Note: The gmp(gperf memory profile) is disabled.${BLACK}"
    fi
    if [ $SRS_GPERF_CP = YES ]; then
        echo -e "${YELLOW}The gcp(gperf cpu profile) is enabled, performance may suffer.${BLACK}"
    else
        echo -e "${GREEN}Note: The gcp(gperf cpu profile) is disabled.${BLACK}"
    fi
    if [ $SRS_GPROF = YES ]; then
        echo -e "${YELLOW}The gprof(GNU profile tool) is enabled, performance may suffer.${BLACK}"
    else
        echo -e "${GREEN}Note: The gprof(GNU profile tool) is disabled.${BLACK}"
    fi
    if [ $SRS_VALGRIND = YES ]; then
        echo -e "${GREEN}The valgrind is enabled.${BLACK}"
    else
        echo -e "${GREEN}Note: The valgrind is disabled.${BLACK}"
    fi
    # add each modules for application
    for SRS_MODULE in ${SRS_MODULES[*]}; do
        echo -e "${GREEN}Enable module: $SRS_MODULE${BLACK}"
    done
fi

#####################################################################################
# next step
#####################################################################################
if [ $SRS_EXPORT_LIBRTMP_PROJECT = NO ]; then
    echo ""
    echo "You can run 3rdparty applications:"
    if [ $SRS_HTTP_CALLBACK = YES ]; then
        echo -e "\" python ./research/api-server/server.py 8085  \" to start the api-server"
    fi
    echo ""
    echo "You can build SRS:"
    echo "\" make \" to build the srs(simple rtmp server)."
    echo "\" make help \" to get the usage of make"
else
    # for srs-librtmp single file, 
    # package the whole project to srs_librtmp.h and srs_librtmp.cpp
    if [ $SRS_EXPORT_LIBRTMP_SINGLE != NO ]; then
        echo "Packaging the whole project to srs_librtmp.h and srs_librtmp.cpp"
        . $SRS_EXPORT_LIBRTMP_SINGLE/auto/generate-srs-librtmp-single.sh
        echo -e "${GREEN}Please use the srs-librtmp files: ${BLACK}"
        echo -e "${GREEN}       $SRS_EXPORT_LIBRTMP_PROJECT/srs_librtmp.h ${BLACK}"
        echo -e "${GREEN}       $SRS_EXPORT_LIBRTMP_PROJECT/srs_librtmp.cpp ${BLACK}"
        echo -e "${GREEN}       $SRS_EXPORT_LIBRTMP_PROJECT/example.c ${BLACK}"
        echo -e "${GREEN}To compile the example: ${BLACK}"
        echo -e "${GREEN}       cd $SRS_EXPORT_LIBRTMP_PROJECT && $SRS_SINGLE_LIBRTMP_COMPILE ${BLACK}"
    # for srs-librtmp project.
    else
        echo -e "${GREEN}Please use the srs-librtmp project: ${BLACK}"
        echo -e "${GREEN}       cd $SRS_EXPORT_LIBRTMP_PROJECT && make ${BLACK}"
    fi
    # Change to experiment.
    echo -e "${YELLOW}Warning: Notice srs-librtmp is deprecated and maybe removed in future.${BLACK}"
fi<|MERGE_RESOLUTION|>--- conflicted
+++ resolved
@@ -277,14 +277,10 @@
             "srs_app_mpegts_udp" "srs_app_rtsp" "srs_app_listener" "srs_app_async_call"
             "srs_app_caster_flv" "srs_app_process" "srs_app_ng_exec"
             "srs_app_hourglass" "srs_app_dash" "srs_app_fragment" "srs_app_dvr"
-<<<<<<< HEAD
-            "srs_app_coworkers" "srs_app_hybrid")
+            "srs_app_coworkers" "srs_app_hybrid" "srs_app_gb28181" "srs_app_gb28181_sip")
     if [[ $SRS_RTC == YES ]]; then
         MODULE_FILES+=("srs_app_rtc" "srs_app_rtc_conn" "srs_app_dtls" "srs_app_audio_recode" "srs_app_sdp")
     fi
-=======
-            "srs_app_coworkers" "srs_app_hybrid" "srs_app_gb28181" "srs_app_gb28181_sip")
->>>>>>> 6012ac4e
     DEFINES=""
     # add each modules for app
     for SRS_MODULE in ${SRS_MODULES[*]}; do
