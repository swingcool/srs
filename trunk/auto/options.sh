--- conflicted
+++ resolved
@@ -556,18 +556,9 @@
         SRS_TRANSCODE=YES
         SRS_INGEST=YES
         SRS_STAT=YES
-<<<<<<< HEAD
         SRS_STREAM_CASTER=YES
         SRS_KAFKA=YES
         SRS_LIBRTMP=YES
-=======
-        SRS_HTTP_CORE=YES
-        SRS_HTTP_CALLBACK=YES
-        SRS_HTTP_SERVER=YES
-        SRS_STREAM_CASTER=NO
-        SRS_HTTP_API=YES
-        SRS_LIBRTMP=NO
->>>>>>> f2a93755
         SRS_RESEARCH=NO
         SRS_UTEST=YES
         SRS_GPERF=NO
