--- conflicted
+++ resolved
@@ -184,10 +184,7 @@
 
 ### V3 changes
 
-<<<<<<< HEAD
-=======
 * v3.0, 2018-11-11, Merge [#1261][bug #1261], Support `_definst_` for Wowza. 3.0.44
->>>>>>> ff82ca12
 * v3.0, 2018-08-26, SRS [console](https://github.com/ossrs/srs-ngb) support both [Chinese](http://ossrs.net:1985/console/ng_index.html) and [English](http://ossrs.net:1985/console/en_index.html).
 * v3.0, 2018-08-25, Fix [#1093][bug #1093], Support HLS encryption. 3.0.42
 * v3.0, 2018-08-25, Fix [#1051][bug #1051], Drop ts when republishing stream. 3.0.41
