--- conflicted
+++ resolved
@@ -3,15 +3,9 @@
 ![](http://ossrs.net/gif/v1/sls.gif?site=github.com&path=/srs/develop)
 [![](https://github.com/ossrs/srs/actions/workflows/codeql-analysis.yml/badge.svg?branch=develop)](https://github.com/ossrs/srs/actions?query=workflow%3ACodeQL+branch%3Adevelop)
 [![](https://github.com/ossrs/srs/actions/workflows/release.yml/badge.svg)](https://github.com/ossrs/srs/actions/workflows/release.yml?query=workflow%3ARelease)
-<<<<<<< HEAD
 [![](https://github.com/ossrs/srs/actions/workflows/test.yml/badge.svg?branch=develop)](https://github.com/ossrs/srs/actions?query=workflow%3ATest+branch%3Adevelop)
 [![](https://codecov.io/gh/ossrs/srs/branch/develop/graph/badge.svg)](https://codecov.io/gh/ossrs/srs/branch/develop)
-[![](https://gitee.com/winlinvip/srs-wiki/raw/master/images/wechat-badge.png)](../../wikis/Contact#wechat)
-=======
-[![](https://github.com/ossrs/srs/actions/workflows/test.yml/badge.svg?branch=4.0release)](https://github.com/ossrs/srs/actions?query=workflow%3ATest+branch%3A4.0release)
-[![](https://codecov.io/gh/ossrs/srs/branch/4.0release/graph/badge.svg)](https://codecov.io/gh/ossrs/srs/branch/4.0release)
 [![](https://gitee.com/winlinvip/srs-wiki/raw/master/images/wechat-badge2.png)](../../wikis/Contact#wechat)
->>>>>>> 0123125e
 [![](https://gitee.com/winlinvip/srs-wiki/raw/master/images/bbs2.png)](http://bbs.ossrs.net)
 
 SRS/4.0 [Leo](https://github.com/ossrs/srs/wiki/v4_CN_Product#release40) 是一个简单高效的实时视频服务器，支持RTMP/WebRTC/HLS/HTTP-FLV/SRT。
@@ -95,88 +89,6 @@
 * All friends of SRS for [big supports](https://github.com/ossrs/srs/wiki/Product).
 * [Genes](http://sourceforge.net/users/genes), [Mabbott](http://sourceforge.net/users/mabbott) and [Michael Talyanksy](https://github.com/michaeltalyansky) for [st](https://github.com/ossrs/state-threads/tree/srs).
 
-<<<<<<< HEAD
-## Features
-
-- [x] Using coroutine by ST, it's really simple and stupid enough.
-- [x] Support cluster which consists of origin ([CN][v4_CN_DeliveryRTMP],[EN][v4_EN_DeliveryRTMP]) and edge([CN][v4_CN_Edge], [EN][v4_EN_Edge]) server and uses RTMP as default transport protocol.
-- [x] Origin server supports remuxing RTMP to HTTP-FLV([CN][v4_CN_SampleHttpFlv], [EN][v4_EN_SampleHttpFlv]) and HLS([CN][v4_CN_DeliveryHLS], [EN][v4_EN_DeliveryHLS]).
-- [x] Edge server supports remuxing RTMP to HTTP-FLV([CN][v4_CN_SampleHttpFlv], [EN][v4_EN_SampleHttpFlv]). As for HLS([CN][v4_CN_DeliveryHLS], [EN][v4_EN_DeliveryHLS]) edge server, recomment to use HTTP edge server, such as [NGINX](http://nginx.org/).
-- [x] Support HLS with audio-only([CN][v4_CN_DeliveryHLS2], [EN][v4_EN_DeliveryHLS2]), which need to build the timestamp from AAC samples, so we enhanced it please read [#547][bug #547].
-- [x] Support HLS with mp3(h.264+mp3) audio codec, please read [bug #301][bug #301].
-- [x] Support transmux RTMP to HTTP-FLV/MP3/AAC/TS, please read wiki([CN][v4_CN_DeliveryHttpStream], [EN][v4_CN_DeliveryHttpStream]).
-- [x] Support ingesting([CN][v4_CN_Ingest], [EN][v4_EN_Ingest]) other protocols to SRS by FFMPEG.
-- [x] Support RTMP long time(>4.6hours) publishing/playing, with the timestamp corrected.
-- [x] Support native HTTP server([CN][v4_CN_SampleHTTP], [EN][v4_EN_SampleHTTP]) for http api and http live streaming.
-- [x] Support HTTP CORS for js in http api and http live streaming.
-- [x] Support HTTP API([CN][v4_CN_HTTPApi], [EN][v4_EN_HTTPApi]) for system management.
-- [x] Support HTTP callback([CN][v4_CN_HTTPCallback], [EN][v4_EN_HTTPCallback]) for authentication and integration.
-- [x] Support DVR([CN][v4_CN_DVR], [EN][v4_EN_DVR]) to record live streaming to FLV file.
-- [x] Support DVR control module like NGINX-RTMP, please read [#459][bug #459].
-- [x] Support EXEC like NGINX-RTMP, please read [bug #367][bug #367].
-- [x] Support security strategy including allow/deny publish/play IP([CN][v4_CN_Security], [EN][v4_EN_Security]).
-- [x] Support low latency(0.1s+) transport model, please read [bug #257][bug #257].
-- [x] Support gop-cache([CN][v4_CN_LowLatency2], [EN][v4_EN_LowLatency2]) for player fast startup.
-- [x] Support Vhost([CN][v4_CN_RtmpUrlVhost], [EN][v4_EN_RtmpUrlVhost]) and \_\_defaultVhost\_\_.
-- [x] Support reloading([CN][v4_CN_Reload], [EN][v4_EN_Reload]) to apply changes of config.
-- [x] Support listening at multiple ports.
-- [x] Support forwarding([CN][v4_CN_Forward], [EN][v4_EN_Forward]) to other RTMP servers.
-- [x] Support transcoding([CN][v4_CN_FFMPEG], [EN][v4_EN_FFMPEG]) by FFMPEG.
-- [x] All wikis are writen in [Chinese][v4_CN_Home] and [English][v4_EN_Home]. 
-- [x] Enhanced json, replace NXJSON(LGPL) with json-parser(BSD), read [#904][bug #904].
-- [x] Support valgrind and latest ARM by patching ST, read [ST#1](https://github.com/ossrs/state-threads/issues/1) and [ST#2](https://github.com/ossrs/state-threads/issues/2).
-- [x] Support traceable and session-based log([CN][v4_CN_SrsLog], [EN][v4_EN_SrsLog]).
-- [x] High performance([CN][v4_CN_Performance], [EN][v4_EN_Performance]) RTMP/HTTP-FLV, 6000+ connections.
-- [x] Enhanced complex error code with description and stack, read [#913][bug #913].
-- [x] Enhanced RTMP url  which supports vhost in stream, read [#1059][bug #1059].
-- [x] Support origin cluster, please read [#464][bug #464], [RTMP 302][bug #92].
-- [x] Support listen at IPv4 and IPv6, read [#460][bug #460].
-- [x] Improve test coverage for core/kernel/protocol/service.
-- [x] Support docker by [srs-docker](https://github.com/ossrs/srs-docker).
-- [x] Support multiple processes by ReusePort([CN][v4_CN_REUSEPORT], [EN][v4_EN_REUSEPORT]), [#775][bug #775].
-- [x] Support a simple [mgmt console](http://ossrs.net:8080/console), please read [srs-console](https://github.com/ossrs/srs-console).
-- [x] [Experimental] Support playing stream by WebRTC, [#307][bug #307].
-- [x] [Experimental] Support publishing stream by WebRTC, [#307][bug #307].
-- [x] [Experimental] Support mux RTP/RTCP/DTLS/SRTP on one port for WebRTC, [#307][bug #307].
-- [x] [Experimental] Support client address changing for WebRTC, [#307][bug #307].
-- [x] [Experimental] Support transcode RTMP/AAC to WebRTC/Opus, [#307][bug #307].
-- [x] [Experimental] Support AV1 codec for WebRTC, [#2324][bug #2324].
-- [x] [Experimental] Enhance HTTP Stream Server for HTTP-FLV, HTTPS, HLS etc. [#1657][bug #1657].
-- [x] [Experimental] Support DVR in MP4 format, read [#738][bug #738].
-- [x] [Experimental] Support MPEG-DASH, the future live streaming protocol, read [#299][bug #299].
-- [x] [Experimental] Support pushing MPEG-TS over UDP, please read [bug #250][bug #250].
-- [x] [Experimental] Support pushing FLV over HTTP POST, please read wiki([CN][v4_CN_Streamer2], [EN][v4_EN_Streamer2]).
-- [x] [Experimental] Support HTTP RAW API, please read [#459][bug #459], [#470][bug #470], [#319][bug #319].
-- [x] [Experimental] Support SRT server, read [#1147][bug #1147].
-- [x] [Experimental] Support transmux RTC to RTMP, [#2093][bug #2093].
-- [x] [Deprecated] Support pushing RTSP, please read [bug #2304][bug #2304].
-- [x] [Deprecated] Support Adobe HDS(f4m), please read wiki([CN][v4_CN_DeliveryHDS], [EN][v4_EN_DeliveryHDS]) and [#1535][bug #1535].
-- [x] [Deprecated] Support bandwidth testing, please read [#1535][bug #1535].
-- [x] [Deprecated] Support Adobe FMS/AMS token traverse([CN][v4_CN_DRM2], [EN][v4_EN_DRM2]) authentication, please read [#1535][bug #1535].
-- [x] [Removed] Support RTMP client library: [srs-librtmp](https://github.com/ossrs/srs-librtmp).
-- [ ] Support Windows/Cygwin 64bits, [#2532](https://github.com/ossrs/srs/issues/2532).
-- [ ] Support push stream by GB28181, [#1500][bug #1500].
-- [ ] Support IETF-QUIC for WebRTC Cluster, [#2091][bug #2091].
-- [ ] Enhanced forwarding with vhost and variables, [#1342][bug #1342].
-- [ ] Support DVR to Cloud Storage, [#1193][bug #1193].
-- [ ] Support H.265 over RTMP and HLS, [#465][bug #465].
-- [ ] Improve RTC performance to 5K by multiple threading, [#2188][bug #2188].
-- [ ] Support source cleanup for idle streams, [#413][bug #413].
-- [ ] Support change user to run SRS, [#1111][bug #1111].
-- [ ] Support HLS variant, [#463][bug #463].
-
-> Remark: About the milestone and product plan, please read ([CN][v4_CN_Product], [EN][v4_EN_Product]) wiki.
-
-<a name="history"></a>
-<a name="changes"></a>
-<a name="change-logs"></a>
-
-## Changelog
-
-Please read [CHANGELOG](CHANGELOG.md#changelog).
-
-=======
->>>>>>> 0123125e
 ## Releases
 
 * 2020-08-15, Release [v4.0.156](https://github.com/ossrs/srs/releases/tag/v4.0.156), 4.0 dev4, v4.0.156, 145490 lines.
@@ -230,48 +142,7 @@
 
 ## Mirrors
 
-<<<<<<< HEAD
-Gitee: [https://gitee.com/ossrs/srs](https://gitee.com/ossrs/srs), the GIT usage([CN][v4_CN_Git], [EN][v4_EN_Git])
-
-```
-git clone https://gitee.com/ossrs/srs.git &&
-cd srs && git remote set-url origin https://github.com/ossrs/srs.git && git pull
-```
-
-> Remark: For users in China, recomment to use mirror from CSDN or OSChina, because they are much faster.
-
-Gitlab: [https://gitlab.com/winlinvip/srs-gitlab](https://gitlab.com/winlinvip/srs-gitlab), the GIT usage([CN][v4_CN_Git], [EN][v4_EN_Git])
-
-```
-git clone https://gitlab.com/winlinvip/srs-gitlab.git srs &&
-cd srs && git remote set-url origin https://github.com/ossrs/srs.git && git pull
-```
-
-Github: [https://github.com/ossrs/srs](https://github.com/ossrs/srs), the GIT usage([CN][v4_CN_Git], [EN][v4_EN_Git])
-
-```
-git clone https://github.com/ossrs/srs.git
-```
-
-| Branch | Cost | Size | CMD |
-| --- | --- | --- | --- |
-| 3.0release | 2m19.931s | 262MB | git clone -b 3.0release https://gitee.com/ossrs/srs.git |
-| 3.0release | 0m56.515s | 95MB | git clone -b 3.0release --depth=1 https://gitee.com/ossrs/srs.git |
-| develop | 2m22.430s | 234MB | git clone -b develop https://gitee.com/ossrs/srs.git |
-| develop | 0m46.421s | 42MB | git clone -b develop --depth=1 https://gitee.com/ossrs/srs.git |
-| min | 2m22.865s | 217MB | git clone -b min https://gitee.com/ossrs/srs.git |
-| min | 0m36.472s | 11MB | git clone -b min --depth=1 https://gitee.com/ossrs/srs.git |
-
-## System Requirements
-
-Supported operating systems and hardware:
-
-* Linux, with x86, x86-64 or arm.
-* Mac, with intel chip.
-* Other OS, such as Windows, please use [docker](https://github.com/ossrs/srs-docker/tree/v4#usage).
-=======
 Please read [MIRRORS](trunk/doc/Resources.md#mirrors).
->>>>>>> 0123125e
 
 Beijing, 2013.10<br/>
 Winlin
