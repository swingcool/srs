--- conflicted
+++ resolved
@@ -179,770 +179,9 @@
 <a name="changes"></a>
 <a name="change-logs"></a>
 
-<<<<<<< HEAD
-## V5 changes
-
-* v4.0, 2021-05-31, Use [SPDX-License-Identifier: MIT](https://spdx.dev/ids/). 5.0.3
-* v5.0, 2021-05-19, ST: Simplify it, only Linux/Darwin, epoll/kqueue, single process. 5.0.2
-* v5.0, 2021-03-17, Live: Refine edge to follow client and HTTP/302. 5.0.1
-* v5.0, 2021-03-15, Init SRS/5. 5.0.0
-
-## V4 changes
-
-* v4.0, 2021-06-01, Support --shared-ffmpeg to link with *.so for LGPL license. 4.0.126
-* v4.0, 2021-06-01, Support --shared-srt to link with *.so for MPL license. 4.0.125
-* v4.0, 2021-05-31, Use [SPDX-License-Identifier: MIT](https://spdx.dev/ids/). 4.0.124
-* v4.0, 2021-05-28, Fix bugs for GB28181 and RTC. 4.0.123
-* v4.0, 2021-05-21, Fix [#2370][bug #2370] bug for Firefox play stream(published by Chrome). 4.0.121
-* v4.0, 2021-05-21, RTC: Refine sdk, migrate from onaddstream to ontrack. 4.0.120
-* v4.0, 2021-05-21, Tools: Refine configure options. 4.0.119
-* v4.0, 2021-05-20, Fix build fail when disable RTC by --rtc=off. 4.0.118
-* v4.0, 2021-05-19, Fix [#2362][bug #2362]: Allow WebRTC to play before publishing, for GB28181 as such. 4.0.117
-* v4.0, 2021-05-18, Fix [#2355][bug #2355]: GB28181: Fix play by RTC bug. 4.0.116
-* v4.0, 2021-05-15, SRT: Build SRT from source by SRS. 4.0.115
-* v4.0, 2021-05-15, Rename SrsConsumer* to SrsLiveConsumer*. 4.0.114
-* v4.0, 2021-05-15, Rename SrsRtcStream* to SrsRtcSource*. 4.0.113
-* v4.0, 2021-05-15, Rename SrsSource* to SrsLiveSource*. 4.0.112
-* v4.0, 2021-05-15, Rename SrsRtpPacket2 to SrsRtpPacket. 4.0.111
-* v4.0, 2021-05-14, RTC: Remove [Object Cache Pool](https://github.com/ossrs/srs/commit/14bfc98122bba369572417c19ebb2a61b373fc45#commitcomment-47655008), no effect. 4.0.110
-* v4.0, 2021-05-14, Change virtual public to public. 4.0.109
-* v4.0, 2021-05-14, Refine id and vid for statistic. 4.0.108
-* v4.0, 2021-05-09, Refine tid for sdk and demos. 4.0.106
-* v4.0, 2021-05-08, Refine shared fast timer. 4.0.105
-* v4.0, 2021-05-08, Refine global or thread-local variables initialize. 4.0.104
-* v4.0, 2021-05-07, RTC: Support circuit breaker. 4.0.103
-* v4.0, 2021-05-07, RTC: Refine play stream find track. 4.0.102
-* v4.0, 2021-05-07, RTC: Refine FastTimer to fixed interval. 4.0.101
-* v4.0, 2021-05-06, RTC: Fix config bug for nack and twcc. 4.0.99
-* v4.0, 2021-05-04, Add video room demo. 4.0.98
-* v4.0, 2021-05-03, Add RTC stream merging demo by FFmpeg. 4.0.97
-* v4.0, 2021-05-02, Add one to one demo. 4.0.96
-* v4.0, 2021-04-20, Support RTC2RTMP bridger and shared FastTimer. 4.0.95
-* v4.0, 2021-04-20, Refine transcoder to support aac2opus and opus2aac. 4.0.94
-* v4.0, 2021-05-01, Timer: Extract and apply shared FastTimer. 4.0.93
-* v4.0, 2021-04-29, RTC: Support AV1 for Chrome M90. 4.0.91
-* v4.0, 2021-04-24, Change push-RTSP as deprecated feature.
-* v4.0, 2021-04-24, Player: Change the default from RTMP to HTTP-FLV.
-* v4.0, 2021-04-24, Disable CherryPy by --cherrypy=off. 4.0.90
-* v4.0, 2021-04-01, RTC: Refine TWCC and SDP exchange. 4.0.88
-* v4.0, 2021-03-24, RTC: Support WebRTC re-publish stream. 4.0.87
-* v4.0, 2021-03-24, RTC: Use fast parse TWCC-ID, ignore in packet parsing. 4.0.86
-* v4.0, 2021-03-09, DTLS: Fix ARQ bug, use openssl timeout. 4.0.84
-* v4.0, 2021-03-08, DTLS: Fix dead loop by duplicated Alert message. 4.0.83
-* v4.0, 2021-03-08, Fix bug when client DTLS is passive. 4.0.82
-* v4.0, 2021-03-03, Fix [#2106][bug #2106], [#2011][bug #2011], RTMP/AAC transcode to Opus bug. 4.0.81
-* v4.0, 2021-03-02, Refine build script for FFmpeg and SRTP. 4.0.80
-* v4.0, 2021-03-02, Upgrade libsrtp from 2.0.0 to 2.3.0, with source code. 4.0.79
-* v4.0, 2021-03-01, Upgrade openssl from 1.1.0e to 1.1.1b, with source code. 4.0.78
-* v4.0, 2021-03-01, Enable Object Cache and Zero Copy Nack by default. 4.0.77
-* v4.0, 2021-02-28, RTC: Support high performance [Zero Copy NACK](https://github.com/ossrs/srs/commit/36ea67359e55c94ab044cee4b6a4ec901a83a287#commitcomment-47654868). 4.0.76
-* v4.0, 2021-02-27, RTC: Support [Object Cache Pool](https://github.com/ossrs/srs/commit/14bfc98122bba369572417c19ebb2a61b373fc45#commitcomment-47655008) for performance. 4.0.75
-* v4.0, 2021-02-12, RTC: Support [High Resolution(about 25ms) Timer](https://github.com/ossrs/srs/commit/c5d2027f9af77fc2d34a6b6ca941c0f0fbdd10c4#commitcomment-47655747). 4.0.72
-* v4.0, 2021-02-10, RTC: [Improve performance about 700+](https://github.com/ossrs/srs/commit/b431ad738c39f34a5a0a39e81beb7854223db761#commitcomment-47655935) streams. 4.0.71
-* v4.0, 2021-02-04, At least wait 1ms when <1ms, to avoid epoll_wait spin loop. 4.0.66
-* v4.0, 2021-01-31, Enable -std=c++11 by default. 4.0.65
-* v4.0, 2021-01-25, Enable --nasm and --srtp-asm by default for performance. 4.0.64
-* v4.0, 2021-01-20, Support HTTP-FLV and HLS for srs-player by H5. 4.0.63
-* v4.0, 2021-01-08, HTML5 video tag resolution adaptive. 4.0.59
-* v4.0, 2021-01-08, Fix memory leak and bugs for RTC. 4.0.58
-* v4.0, 2021-01-06, Merge #2109, Refine srs_string_split.
-* v4.0, 2021-01-06, Merge #2109, Fix bugs for GB28181.
-* v4.0, 2020-12-24, Support disable CherryPy. 4.0.57
-* v4.0, 2020-11-12, For [#1998][bug #1998], Support Firefox, use PT in offer. 4.0.55
-* v4.0, 2020-11-11, For [#1508][bug #1508], Transform http header name to upper camel case. 4.0.54
-* v4.0, 2020-11-06, For [#1657][bug #1657], Read cached data first in SSL. 4.0.48
-* v4.0, 2020-11-06, For [#1657][bug #1657-3], support HTTPS Streaming(HTTPS-FLV, etc). 4.0.47
-* v4.0, 2020-11-06, For [#1657][bug #1657-2], support HTTPS API. 4.0.46
-* v4.0, 2020-11-03, For [#1657][bug #1657-1], support HTTPS client, for http-callback. 4.0.45
-* v4.0, 2020-10-31, Support gdb/srs.py to stat coroutines. 4.0.44
-* v4.0, 2020-09-19, RTC: Extract resource manager. Use any UDP packet to keep alive. 4.0.43
-* v4.0, 2020-09-09, RTC: Refine NACK RTT and efficiency. 4.0.42
-* v4.0, 2020-09-08, Refine PLI/NACK/DTLS logs. 4.0.41
-* v4.0, 2020-08-30, Fix serval bugs for RTC. Refine context API. 4.0.40
-* v4.0, 2020-08-18, RTC: DTLS support ARQ, covered with utest. 4.0.39
-* v4.0, 2020-08-06, RTC: Refine error check. 4.0.37
-* v4.0, 2020-07-25, RTC: Support multiple address for client. 4.0.36
-* v4.0, 2020-07-11, Refine log context with random string. 4.0.35
-* v4.0, 2020-07-04, Fix some bugs for RTC. 4.0.34
-* v4.0, 2020-07-03, Merge [#1830][bug #1830] to fix bugs in GB28181. 4.0.33
-* v4.0, 2020-06-24, Support static link c++ libraries. 4.0.32
-* v4.0, 2020-06-23, Change log cid from int to string. 4.0.31
-* v4.0, 2020-06-13, GB28181 with JitterBuffer support. 4.0.30
-* v4.0, 2020-06-03, Support enable C++11. 4.0.29
-* v4.0, 2020-05-31, Remove [srs-librtmp](https://github.com/ossrs/srs/issues/1535#issuecomment-633907655). 4.0.28
-* v4.0, 2020-05-21, For [#307][bug #307], disable GSO and sendmmsg. 4.0.27
-* v4.0, 2020-05-14, For [#307][bug #307], refine core structure, RTMP base on frame, RTC base on RTP. 4.0.26
-* v4.0, 2020-05-11, For [#307][bug #307], refine RTC publisher structure. 4.0.25
-* v4.0, 2020-04-30, For [#307][bug #307], support publish RTC with passing opus. 4.0.24
-* v4.0, 2020-04-14, For [#307][bug #307], support sendmmsg, GSO and reuseport. 4.0.23
-* v4.0, 2020-04-05, For [#307][bug #307], SRTP ASM only works with openssl-1.0, auto detect it. 4.0.22
-* v4.0, 2020-04-04, Merge RTC and GB28181, with bugs fixed. 4.0.21
-* v4.0, 2020-04-04, For [#307][bug #307], refine RTC latency from 600ms to 200ms. 4.0.20
-* v4.0, 2020-04-03, For [#307][bug #307], build SRTP with openssl to improve performance. 4.0.19
-* v4.0, 2020-03-31, For [#1500][bug #1500], support push stream by GB28181. 4.0.18
-* v4.0, 2020-03-31, Play stream by WebRTC on iOS/Android/PC browser. 4.0.17
-* v4.0, 2020-03-28, Support multiple OS/Platform build cache. 4.0.16
-* v4.0, 2020-03-28, For [#1250][bug #1250], support macOS, OSX, MacbookPro, Apple Darwin.
-* v4.0, 2020-03-22, Welcome maintainers [Runner365](https://github.com/runner365), [John](https://github.com/xiaozhihong) and [B.P.Y(Bepartofyou)](https://github.com/Bepartofyou). 4.0.15
-* v4.0, 2020-03-22, For [#307][bug #307], support play with WebRTC. 4.0.14
-* v4.0, 2020-03-13, For [#1636][bug #1636], fix bug for mux AAC to ADTS, never overwrite by RTMP sampling rate. 4.0.13
-* v4.0, 2020-03-07, For [#1612][bug #1612], fix crash bug for RTSP. 4.0.12
-* v4.0, 2020-03-07, For [#1631][bug #1631], support sei_filter for SRT. 4.0.11
-* v4.0, 2020-03-01, For [#1621][bug #1621], support mix_correct for aggregate aac for SRT. 4.0.10
-* v4.0, 2020-02-25, For [#1615][bug #1615], support default app(live) for vmix SRT. 4.0.9
-* v4.0, 2020-02-21, For [#1598][bug #1598], support SLB health checking by TCP. 4.0.8
-* v4.0, 2020-02-19, For [#1579][bug #1579], support rolling update of k8s. 4.0.7
-* v4.0, 2020-02-18, For [#1579][bug #1579], support start/final wait for gracefully quit. 4.0.6
-* v4.0, 2020-02-18, For [#1579][bug #1579], support gracefully quit and force to. 4.0.5
-* v4.0, 2020-02-13, SRT supports detail config for [DynamicEncoding](https://github.com/runner365/srt_encoder). 4.0.4
-* v4.0, 2020-02-04, Update project code. 4.0.3
-* v4.0, 2020-01-26, Allow use libsrt.so for SRT is MPL license. 4.0.2
-* v4.0, 2020-01-24, Fix [#1147][bug #1147], support SRT(Secure Reliable Transport). 4.0.1
-
-## V3 changes
-
-* v3.0, 2021-05-12, Fix [#2311][bug #2311], Copy the request for stat client. 3.0.162
-* <strong>v3.0, 2021-04-28, [3.0 release5(3.0.161)][r3.0r5] released. 122750 lines.</strong>
-* v3.0, 2021-04-28, Upgrade players. 3.0.161
-* <strong>v3.0, 2021-04-24, [3.0 release4(3.0.160)][r3.0r4] released. 122750 lines.</strong>
-* v3.0, 2021-04-24, Package players and console to zip and docker. 3.0.160
-* v3.0, 2021-04-24, Add srs-console to research/console. 3.0.159
-* v3.0, 2021-03-05, Refine usage to docker by default. 3.0.158
-* v3.0, 2021-01-07, Change id from int to string for the statistics. 3.0.157
-* <strong>v3.0, 2021-01-02, [3.0 release3(3.0.156)][r3.0r3] released. 122736 lines.</strong>
-* v3.0, 2020-12-26, For RTMP edge/forward, pass vhost in tcUrl, not in stream. 3.0.156
-* v3.0, 2020-12-17, Fix [#1694][bug #1694], Support DVR 2GB+ MP4 file. 3.0.155
-* v3.0, 2020-12-17, Fix [#1548][bug #1548], Add edts in MP4 for Windows10. 3.0.154
-* <strong>v3.0, 2020-10-31, [3.0 release2(3.0.153)][r3.0r2] released. 122663 lines.</strong>
-* v3.0, 2020-10-31, Fix [#509][bug #509], Always malloc stack on heap. 3.0.153
-* v3.0, 2020-10-31, Remove some global elements for debugging. 3.0.152
-* v3.0, 2020-10-31, Use global _srs_server for debugging. 3.0.151
-* v3.0, 2020-10-31, Refine source cid, track previous one. 3.0.150
-* v3.0, 2020-10-25, Add hls.realtime.conf for low-latency HLS. 3.0.149
-* v3.0, 2020-10-24, Refine script and startup logs. 3.0.148
-* v3.0, 2020-10-23, Allow FFmpeg if exists at /usr/local/bin/ffmpeg. 3.0.147
-* v3.0, 2020-10-23, Refine build script, use libssl in docker. 3.0.146
-* v3.0, 2020-10-14, Fix [#1987][bug #1987], Fix Kbps resample bug. 3.0.145
-* <strong>v3.0, 2020-10-10, [3.0 release1(3.0.144)][r3.0r1] released. 122674 lines.</strong>
-* v3.0, 2020-10-10, Fix [#1780][bug #1780], build fail on Ubuntu20(focal). 3.0.144
-* v3.0, 2020-09-14, Prevent stop ingest for multiple times. 3.0.143
-* v3.0, 2020-09-10, RTC: Change SO_REUSEPORT fail to warning. 3.0.142
-* <strong>v3.0, 2020-06-27, [3.0 release0(3.0.141)][r3.0r0] released. 122674 lines.</strong>
-* v3.0, 2020-03-30, For [#1672][bug #1672], fix dvr close file failed bug. 3.0.140
-* <strong>v3.0, 2020-03-29, [3.0 beta4(3.0.139)][r3.0b4] released. 122674 lines.</strong>
-* v3.0, 2020-03-28, Support multiple OS/Platform build cache. 3.0.139
-* v3.0, 2020-03-28, For [#1250][bug #1250], support macOS, OSX, MacbookPro, Apple Darwin. 3.0.138
-* v3.0, 2020-03-21, For [#1629][bug #1629], fix kickoff FLV client bug. 3.0.137
-* v3.0, 2020-03-21, For [#1619][bug #1619], configure without utest by default. 3.0.136
-* v3.0, 2020-03-21, For [#1651][bug #1651], fix return pnwrite of srs_write_large_iovs. 3.0.135
-* <strong>v3.0, 2020-03-18, [3.0 beta3(3.0.134)][r3.0b3] released. 122509 lines.</strong>
-* v3.0, 2020-03-12, For [#1635][bug #1635], inotify watch ConfigMap for reload. 3.0.134
-* v3.0, 2020-03-12, For [#1635][bug #1635], support auto reaload config by inotify. 3.0.129
-* v3.0, 2020-03-12, For [#1630][bug #1630], disable cache for stream changing, and drop dup header. 3.0.128
-* v3.0, 2020-03-12, For [#1594][bug #1594], detect and disable daemon for docker. 3.0.127
-* v3.0, 2020-03-12, For [#1634][bug #1634], always check status in thread loop. 3.0.126
-* v3.0, 2020-03-11, For [#1634][bug #1634], refactor output with datetime for ingest/encoder/exec. 3.0.125
-* v3.0, 2020-03-11, For [#1634][bug #1634], fix quit by accident SIGTERM while killing FFMPEG. 3.0.124
-* <strong>v3.0, 2020-03-05, [3.0 beta2(3.0.123)][r3.0b2] released. 122170 lines.</strong>
-* v3.0, 2020-02-21, For [#1598][bug #1598], support SLB health checking by TCP. 3.0.123
-* v3.0, 2020-02-21, Fix bug for librtmp client ipv4/ipv6 socket. 3.0.122
-* v3.0, 2020-02-18, For [#1579][bug #1579], support start/final wait for gracefully quit. 3.0.121
-* v3.0, 2020-02-18, For [#1579][bug #1579], support force gracefully quit. 3.0.120
-* v3.0, 2020-02-18, For [#1579][bug #1579], support gracefully quit. 3.0.119
-* v3.0, 2020-02-17, For [#1601][bug #1601], flush async on_dvr/on_hls events before stop. 3.0.118
-* <strong>v3.0, 2020-02-14, [3.0 beta1(3.0.117)][r3.0b1] released. 121964 lines.</strong>
-* v3.0, 2020-02-14, For [#1595][bug #1595], migrating streaming from ossrs.net to r.ossrs.net. 3.0.117
-* v3.0, 2020-02-05, For [#665][bug #665], fix HTTP-FLV reloading bug. 3.0.116
-* v3.0, 2020-02-05, For [#1592][bug #1592], fix terminal echo off by redirect process stdin. 3.0.115
-* v3.0, 2020-02-04, For [#1186][bug #1186], refactor security check. 3.0.114
-* v3.0, 2020-02-04, Fix [#939][bug #939], response right A/V flag in FLV header. 3.0.113
-* v3.0, 2020-02-04, For [#939][bug #939], always enable fast FLV streaming.
-* <strong>v3.0, 2020-02-02, [3.0 beta0(3.0.112)][r3.0b0] released. 121709 lines.</strong>
-* v3.0, 2020-01-29, Support isolate version file. 3.0.112
-* v3.0, 2020-01-29, Fix [#1206][bug #1206], dispose ingester while server quiting. 3.0.111
-* v3.0, 2020-01-28, Fix [#1230][bug #1230], racing condition in source fetch or create. 3.0.110
-* v3.0, 2020-01-27, Fix [#1303][bug #1303], do not dispatch previous meta when not publishing. 3.0.109
-* v3.0, 2020-01-26, Allow use libst.so for ST is MPL license.
-* v3.0, 2020-01-26, Fix [#607][bug #607], set RTMP identifying recursive depth to 3.
-* v3.0, 2020-01-25, Fix [#878][bug #878], remove deprecated #EXT-X-ALLOW-CACHE for HLS. 3.0.108
-* v3.0, 2020-01-25, Fix [#703][bug #703], drop video data util sps/pps. 3.0.107
-* v3.0, 2020-01-25, Fix [#1108][bug #1108], reap DVR tmp file when unpublish. 3.0.106
-* <strong>v3.0, 2020-01-21, [3.0 alpha9(3.0.105)][r3.0a9] released. 121577 lines.</strong>
-* v3.0, 2020-01-21, Fix [#1221][bug #1221], remove complex configure options. 3.0.104
-* v3.0, 2020-01-21, Fix [#1547][bug #1547], support crossbuild for ARM/MIPS.
-* v3.0, 2020-01-21, For [#1547][bug #1547], support setting cc/cxx/ar/ld/randlib tools. 3.0.103
-* v3.0, 2020-01-19, For [#1580][bug #1580], fix cid range problem. 3.0.102
-* v3.0, 2020-01-19, For [#1070][bug #1070], define FLV CodecID for [AV1][bug #1070] and [opus][bug #307]. 3.0.101
-* v3.0, 2020-01-16, For [#1575][bug #1575], correct RTMP redirect as tcUrl, add redirect2 as RTMP URL. 3.0.100
-* v3.0, 2020-01-15, For [#1509][bug #1509], decrease the fast vector init size from 64KB to 64B. 3.0.99
-* v3.0, 2020-01-15, For [#1509][bug #1509], release coroutine when source is idle. 3.0.98
-* <strong>v3.0, 2020-01-10, [3.0 alpha8(3.0.97)][r3.0a8] released. 121555 lines.</strong>
-* v3.0, 2020-01-09, For [#1042][bug #1042], improve test coverage for service. 3.0.97
-* v3.0, 2020-01-08, Merge [#1554][bug #1554], support logrotate copytruncate. 3.0.96
-* v3.0, 2020-01-05, Always use string instance to avoid crash risk. 3.0.95
-* v3.0, 2020-01-05, For [#460][bug #460], fix ipv6 hostport parsing bug. 3.0.94
-* v3.0, 2020-01-05, For [#460][bug #460], fix ipv6 intranet address filter bug. 3.0.93
-* v3.0, 2020-01-05, For [#1543][bug #1543], use getpeername to retrieve client ip. 3.0.92
-* v3.0, 2020-01-02, For [#1042][bug #1042], improve test coverage for config. 3.0.91
-* v3.0, 2019-12-30, Fix mp4 security issue, check buffer when required size is variable.
-* <strong>v3.0, 2019-12-29, [3.0 alpha7(3.0.90)][r3.0a7] released. 116356 lines.</strong>
-* v3.0, 2019-12-29, For [#1255][bug #1255], support vhost/domain in query string for HTTP streaming. 3.0.90
-* v3.0, 2019-12-29, For [#299][bug #299], increase dash segment size for avsync issue. 3.0.89
-* v3.0, 2019-12-27, For [#299][bug #299], fix some bugs in dash, it works now. 3.0.88
-* v3.0, 2019-12-27, For [#1544][bug #1544], fix memory leaking for complex error. 3.0.87
-* v3.0, 2019-12-27, Add links for flv.js, hls.js and dash.js.
-* v3.0, 2019-12-26, For [#1105][bug #1105], http server support mp4 range.
-* v3.0, 2019-12-26, For [#1105][bug #1105], dvr mp4 supports playing on Chrome/Safari/Firefox. 3.0.86
-* <strong>v3.0, 2019-12-26, [3.0 alpha6(3.0.85)][r3.0a6] released. 116056 lines.</strong>
-* v3.0, 2019-12-26, For [#1488][bug #1488], pass client ip to http callback. 3.0.85
-* v3.0, 2019-12-25, For [#1537][bug #1537], [#1282][bug #1282], support aarch64 for armv8. 3.0.84
-* v3.0, 2019-12-25, For [#1538][bug #1538], fresh chunk allow fmt=0 or fmt=1. 3.0.83
-* v3.0, 2019-12-25, Remove FFMPEG and NGINX, please use [srs-docker](https://github.com/ossrs/srs-docker) instead. 3.0.82
-* v3.0, 2019-12-25, For [#1537][bug #1537], remove cross-build, not used patches, directly build st.
-* v3.0, 2019-12-24, For [#1508][bug #1508], support chunk length and content in multiple parts.
-* v3.0, 2019-12-23, Merge SRS2 for running srs-librtmp on Windows. 3.0.80
-* v3.0, 2019-12-23, For [#1535][bug #1535], deprecate Adobe FMS/AMS edge token traversing([CN][v4_CN_DRM2], [EN][v4_EN_DRM2]) authentication. 3.0.79
-* v3.0, 2019-12-23, For [#1535][bug #1535], deprecate BWT(bandwidth testing). 3.0.78
-* v3.0, 2019-12-23, For [#1535][bug #1535], deprecate Adobe HDS(f4m)([CN][v4_CN_DeliveryHDS], [EN][v4_EN_DeliveryHDS]). 3.0.77
-* v3.0, 2019-12-20, Fix [#1508][bug #1508], http-client support read chunked response. 3.0.76
-* v3.0, 2019-12-20, For [#1508][bug #1508], refactor srs_is_digital, support all zeros.
-* <strong>v3.0, 2019-12-19, [3.0 alpha5(3.0.75)][r3.0a5] released. 115362 lines.</strong>
-* v3.0, 2019-12-19, Refine the RTMP iovs cache increasing to much faster.
-* v3.0, 2019-12-19, Fix [#1524][bug #1524], memory leak for amf0 strict array. 3.0.75
-* v3.0, 2019-12-19, Fix random build failed bug for modules.
-* v3.0, 2019-12-19, Fix [#1520][bug #1520] and [#1223][bug #1223], bug for origin cluster 3+ servers. 3.0.74
-* v3.0, 2019-12-18, For [#1042][bug #1042], add test for RAW AVC protocol.
-* v3.0, 2019-12-18, Detect whether flash enabled for srs-player. 3.0.73
-* v3.0, 2019-12-17, Fix HTTP CORS bug when sending response for OPTIONS. 3.0.72
-* v3.0, 2019-12-17, Enhance HTTP response write for final_request.
-* v3.0, 2019-12-17, Refactor HTTP stream to disconnect client when unpublish.
-* v3.0, 2019-12-17, Fix HTTP-FLV and VOD-FLV conflicting bug.
-* v3.0, 2019-12-17, Refactor HttpResponseWriter.write, default to single text mode.
-* v3.0, 2019-12-16, For [#1042][bug #1042], add test for HTTP protocol.
-* <strong>v3.0, 2019-12-13, [3.0 alpha4(3.0.71)][r3.0a4] released. 112928 lines.</strong>
-* v3.0, 2019-12-12, For [#547][bug #547], [#1506][bug #1506], default hls_dts_directly to on. 3.0.71
-* v3.0, 2019-12-12, SrsPacket supports converting to message, so can be sent by one API.
-* v3.0, 2019-12-11, For [#1042][bug #1042], cover RTMP client/server protocol.
-* v3.0, 2019-12-11, Fix [#1445][bug #1445], limit the createStream recursive depth. 3.0.70
-* v3.0, 2019-12-11, For [#1042][bug #1042], cover RTMP handshake protocol.
-* v3.0, 2019-12-11, Fix [#1229][bug #1229], fix the security risk in logger. 3.0.69
-* v3.0, 2019-12-11, For [#1229][bug #1229], fix the security risk in HDS. 3.0.69
-* v3.0, 2019-12-05, Fix [#1506][bug #1506], support directly turn FLV timestamp to TS DTS. 3.0.68
-* <strong>v3.0, 2019-11-30, [3.0 alpha3(3.0.67)][r3.0a3] released. 110864 lines.</strong>
-* v3.0, 2019-12-01, Fix [#1501][bug #1501], use request coworker for origin cluster. 3.0.67
-* <strong>v3.0, 2019-11-30, [3.0 alpha2(3.0.66)][r3.0a2] released. 110831 lines.</strong>
-* v3.0, 2019-11-30, Fix [#1501][bug #1501], use request coworker for origin cluster. 3.0.66
-* v3.0, 2019-11-30, Random tid for docker. 3.0.65
-* v3.0, 2019-11-30, Refine debug info for edge. 3.0.64
-* v3.0, 2019-10-30, Cover protocol stack RTMP. 3.0.63
-* v3.0, 2019-10-23, Cover JSON codec. 3.0.62
-* v3.0, 2019-10-13, Use http://ossrs.net as homepage.
-* v3.0, 2019-10-10, Cover AMF0 codec. 3.0.61
-* <strong>v3.0, 2019-10-07, [3.0 alpha1(3.0.60)][r3.0a1] released. 107962 lines.</strong>
-* v3.0, 2019-10-06, Support log rotate by init.d command. 3.0.60
-* v3.0, 2019-10-06, We prefer ipv4, only use ipv6 if ipv4 is disabled. 3.0.59
-* v3.0, 2019-10-05, Support systemctl service for CentOS7. 3.0.58
-* v3.0, 2019-10-04, Disable SO_REUSEPORT if not supported. 3.0.57
-* <strong>v3.0, 2019-10-04, [3.0 alpha0(3.0.56)][r3.0a0] released. 107946 lines.</strong>
-* v3.0, 2019-10-04, Support go-oryx rtmplb with [proxy protocol](https://github.com/ossrs/go-oryx/wiki/RtmpProxy). 3.0.56
-* v3.0, 2019-10-03, Fix [#775][bug #775], Support SO_REUSEPORT to improve edge performance. 3.0.54
-* v3.0, 2019-10-03, For [#467][bug #467], Remove KAFKA producer. 3.0.53
-* v3.0, 2019-05-14, Covert Kernel File reader/writer. 3.0.52
-* v3.0, 2019-04-30, Refine typo in files. 3.0.51
-* v3.0, 2019-04-25, Upgrade http-parser from 2.1 to 2.9.2 and cover it. 3.0.50
-* v3.0, 2019-04-22, Refine in time unit. 3.0.49
-* v3.0, 2019-04-07, Cover ST Coroutine and time unit. 3.0.48
-* v3.0, 2019-04-06, Merge [#1304][bug #1304], Fix ST coroutine pull error. 3.0.47
-* v3.0, 2019-04-05, Merge [#1339][bug #1339], Support HTTP-FLV params. 3.0.46
-* v3.0, 2018-11-11, Merge [#1261][bug #1261], Support `_definst_` for Wowza. 3.0.44
-* v3.0, 2018-08-26, SRS [console](https://github.com/ossrs/srs-ngb) support both [Chinese](http://ossrs.net:1985/console/ng_index.html) and [English](http://ossrs.net:1985/console/en_index.html).
-* v3.0, 2018-08-25, Fix [#1093][bug #1093], Support HLS encryption. 3.0.42
-* v3.0, 2018-08-25, Fix [#1051][bug #1051], Drop ts when republishing stream. 3.0.41
-* v3.0, 2018-08-12, For [#1202][bug #1202], Support edge/forward to Aliyun CDN. 3.0.40
-* v3.0, 2018-08-11, For [#910][bug #910], Support HTTP FLV with HTTP callback. 3.0.39
-* v3.0, 2018-08-05, Refine HTTP-FLV latency, support realtime mode.3.0.38
-* v3.0, 2018-08-05, Fix [#1087][bug #1087], Ignore iface without address. 3.0.37
-* v3.0, 2018-08-04, For [#1110][bug #1110], Support params in http callback. 3.0.36
-* v3.0, 2018-08-02, Always use vhost in stream query, the unify uri. 3.0.35
-* v3.0, 2018-08-02, For [#1031][bug #1031], SRS edge support douyu.com. 3.0.34
-* v3.0, 2018-07-22, Replace hex to string to match MIT license. 3.0.33
-* v3.0, 2018-07-22, Replace base64 to match MIT license. 3.0.32
-* v3.0, 2018-07-22, Replace crc32 IEEE and MPEG by pycrc to match MIT license. 3.0.31
-* v3.0, 2018-07-21, Replace crc32 IEEE by golang to match MIT license. 3.0.30
-* v3.0, 2018-02-16, Fix [#464][bug #464], support RTMP origin cluster. 3.0.29
-* v3.0, 2018-02-13, Fix [#1057][bug #1057], switch to simple handshake. 3.0.28
-* v3.0, 2018-02-13, Fix [#1059][bug #1059], merge from 2.0, supports url with vhost in stream. 3.0.27
-* v3.0, 2018-01-01, Fix [#913][bug #913], support complex error. 3.0.26
-* v3.0, 2017-06-04, Fix [#299][bug #299], support experimental MPEG-DASH. 3.0.25
-* v3.0, 2017-05-30, Fix [#821][bug #821], support MP4 file parser. 3.0.24
-* v3.0, 2017-05-30, Fix [#904][bug #904], replace NXJSON(LGPL) with json-parser(BSD). 3.0.23
-* v3.0, 2017-04-16, Fix [#547][bug #547], support HLS audio in TS. 3.0.22
-* v3.0, 2017-03-26, Fix [#820][bug #820], extract service for modules. 3.0.21
-* v3.0, 2017-03-02, Fix [#786][bug #786], simply don't reuse object. 3.0.20
-* v3.0, 2017-03-01, For [#110][bug #110], refine thread object. 3.0.19
-* v3.0, 2017-02-12, Fix [#301][bug #301], user must config the codec in right way for HLS. 3.0.18
-* v3.0, 2017-02-07, fix [#738][bug #738], support DVR general mp4. 3.0.17
-* v3.0, 2017-01-19, for [#742][bug #742], refine source, meta and origin hub. 3.0.16
-* v3.0, 2017-01-17, for [#742][bug #742], refine source, timeout, live cycle. 3.0.15
-* v3.0, 2017-01-11, fix [#735][bug #735], config transform refer_publish invalid. 3.0.14
-* v3.0, 2017-01-06, for [#730][bug #730], support config in/out ack size. 3.0.13
-* v3.0, 2017-01-06, for [#711][bug #711], support perfile for transcode. 3.0.12
-* v3.0, 2017-01-05, Fix [#727][bug #727], patch ST for valgrind and ARM. 3.0.11
-* v3.0, 2017-01-05, for [#324][bug #324], always enable hstrs. 3.0.10
-* v3.0, 2016-12-15, fix [#717][bug #717], [#691][bug #691], http api/static/stream support cors. 3.0.9
-* v3.0, 2016-12-08, Fix [#105][bug #105], support log rotate signal SIGUSR1. 3.0.8
-* v3.0, 2016-12-07, fix typo and refine grammar. 3.0.7
-* v3.0, 2015-10-20, fix [#502][bug #502], support snapshot with http-callback or transcoder. 3.0.5
-* v3.0, 2015-09-19, support amf0 and json to convert with each other.
-* v3.0, 2015-09-19, json objects support dumps to string.
-* v3.0, 2015-09-14, fix [#459][bug #459], support dvr raw api. 3.0.4
-* v3.0, 2015-09-14, fix [#459][bug #459], dvr support apply filter for ng-control dvr module.
-* v3.0, 2015-09-14, fix [#319][bug #319], http raw api support update global and vhost. 3.0.3
-* v3.0, 2015-08-31, fix [#319][bug #319], http raw api support query global and vhost.
-* v3.0, 2015-08-28, fix [#471][bug #471], api response the width and height. 3.0.2
-* v3.0, 2015-08-25, fix [#367][bug #367], support nginx-rtmp exec. 3.0.1
-
-## V2 changes
-
-* <strong>v2.0, 2020-01-25, [2.0 release8(2.0.272)][r2.0r8] released. 87292 lines.</strong>
-* v2.0, 2020-01-08, Merge [#1554][bug #1554], support logrotate copytruncate. 2.0.272
-* v2.0, 2020-01-05, Merge [#1551][bug #1551], fix memory leak in RTSP stack. 2.0.270
-* v2.0, 2019-12-26, For [#1488][bug #1488], pass client ip to http callback. 2.0.269
-* v2.0, 2019-12-23, Fix [srs-librtmp #22](https://github.com/ossrs/srs-librtmp/issues/22), parse vhost splited by single seperator. 2.0.268
-* v2.0, 2019-12-23, Fix [srs-librtmp #25](https://github.com/ossrs/srs-librtmp/issues/25), build srs-librtmp on windows. 2.0.267
-* v2.0, 2019-12-13, Support openssl versions greater than 1.1.0. 2.0.266
-* <strong>v2.0, 2019-11-29, [2.0 release7(2.0.265)][r2.0r7] released. 86994 lines.</strong>
-* v2.0, 2019-11-29, For [srs-docker](https://github.com/ossrs/srs-docker/tree/master/2.0), install Cherrypy without sudo. 2.0.265
-* v2.0, 2019-04-06, For [#1304][bug #1304], Default HSTRS to on. 2.0.264
-* <strong>v2.0, 2019-04-05, [2.0 release6(2.0.263)][r2.0r6] released. 86994 lines.</strong>
-* v2.0, 2019-04-05, Merge [#1312][bug #1312], Fix GCC7 build error, this statement may fall through. 2.0.263
-* v2.0, 2019-04-05, Merge [#1339][bug #1339], Support HTTP-FLV params. 2.0.262
-* v2.0, 2018-12-01, Merge [#1274][bug #1274], Upgrade to FFMPEG 4.1 and X264 157. 2.0.261
-* v2.0, 2018-11-11, Merge [#1261][bug #1261], Support `_definst_` for Wowza. 2.0.260
-* v2.0, 2018-11-11, Merge [#1263][bug #1263], Fix string trim bug. 2.0.259
-* <strong>v2.0, 2018-10-28, [2.0 release5(2.0.258)][r2.0r5] released. 86916 lines.</strong>
-* v2.0, 2018-10-28, Fix [#1250][bug #1250], Support build on OSX10.14 Mojave. 2.0.258
-* v2.0, 2018-10-08, Merge [#1236][bug #1236], Fix sleep bug in us. 2.0.257
-* v2.0, 2018-10-08, Merge [#1237][bug #1237], Support param for transcoder. 2.0.256
-* <strong>v2.0, 2018-08-12, [2.0 release4(2.0.255)][r2.0r4] released. 86915 lines.</strong>
-* v2.0, 2018-08-12, For [#1202][bug #1202], Support edge/forward to Aliyun CDN. 2.0.255 
-* v2.0, 2018-08-11, For [#910][bug #910], Support HTTP FLV with HTTP callback. 2.0.254
-* v2.0, 2018-08-11, For [#1110][bug #1110], Refine params in http callback. 2.0.253
-* v2.0, 2018-08-05, Refine HTTP-FLV latency, support realtime mode. 2.0.252
-* v2.0, 2018-08-04, For [#1110][bug #1110], Support params in http callback. 2.0.251
-* v2.0, 2018-08-02, For [#1031][bug #1031], SRS edge support douyu.com. 2.0.250
-* v2.0, 2018-07-21, Merge [#1119][bug #1119], fix memory leak. 2.0.249
-* <strong>v2.0, 2018-07-18, [2.0 release3(2.0.248)][r2.0r3] released. 86775 lines.</strong>
-* v2.0, 2018-07-17, Merge [#1176][bug #1176], fix scaned issues. 2.0.248
-* v2.0, 2018-02-28, Merge [#1077][bug #1077], fix crash for edge HLS. 2.0.247
-* v2.0, 2018-02-13, Fix [#1059][bug #1059], support vhost in stream parameters. 2.0.246
-* v2.0, 2018-01-07, Merge [#1045][bug #1045], fix [#1044][bug #1044], TCP connection alive detection. 2.0.245
-* v2.0, 2018-01-04, Merge [#1039][bug #1039], fix bug of init.d script.
-* v2.0, 2018-01-01, Merge [#1033][bug #1033], allow user to add some specific flags. 2.0.244
-* <strong>v2.0, 2017-06-10, [2.0 release2(2.0.243)][r2.0r2] released. 86670 lines.</strong>
-* v2.0, 2017-05-29, Merge [#899][bug #899] to fix [#893][bug #893], ts PES ext length. 2.0.243
-* v2.0, 2017-05-01, Fix [#865][bug #865], shouldn't remove ts/m3u8 when hls_dispose disabled. 2.0.242
-* v2.0, 2017-04-30, Fix [#636][bug #636], FD leak for requesting empty HTTP stream. 2.0.241
-* v2.0, 2017-04-23, Fix [#851][bug #851], HTTP API support number of video frames for FPS. 2.0.240
-* <strong>v2.0, 2017-04-18, [2.0 release1(2.0.239)][r2.0r1] released. 86515 lines.</strong>
-* v2.0, 2017-04-18, Fix [#848][bug #848], crash at HTTP fast buffer grow. 2.0.239
-* v2.0, 2017-04-15, Fix [#844][bug #844], support Haivision encoder. 2.0.238
-* v2.0, 2017-04-15, Merge [#846][bug #846], fix fd leak for FLV stream caster. 2.0.237
-* v2.0, 2017-04-15, Merge [#841][bug #841], avoid the duplicated sps/pps in ts. 2.0.236
-* v2.0, 2017-04-09, Fix [#834][bug #834], crash for TS context corrupt. 2.0.235
-* <strong>v2.0, 2017-03-03, [2.0 release0(2.0.234)][r2.0r0] released. 86373 lines.</strong>
-* v2.0, 2017-02-25, for [#730][bug #730], remove the test code. 2.0.234
-* v2.0, 2017-02-09, fix [#503][bug #503] disable utilities when reload a source. 2.0.233
-* v2.0, 2017-01-22, for [#752][bug #752] release the io then free it for kbps. 2.0.232
-* v2.0, 2017-01-18, fix [#750][bug #750] use specific error code for dns resolve. 2.0.231
-* <strong>v2.0, 2017-01-18, [2.0 beta4(2.0.230)][r2.0b4] released. 86334 lines.</strong>
-* v2.0, 2017-01-18, fix [#749][bug #749], timestamp overflow for ATC. 2.0.230
-* v2.0, 2017-01-11, fix [#740][bug #740], convert ts aac audio private stream 1 to common. 2.0.229
-* v2.0, 2017-01-11, fix [#588][bug #588], kbps interface error. 2.0.228
-* v2.0, 2017-01-11, fix [#736][bug #736], recovery the hls dispose. 2.0.227
-* v2.0, 2017-01-10, refine hls html5 video template.
-* v2.0, 2017-01-10, fix [#635][bug #635], hls support NonIDR(open gop). 2.0.226
-* v2.0, 2017-01-06, for [#730][bug #730], reset ack follow flash player rules. 2.0.225
-* v2.0, 2016-12-15, for [#513][bug #513], remove hls ram from srs2 to srs3+. 2.0.224
-* <strong>v2.0, 2016-12-13, [2.0 beta3(2.0.223)][r2.0b3] released. 86685 lines.</strong>
-* v2.0, 2016-12-13, fix [#713][bug #713], disable the source cleanup. 2.0.223
-* v2.0, 2016-12-13, fix [#713][bug #713], refine source to avoid critical fetch and create. 2.0.222
-* <strong>v2.0, 2016-11-09, [2.0 beta2(2.0.221)][r2.0b2] released. 86691 lines.</strong>
-* v2.0, 2016-11-05, fix [#654][bug #654], crash when source cleanup for edge. 2.0.221
-* v2.0, 2016-10-26, fix [#666][bug #666], crash when source cleanup for http-flv. 2.0.220
-* v2.0, 2016-10-10, fix [#661][bug #661], close fd after thread stopped. 2.0.219
-* v2.0, 2016-09-23, support asprocess for oryx. 2.0.218
-* v2.0, 2016-09-23, support change work_dir for oryx.
-* v2.0, 2016-09-15, fix [#640][bug #640], typo for rtmp type. 2.0.217
-* v2.0, 2016-09-12, fix fast stream error bug. 2.0.216
-* <strong>v2.0, 2016-09-09, [2.0 beta1(2.0.215)][r2.0b1] released. 89941 lines.</strong>
-* v2.0, 2016-09-09, refine librtmp comments about NALUs. 2.0.215
-* v2.0, 2016-09-05, fix memory leak at source. 2.0.214
-* v2.0, 2016-09-05, fix memory leak at handshake. 2.0.213
-* v2.0, 2016-09-04, support valgrind for [patched st](https://github.com/ossrs/state-threads/issues/2).
-* v2.0, 2016-09-03, support all arm for [patched st](https://github.com/ossrs/state-threads/issues/1). 2.0.212
-* v2.0, 2016-09-01, workaround [#511][bug #511] the fly stfd in close. 2.0.211
-* v2.0, 2016-08-30, comment the pcr.
-* v2.0, 2016-08-18, fix [srs-librtmp#4](https://github.com/ossrs/srs-librtmp/issues/4) filter frame.
-* v2.0, 2016-08-10, fix socket timeout for librtmp.
-* v2.0, 2016-08-08, fix the crash by srs_info log.
-* <strong>v2.0, 2016-08-06, [2.0 beta0(2.0.210)][r2.0b0] released. 89704 lines.</strong>
-* v2.0, 2016-05-17, fix the sps pps parse bug.
-* v2.0, 2016-01-13, fix http reader bug, support infinite chunked. 2.0.209
-* v2.0, 2016-01-09, merge [#559][pr #559] fix memory leak bug. 2.0.208
-* v2.0, 2016-01-09, merge [#558][pr #558] add tcUrl for on_publish.
-* v2.0, 2016-01-05, add keyword XCORE for coredump to identify the version. 2.0.207
-* <strong>v2.0, 2015-12-23, [2.0 alpha3(2.0.205)][r2.0a3] released. 89544 lines.</strong>
-* v2.0, 2015-12-22, for [#509][bug #509] always alloc big object at heap. 2.0.205
-* v2.0, 2015-12-22, for [#418][bug #418] ignore null connect props to make RED5 happy. 2.0.204
-* v2.0, 2015-12-22, for [#546][bug #546] thread terminate normally dispose bug. 2.0.203
-* v2.0, 2015-12-22, for [#541][bug #541] failed when chunk size too small. 2.0.202
-* v2.0, 2015-12-15, default hls_on_error to continue. 2.0.201
-* v2.0, 2015-11-16, for [#518][bug #518] fix fd leak bug when fork. 2.0.200
-* v2.0, 2015-11-05, for [#511][bug #511] fix bug for restart thread. 2.0.199
-* v2.0, 2015-11-02, for [#515][bug #515] use srs_freepa and SrsAutoFreeA for array. 2.0.198
-* v2.0, 2015-10-28, for [ExoPlayer #828][exo #828], remove duration for live.
-* v2.0, 2015-10-28, for [ExoPlayer #828][exo #828], add av tag in flv header. 2.0.197
-* v2.0, 2015-10-27, for [#512][bug #512] partial hotfix the hls pure audio. 2.0.196
-* <strong>v2.0, 2015-10-08, [2.0 alpha2(2.0.195)][r2.0a2] released. 89358 lines.</strong>
-* v2.0, 2015-10-04, for [#448][bug #448] fix the bug of response of http hooks. 2.0.195
-* v2.0, 2015-10-01, for [#497][bug #497] response error when client not found to kickoff. 2.0.194
-* v2.0, 2015-10-01, for [#495][bug #495] decrease the srs-librtmp size. 2.0.193
-* v2.0, 2015-09-23, for [#485][bug #485] error when arm glibc 2.15+ or not i386/x86_64/amd64. 2.0.192
-* v2.0, 2015-09-23, for [#485][bug #485] srs for respberrypi and cubieboard. 2.0.191
-* v2.0, 2015-09-21, fix [#484][bug #484] hotfix the openssl build script 2.0.190
-* <strong>v2.0, 2015-09-14, [2.0 alpha1(2.0.189)][r2.0a1] released. 89269 lines.</strong>
-* v2.0, 2015-09-14, fix [#474][bug #474] config to donot parse width/height from sps. 2.0.189
-* v2.0, 2015-09-14, for [#474][bug #474] always release publish for source.
-* v2.0, 2015-09-14, for [#458][bug #458] http hooks use source thread cid. 2.0.188
-* v2.0, 2015-09-14, for [#475][bug #475] fix http hooks crash for st context switch. 2.0.187
-* v2.0, 2015-09-09, support reload utc_time. 2.0.186
-* <strong>v2.0, 2015-08-23, [2.0 alpha0(2.0.185)][r2.0a0] released. 89022 lines.</strong>
-* v2.0, 2015-08-22, HTTP API support JSONP by specifies the query string callback=xxx.
-* v2.0, 2015-08-20, fix [#380][bug #380], srs-librtmp send sequence header when sps or pps changed.
-* v2.0, 2015-08-18, close [#454][bug #454], support obs restart publish. 2.0.184
-* v2.0, 2015-08-14, use reduce_sequence_header for stream control.
-* v2.0, 2015-08-14, use send_min_interval for stream control. 2.0.183
-* v2.0, 2015-08-12, enable the SRS_PERF_TCP_NODELAY and add config tcp_nodelay. 2.0.182
-* v2.0, 2015-08-11, for [#442][bug #442] support kickoff connected client. 2.0.181
-* v2.0, 2015-07-21, for [#169][bug #169] support default values for transcode. 2.0.180
-* v2.0, 2015-07-21, fix [#435][bug #435] add pageUrl for HTTP callback on_play.
-* v2.0, 2015-07-20, refine the hls, ignore packet when no sequence header. 2.0.179
-* v2.0, 2015-07-16, for [#441][bug #441] use 30s timeout for first msg. 2.0.178
-* v2.0, 2015-07-14, refine hls disable the time jitter, support not mix monotonically increase. 2.0.177
-* v2.0, 2015-07-01, fix [#433][bug #433] fix the sps parse bug. 2.0.176
-* v2.0, 2015-06-10, fix [#425][bug #425] refine the time jitter, correct (-inf,-250)+(250,+inf) to 10ms. 2.0.175
-* v2.0, 2015-06-10, fix [#424][bug #424] fix aggregate timestamp bug. 2.0.174
-* v2.0, 2015-06-06, fix [#421][bug #421] drop video for unkown RTMP header.
-* v2.0, 2015-06-05, fix [#420][bug #420] remove ts for hls ram mode.
-* v2.0, 2015-05-30, fix [#209][bug #209] cleanup hls when stop and timeout. 2.0.173.
-* v2.0, 2015-05-29, fix [#409][bug #409] support pure video hls. 2.0.172.
-* v2.0, 2015-05-28, support [srs-dolphin][srs-dolphin], the multiple-process SRS.
-* v2.0, 2015-05-24, fix [#404][bug #404] register handler then start http thread. 2.0.167.
-* v2.0, 2015-05-23, refine the thread, protocol, kbps code. 2.0.166
-* v2.0, 2015-05-23, fix [#391][bug #391] copy request for async call.
-* v2.0, 2015-05-22, fix [#397][bug #397] the USER_HZ maybe not 100. 2.0.165
-* v2.0, 2015-05-22, for [#400][bug #400], parse when got entire http header, by feilong. 2.0.164.
-* v2.0, 2015-05-19, merge from bravo system, add the rtmfp to bms(commercial srs). 2.0.163.
-* v2.0, 2015-05-10, support push flv stream over HTTP POST to SRS.
-* v2.0, 2015-04-20, support ingest hls live stream to RTMP.
-* v2.0, 2015-04-15, for [#383][bug #383], support mix_correct algorithm. 2.0.161.
-* v2.0, 2015-04-13, for [#381][bug #381], support reap hls/ts by gop or not. 2.0.160.
-* v2.0, 2015-04-10, enhanced on_hls_notify, support HTTP GET when reap ts.
-* v2.0, 2015-04-10, refine the hls deviation for floor algorithm.
-* v2.0, 2015-04-08, for [#375][bug #375], fix hls bug, keep cc continous between ts files. 2.0.159.
-* v2.0, 2015-04-04, for [#304][bug #304], rewrite annexb mux for ts, refer to apple sample. 2.0.157.
-* v2.0, 2015-04-03, enhanced avc decode, parse the sps get width+height. 2.0.156.
-* v2.0, 2015-04-03, for [#372][bug #372], support transform vhost of edge 2.0.155.
-* v2.0, 2015-03-30, for [#366][bug #366], config hls to disable cleanup of ts. 2.0.154.
-* v2.0, 2015-03-31, support server cycle handler. 2.0.153.
-* v2.0, 2015-03-31, support on_hls for http hooks. 2.0.152.
-* v2.0, 2015-03-31, enhanced hls, support deviation for duration. 2.0.151.
-* v2.0, 2015-03-30, for [#351][bug #351], support config the m3u8/ts path for hls. 2.0.149.
-* v2.0, 2015-03-17, for [#155][bug #155], osx(darwin) support demo with nginx and ffmpeg. 2.0.143.
-* v2.0, 2015-03-15, start [2.0release branch][branch2], 80773 lines.
-* v2.0, 2015-03-14, fix [#324][bug #324], support hstrs(http stream trigger rtmp source) edge mode. 2.0.140.
-* v2.0, 2015-03-14, for [#324][bug #324], support hstrs(http stream trigger rtmp source) origin mode. 2.0.139.
-* v2.0, 2015-03-12, fix [#328][bug #328], support adobe hds. 2.0.138.
-* v2.0, 2015-03-10, fix [#155][bug #155], support osx(darwin) for mac pro. 2.0.137.
-* v2.0, 2015-03-08, fix [#316][bug #316], http api provides stream/vhost/srs/server bytes, codec and count. 2.0.136.
-* v2.0, 2015-03-08, fix [#310][bug #310], refine aac LC, support aac HE/HEv2. 2.0.134.
-* v2.0, 2015-03-06, for [#322][bug #322], fix http-flv stream bug, support multiple streams. 2.0.133.
-* v2.0, 2015-03-06, refine http request parse. 2.0.132.
-* v2.0, 2015-03-01, for [#179][bug #179], revert dvr http api. 2.0.128.
-* v2.0, 2015-02-24, for [#304][bug #304], fix hls bug, write pts/dts error. 2.0.124
-* v2.0, 2015-02-19, refine dvr, append file when dvr file exists. 2.0.122.
-* v2.0, 2015-02-19, refine pithy print to more easyer to use. 2.0.121.
-* v2.0, 2015-02-18, fix [#2304][bug #2304], support push rtsp to srs. 2.0.120.
-* v2.0, 2015-02-17, the join maybe failed, should use a variable to ensure thread terminated. 2.0.119.
-* v2.0, 2015-02-15, for [#304][bug #304], support config default acodec/vcodec. 2.0.118.
-* v2.0, 2015-02-15, for [#304][bug #304], rewrite hls/ts code, support h.264+mp3 for hls. 2.0.117.
-* v2.0, 2015-02-12, for [#304][bug #304], use stringstream to generate m3u8, add hls_td_ratio. 2.0.116.
-* v2.0, 2015-02-11, dev code ZhouGuowen for 2.0.115.
-* v2.0, 2015-02-10, for [#311][bug #311], set pcr_base to dts. 2.0.114.
-* v2.0, 2015-02-10, fix [the bug][p21] of ibmf format which decoded in annexb.
-* v2.0, 2015-02-10, for [#310][bug #310], downcast aac SSR to LC. 2.0.113
-* v2.0, 2015-02-03, fix [#136][bug #136], support hls without io(in ram). 2.0.112
-* v2.0, 2015-01-31, for [#250][bug #250], support push MPEGTS over UDP to SRS. 2.0.111
-* v2.0, 2015-01-29, build libfdk-aac in ffmpeg. 2.0.108
-* v2.0, 2015-01-25, for [#301][bug #301], hls support h.264+mp3, ok for vlc. 2.0.107
-* v2.0, 2015-01-25, for [#301][bug #301], http ts stream support h.264+mp3. 2.0.106
-* v2.0, 2015-01-25, hotfix [#268][bug #268], refine the pcr start at 0, dts/pts plus delay. 2.0.105
-* v2.0, 2015-01-25, hotfix [#151][bug #151], refine pcr=dts-800ms and use dts/pts directly. 2.0.104
-* v2.0, 2015-01-23, hotfix [#151][bug #151], use absolutely overflow to make jwplayer happy. 2.0.103
-* v2.0, 2015-01-22, for [#293][bug #293], support http live ts stream. 2.0.101.
-* v2.0, 2015-01-19, for [#293][bug #293], support http live flv/aac/mp3 stream with fast cache. 2.0.100.
-* v2.0, 2015-01-18, for [#293][bug #293], support rtmp remux to http flv live stream. 2.0.99.
-* v2.0, 2015-01-17, fix [#277][bug #277], refine http server refer to go http-framework. 2.0.98
-* v2.0, 2015-01-17, for [#277][bug #277], refine http api refer to go http-framework. 2.0.97
-* v2.0, 2015-01-17, hotfix [#290][bug #290], use iformat only for rtmp input. 2.0.95
-* v2.0, 2015-01-08, hotfix [#281][bug #281], fix hls bug ignore type-9 send aud. 2.0.93
-* v2.0, 2015-01-03, fix [#274][bug #274], http-callback support on_dvr when reap a dvr file. 2.0.89
-* v2.0, 2015-01-03, hotfix to remove the pageUrl for http callback. 2.0.88
-* v2.0, 2015-01-03, fix [#179][bug #179], dvr support custom filepath by variables. 2.0.87
-* v2.0, 2015-01-02, fix [#211][bug #211], support security allow/deny publish/play all/ip. 2.0.86
-* v2.0, 2015-01-02, hotfix [#207][bug #207], trim the last 0 of log. 2.0.85
-* v2.0, 2014-01-02, fix [#158][bug #158], http-callback check http status code ok(200). 2.0.84
-* v2.0, 2015-01-02, hotfix [#216][bug #216], http-callback post in application/json content-type. 2.0.83
-* v2.0, 2014-01-02, fix [#263][bug #263], srs-librtmp flv read tag should init size. 2.0.82
-* v2.0, 2015-01-01, hotfix [#270][bug #270], memory leak for http client post. 2.0.81
-* v2.0, 2014-12-12, fix [#266][bug #266], aac profile is object id plus one. 2.0.80
-* v2.0, 2014-12-29, hotfix [#267][bug #267], the forward dest ep should use server. 2.0.79
-* v2.0, 2014-12-29, hotfix [#268][bug #268], the hls pcr is negative when startup. 2.0.78
-* v2.0, 2014-12-22, hotfix [#264][bug #264], ignore NALU when sequence header to make HLS happy. 2.0.76
-* v2.0, 2014-12-20, hotfix [#264][bug #264], support disconnect publish connect when hls error. 2.0.75
-* v2.0, 2014-12-12, fix [#257][bug #257], support 0.1s+ latency. 2.0.70
-* v2.0, 2014-12-08, update wiki for mr([EN][v4_EN_LowLatency#merged-read], [CN][v4_CN_LowLatency#merged-read]) and mw([EN][v4_EN_LowLatency#merged-write], [CN][v4_CN_LowLatency#merged-write]).
-* v2.0, 2014-12-07, fix [#251][bug #251], 10k+ clients, use queue cond wait and fast vector. 2.0.67
-* v2.0, 2014-12-05, fix [#251][bug #251], 9k+ clients, use fast cache for msgs queue. 2.0.57
-* v2.0, 2014-12-04, fix [#241][bug #241], add mw(merged-write) config. 2.0.53
-* v2.0, 2014-12-04, for [#241][bug #241], support mr(merged-read) config and reload. 2.0.52.
-* v2.0, 2014-12-04, enable [#241][bug #241] and [#248][bug #248], +25% performance, 2.5k publisher. 2.0.50
-* v2.0, 2014-12-04, fix [#248][bug #248], improve about 15% performance for fast buffer. 2.0.49
-* v2.0, 2014-12-03, fix [#244][bug #244], conn thread use cond to wait for recv thread error. 2.0.47.
-* v2.0, 2014-12-02, merge [#239][p23], traverse the token before response connect. 2.0.45.
-* v2.0, 2014-12-02, srs-librtmp support hijack io apis for st-load. 2.0.42.
-* v2.0, 2014-12-01, for [#237][bug #237], refine syscall for recv, supports 1.5k clients. 2.0.41.
-* v2.0, 2014-11-30, add qtcreate project file trunk/src/qt/srs/srs-qt.pro. 2.0.39.
-* v2.0, 2014-11-29, fix [#235][bug #235], refine handshake, replace union with template method. 2.0.38.
-* v2.0, 2014-11-28, fix [#215][bug #215], add srs_rtmp_dump tool. 2.0.37.
-* v2.0, 2014-11-25, update PRIMARY, AUTHORS, CONTRIBUTORS rule. 2.0.32.
-* v2.0, 2014-11-24, fix [#212][bug #212], support publish aac adts raw stream. 2.0.31.
-* v2.0, 2014-11-22, fix [#217][bug #217], remove timeout recv, support 7.5k+ 250kbps clients. 2.0.30.
-* v2.0, 2014-11-21, srs-librtmp add rtmp prefix for rtmp/utils/human apis. 2.0.29.
-* v2.0, 2014-11-21, refine examples of srs-librtmp, add srs_print_rtmp_packet. 2.0.28.
-* v2.0, 2014-11-20, fix [#212][bug #212], support publish audio raw frames. 2.0.27
-* v2.0, 2014-11-19, fix [#213][bug #213], support compile [srs-librtmp on windows](https://github.com/winlinvip/srs.librtmp), [bug #213][bug #213]. 2.0.26
-* v2.0, 2014-11-18, all wiki translated to English. 2.0.23.
-* v2.0, 2014-11-15, fix [#204][bug #204], srs-librtmp drop duplicated sps/pps(sequence header). 2.0.22.
-* v2.0, 2014-11-15, fix [#203][bug #203], srs-librtmp drop any video before sps/pps(sequence header). 2.0.21.
-* v2.0, 2014-11-15, fix [#202][bug #202], fix memory leak of h.264 raw packet send in srs-librtmp. 2.0.20.
-* v2.0, 2014-11-13, fix [#200][bug #200], deadloop when read/write 0 and ETIME. 2.0.16.
-* v2.0, 2014-11-13, fix [#194][bug #194], writev multiple msgs, support 6k+ 250kbps clients. 2.0.15.
-* v2.0, 2014-11-12, fix [#194][bug #194], optmized st for timeout recv. pulse to 500ms. 2.0.14.
-* v2.0, 2014-11-11, fix [#195][bug #195], remove the confuse code st_usleep(0). 2.0.13.
-* v2.0, 2014-11-08, fix [#191][bug #191], configure --export-librtmp-project and --export-librtmp-single. 2.0.11.
-* v2.0, 2014-11-08, fix [#66][bug #66], srs-librtmp support write h264 raw packet. 2.0.9.
-* v2.0, 2014-10-25, fix [#185][bug #185], AMF0 support 0x0B the date type codec. 2.0.7.
-* v2.0, 2014-10-24, fix [#186][bug #186], hotfix for bug #186, drop connect args when not object. 2.0.6.
-* v2.0, 2014-10-24, rename wiki/xxx to wiki/v4_CN_xxx. 2.0.3.
-* v2.0, 2014-10-19, fix [#184][bug #184], support AnnexB in RTMP body for HLS. 2.0.2
-* v2.0, 2014-10-18, remove supports for OSX(darwin). 2.0.1.
-* v2.0, 2014-10-16, revert github srs README to English. 2.0.0.
-
-## V1 changes
-
-* <strong>v1.0, 2014-12-05, [1.0 release(1.0.10)][r1.0r0] released. 59391 lines.</strong>
-* <strong>v1.0, 2014-10-09, [1.0 beta(1.0.0)][r1.0b0] released. 59316 lines.</strong>
-* v1.0, 2014-10-08, fix [#151][bug #151], always reap ts whatever audio or video packet. 0.9.223.
-* v1.0, 2014-10-08, fix [#162][bug #162], failed if no epoll. 0.9.222.
-* v1.0, 2014-09-30, fix [#180][bug #180], crash for multiple edge publishing the same stream. 0.9.220.
-* v1.0, 2014-09-26, fix hls bug, refine config and log, according to clion of jetbrains. 0.9.216. 
-* v1.0, 2014-09-25, fix [#177][bug #177], dvr segment add config dvr_wait_keyframe. 0.9.213.
-* v1.0, 2014-08-28, fix [#167][bug #167], add openssl includes to utest. 0.9.209.
-* v1.0, 2014-08-27, max connections is 32756, for st use mmap default. 0.9.209
-* v1.0, 2014-08-24, fix [#150][bug #150], forward should forward the sequence header when retry. 0.9.208.
-* v1.0, 2014-08-22, for [#165][bug #165], refine dh wrapper, ensure public key is 128bytes. 0.9.206.
-* v1.0, 2014-08-19, for [#160][bug #160], support forward/edge to flussonic, disable debug_srs_upnode to make flussonic happy. 0.9.201.
-* v1.0, 2014-08-17, for [#155][bug #155], refine for osx, with ssl/http, disable statistics. 0.9.198.
-* v1.0, 2014-08-06, fix [#148][bug #148], simplify the RTMP handshake key generation. 0.9.191.
-* v1.0, 2014-08-06, fix [#147][bug #147], support identify the srs edge. 0.9.190.
-* <strong>v1.0, 2014-08-03, [1.0 mainline7(0.9.189)][r1.0a7] released. 57432 lines.</strong>
-* v1.0, 2014-08-03, fix [#79][bug #79], fix the reload remove edge assert bug. 0.9.189.
-* v1.0, 2014-08-03, fix [#57][bug #57], use lock(acquire/release publish) to avoid duplicated publishing. 0.9.188.
-* v1.0, 2014-08-03, fix [#85][bug #85], fix the segment-dvr sequence header missing. 0.9.187.
-* v1.0, 2014-08-03, fix [#145][bug #145], refine ffmpeg log, check abitrate for libaacplus. 0.9.186.
-* v1.0, 2014-08-03, fix [#143][bug #143], fix retrieve sys stat bug for all linux. 0.9.185.
-* v1.0, 2014-08-02, fix [#138][bug #138], fix http hooks bug, regression bug. 0.9.184.
-* v1.0, 2014-08-02, fix [#142][bug #142], fix tcp stat slow bug, use /proc/net/sockstat instead, refer to 'ss -s'. 0.9.183.
-* v1.0, 2014-07-31, fix [#141][bug #141], support tun0(vpn network device) ip retrieve. 0.9.179.
-* v1.0, 2014-07-27, support partially build on OSX(Darwin). 0.9.177
-* v1.0, 2014-07-27, api connections add udp, add disk iops. 0.9.176
-* v1.0, 2014-07-26, complete config utest. 0.9.173
-* v1.0, 2014-07-26, fix [#124][bug #124], gop cache support disable video in publishing. 0.9.171.
-* v1.0, 2014-07-23, fix [#121][bug #121], srs_info detail log compile failed. 0.9.168.
-* v1.0, 2014-07-19, fix [#119][bug #119], use iformat and oformat for ffmpeg transcode. 0.9.163.
-* <strong>v1.0, 2014-07-13, [1.0 mainline6(0.9.160)][r1.0a6] released. 50029 lines.</strong>
-* v1.0, 2014-07-13, refine the bandwidth check/test, add as/js library, use srs-librtmp for linux tool. 0.9.159
-* v1.0, 2014-07-12, complete rtmp stack utest. 0.9.156
-* v1.0, 2014-07-06, fix [#81][bug #81], fix HLS codec info, IOS ok. 0.9.153.
-* v1.0, 2014-07-06, fix [#103][bug #103], support all aac sample rate. 0.9.150.
-* v1.0, 2014-07-05, complete kernel utest. 0.9.149
-* v1.0, 2014-06-30, fix [#111][bug #111], always use 31bits timestamp. 0.9.143.
-* v1.0, 2014-06-28, response the call message with null. 0.9.137
-* v1.0, 2014-06-28, fix [#110][bug #110], thread start segment fault, thread cycle stop destroy thread. 0.9.136
-* v1.0, 2014-06-27, fix [#109][bug #109], fix the system jump time, adjust system startup time. 0.9.135
-* <strong>v1.0, 2014-06-27, [1.0 mainline5(0.9.134)][r1.0a5] released. 41573 lines.</strong>
-* v1.0, 2014-06-27, SRS online 30days with RTMP/HLS.
-* v1.0, 2014-06-25, fix [#108][bug #108], support config time jitter for encoder non-monotonical stream. 0.9.133
-* v1.0, 2014-06-23, support report summaries in heartbeat. 0.9.132
-* v1.0, 2014-06-22, performance refine, support [3k+][v4_CN_Performance#performancereport4k] connections(270kbps). 0.9.130
-* v1.0, 2014-06-21, support edge [token traverse][v4_CN_DRM#tokentraverse], fix [#104][bug #104]. 0.9.129
-* v1.0, 2014-06-19, add connections count to api summaries. 0.9.127
-* v1.0, 2014-06-19, add srs bytes and kbps to api summaries. 0.9.126
-* v1.0, 2014-06-18, add network bytes to api summaries. 0.9.125
-* v1.0, 2014-06-14, fix [#98][bug #98], workaround for librtmp ping(fmt=1,cid=2 fresh stream). 0.9.124
-* v1.0, 2014-05-29, support flv inject and flv http streaming with start=bytes. 0.9.122
-* <strong>v1.0, 2014-05-28, [1.0 mainline4(0.9.120)][r1.0a4] released. 39200 lines.</strong>
-* v1.0, 2014-05-27, fix [#87][bug #87], add source id for full trackable log. 0.9.120
-* v1.0, 2014-05-27, fix [#84][bug #84], unpublish when edge disconnect. 0.9.119
-* v1.0, 2014-05-27, fix [#89][bug #89], config to /dev/null to disable ffmpeg log. 0.9.117
-* v1.0, 2014-05-25, fix [#76][bug #76], allow edge vhost to add or remove. 0.9.114
-* v1.0, 2014-05-24, Johnny contribute [ossrs.net](http://ossrs.net). karthikeyan start to translate wiki to English.
-* v1.0, 2014-05-22, fix [#78][bug #78], st joinable thread must be stop by other threads, 0.9.113
-* v1.0, 2014-05-22, support amf0 StrictArray(0x0a). 0.9.111.
-* v1.0, 2014-05-22, support flv parser, add amf0 to librtmp. 0.9.110
-* v1.0, 2014-05-22, fix [#74][bug #74], add tcUrl for http callback on_connect, 0.9.109
-* v1.0, 2014-05-19, support http heartbeat, 0.9.107
-* <strong>v1.0, 2014-05-18, [1.0 mainline3(0.9.105)][r1.0a3] released. 37594 lines.</strong>
-* v1.0, 2014-05-18, support http api json, to PUT/POST. 0.9.105
-* v1.0, 2014-05-17, fix [#72][bug #72], also need stream_id for send_and_free_message. 0.9.101
-* v1.0, 2014-05-17, rename struct to class. 0.9.100
-* v1.0, 2014-05-14, fix [#67][bug #67] pithy print, stage must has a age. 0.9.98
-* v1.0, 2014-05-13, fix mem leak for delete[] SharedPtrMessage array. 0.9.95
-* v1.0, 2014-05-12, refine the kbps calc module. 0.9.93
-* v1.0, 2014-05-12, fix bug [#64][bug #64]: install_dir=DESTDIR+PREFIX
-* v1.0, 2014-05-08, fix [#36][bug #36]: never directly use \*(int32_t\*) for arm.
-* v1.0, 2014-05-08, fix [#60][bug #60]: support aggregate message
-* v1.0, 2014-05-08, fix [#59][bug #59], edge support FMS origin server. 0.9.92
-* v1.0, 2014-05-06, fix [#50][bug #50], ubuntu14 build error.
-* v1.0, 2014-05-04, support mips linux.
-* v1.0, 2014-04-30, fix bug [#34][bug #34]: convert signal to io thread. 0.9.85
-* v1.0, 2014-04-29, refine RTMP protocol completed, to 0.9.81
-* <strong>v1.0, 2014-04-28, [1.0 mainline2(0.9.79)][r1.0a2] released. 35255 lines.</strong>
-* v1.0, 2014-04-28, support full edge RTMP server. 0.9.79
-* v1.0, 2014-04-27, support basic edge(play/publish) RTMP server. 0.9.78
-* v1.0, 2014-04-25, add donation page. 0.9.76
-* v1.0, 2014-04-21, support android app to start srs for internal edge. 0.9.72
-* v1.0, 2014-04-19, support tool over srs-librtmp to ingest flv/rtmp. 0.9.71
-* v1.0, 2014-04-17, support dvr(record live to flv file for vod). 0.9.69
-* v1.0, 2014-04-11, add speex1.2 to transcode flash encoder stream. 0.9.58
-* v1.0, 2014-04-10, support reload ingesters(add/remov/update). 0.9.57
-* <strong>v1.0, 2014-04-07, [1.0 mainline(0.9.55)][r1.0a0] released. 30000 lines.</strong>
-* v1.0, 2014-04-07, support [ingest][v4_CN_SampleIngest] file/stream/device.
-* v1.0, 2014-04-05, support [http api][v4_CN_HTTPApi] and [http server][v4_CN_HTTPServer].
-* v1.0, 2014-04-03, implements http framework and api/v1/version.
-* v1.0, 2014-03-30, fix bug for st detecting epoll failed, force st to use epoll.
-* v1.0, 2014-03-29, add wiki [Performance for RaspberryPi][v4_CN_RaspberryPi].
-* v1.0, 2014-03-29, add release binary package for raspberry-pi. 
-* v1.0, 2014-03-26, support RTMP ATC for HLS/HDS to support backup(failover).
-* v1.0, 2014-03-23, support daemon, default start in daemon.
-* v1.0, 2014-03-22, support make install/install-api and uninstall.
-* v1.0, 2014-03-22, add ./etc/init.d/srs, refine to support make clean then make.
-* v1.0, 2014-03-21, write pid to ./objs/srs.pid.
-* v1.0, 2014-03-20, refine hls code, support pure audio HLS.
-* v1.0, 2014-03-19, add vn/an for FFMPEG to drop video/audio for radio stream.
-* v1.0, 2014-03-19, refine handshake, client support complex handshake, add utest.
-* v1.0, 2014-03-16, fix bug on arm of st, the sp change from 20 to 8, for respberry-pi, @see [commit][p22]
-* v1.0, 2014-03-16, support ARM([debian armhf, v7cpu][v4_CN_SrsLinuxArm]) with rtmp/ssl/hls/librtmp.
-* v1.0, 2014-03-12, finish utest for amf0 codec.
-* v1.0, 2014-03-06, add gperftools for mem leak detect, mem/cpu profile.
-* v1.0, 2014-03-04, add gest framework for utest, build success.
-* v1.0, 2014-03-02, srs-librtmp, client publish/play library like librtmp.
-* v1.0, 2014-03-01, modularity, extract core/kernel/rtmp/app/main module.
-* v1.0, 2014-02-28, support arm build(SRS/ST), add ssl to 3rdparty package.
-* v1.0, 2014-02-28, add wiki [BuildArm][v4_CN_Build], [FFMPEG][v4_CN_FFMPEG], [Reload][v4_CN_Reload]
-* v1.0, 2014-02-27, add wiki [LowLatency][v4_CN_LowLatency], [HTTPCallback][v4_CN_HTTPCallback]
-* v1.0, 2014-01-19, add wiki [DeliveryHLS][v4_CN_DeliveryHLS]
-* v1.0, 2014-01-12, add wiki [HowToAskQuestion][v4_CN_HowToAskQuestion], [RtmpUrlVhost][v4_CN_RtmpUrlVhost]
-* v1.0, 2014-01-11, fix jw/flower player pause bug, which send closeStream actually.
-* v1.0, 2014-01-05, add wiki [Build][v4_CN_Build], [Performance][v4_CN_Performance], [Forward][v4_CN_Forward]
-* v1.0, 2014-01-01, change listen(512), chunk-size(60000), to improve performance.
-* v1.0, 2013-12-27, merge from wenjie, the bandwidth test feature.
-* <strong>v0.9, 2013-12-25, [v0.9][r0.9] released. 20926 lines.</strong>
-* v0.9, 2013-12-25, fix the bitrate bug(in Bps), use enhanced microphone.
-* v0.9, 2013-12-22, demo video meeting or chat(SRS+cherrypy+jquery+bootstrap).
-* v0.9, 2013-12-22, merge from wenjie, support banwidth test.
-* v0.9, 2013-12-22, merge from wenjie: support set chunk size at vhost level
-* v0.9, 2013-12-21, add [players][player] for play and publish.
-* v0.9, 2013-12-15, ensure the HLS(ts) is continous when republish stream.
-* v0.9, 2013-12-15, fix the hls reload bug, feed it the sequence header.
-* v0.9, 2013-12-15, refine protocol, use int64_t timestamp for ts and jitter.
-* v0.9, 2013-12-15, support set the live queue length(in seconds), drop when full.
-* v0.9, 2013-12-15, fix the forwarder reconnect bug, feed it the sequence header.
-* v0.9, 2013-12-15, support reload the hls/forwarder/transcoder.
-* v0.9, 2013-12-14, refine the thread model for the retry threads.
-* v0.9, 2013-12-10, auto install depends tools/libs on centos/ubuntu.
-* <strong>v0.8, 2013-12-08, [v0.8][r0.8] released. 19186 lines.</strong>
-* v0.8, 2013-12-08, support [http hooks][v4_CN_HTTPCallback]: on_connect/close/publish/unpublish/play/stop.
-* v0.8, 2013-12-08, support multiple http hooks for a event.
-* v0.8, 2013-12-07, support http callback hooks, on_connect.
-* v0.8, 2013-12-07, support network based cli and json result, add CherryPy 3.2.4.
-* v0.8, 2013-12-07, update http/hls/rtmp load test tool [SB][srs-bench], use SRS rtmp sdk.
-* v0.8, 2013-12-06, support max_connections, drop if exceed.
-* v0.8, 2013-12-05, support log_dir, write ffmpeg log to file.
-* v0.8, 2013-12-05, fix the forward/hls/encoder bug.
-* <strong>v0.7, 2013-12-03, [v0.7][r0.7] released. 17605 lines.</strong>
-* v0.7, 2013-12-01, support dead-loop detect for forwarder and transcoder.
-* v0.7, 2013-12-01, support all ffmpeg filters and params.
-* v0.7, 2013-11-30, support live stream transcoder by ffmpeg.
-* v0.7, 2013-11-30, support --with/without -ffmpeg, build ffmpeg-2.1.
-* v0.7, 2013-11-30, add ffmpeg-2.1, x264-core138, lame-3.99.5, libaacplus-2.0.2.
-* <strong>v0.6, 2013-11-29, [v0.6][r0.6] released. 16094 lines.</strong>
-* v0.6, 2013-11-29, add performance summary, 1800 clients, 900Mbps, CPU 90.2%, 41MB.
-* v0.6, 2013-11-29, support forward stream to other edge server.
-* v0.6, 2013-11-29, support forward stream to other origin server.
-* v0.6, 2013-11-28, fix memory leak bug, aac decode bug.
-* v0.6, 2013-11-27, support --with or --without -hls and -ssl options.
-* v0.6, 2013-11-27, support AAC 44100HZ sample rate for iphone, adjust the timestamp.
-* <strong>v0.5, 2013-11-26, [v0.5][r0.5] released. 14449 lines.</strong>
-* v0.5, 2013-11-24, support HLS(m3u8), fragment and window.
-* v0.5, 2013-11-24, support record to ts file for HLS.
-* v0.5, 2013-11-21, add ts_info tool to demux ts file.
-* v0.5, 2013-11-16, add rtmp players(OSMF/jwplayer5/jwplayer6).
-* <strong>v0.4, 2013-11-10, [v0.4][r0.4] released. 12500 lines.</strong>
-* v0.4, 2013-11-10, support config and reload the pithy print.
-* v0.4, 2013-11-09, support reload config(vhost and its detail).
-* v0.4, 2013-11-09, support reload config(listen and chunk_size) by SIGHUP(1).
-* v0.4, 2013-11-09, support longtime(>4.6hours) publish/play.
-* v0.4, 2013-11-09, support config the chunk_size.
-* v0.4, 2013-11-09, support pause for live stream.
-* <strong>v0.3, 2013-11-04, [v0.3][r0.3] released. 11773 lines.</strong>
-* v0.3, 2013-11-04, support refer/play-refer/publish-refer.
-* v0.3, 2013-11-04, support vhosts specified config.
-* v0.3, 2013-11-02, support listen multiple ports.
-* v0.3, 2013-11-02, support config file in nginx-conf style.
-* v0.3, 2013-10-29, support pithy print log message specified by stage.
-* v0.3, 2013-10-28, support librtmp without extended-timestamp in 0xCX chunk packet.
-* v0.3, 2013-10-27, support cache last gop for client fast startup.
-* <strong>v0.2, 2013-10-25, [v0.2][r0.2] released. 10125 lines.</strong>
-* v0.2, 2013-10-25, support flash publish.
-* v0.2, 2013-10-25, support h264/avc codec by rtmp complex handshake.
-* v0.2, 2013-10-24, support time jitter detect and correct algorithm
-* v0.2, 2013-10-24, support decode codec type to cache the h264/avc sequence header.
-* <strong>v0.1, 2013-10-23, [v0.1][r0.1] released. 8287 lines.</strong>
-* v0.1, 2013-10-23, support basic amf0 codec, simplify the api using c-style api.
-* v0.1, 2013-10-23, support shared ptr msg for zero memory copy.
-* v0.1, 2013-10-22, support vp6 codec with rtmp protocol specified simple handshake.
-* v0.1, 2013-10-20, support multiple flash client play live streaming.
-* v0.1, 2013-10-20, support FMLE/FFMPEG publish live streaming.
-* v0.1, 2013-10-18, support rtmp message2chunk protocol(send\_message).
-* v0.1, 2013-10-17, support rtmp chunk2message protocol(recv\_message).
-=======
 ## Changelogs
 
 Please read [CHANGELOG](CHANGELOG.md#chnagelog).
->>>>>>> e41b3bd3
 
 ## Releases
 
